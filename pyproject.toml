--- conflicted
+++ resolved
@@ -28,13 +28,8 @@
 coverage = "^6.3"
 flake8 = "^4.0.1"
 Sphinx = "^4.0.1"
-<<<<<<< HEAD
-pre-commit = "^2.12.1"
+pre-commit = "^2.18.1"
 sphinx-autodoc-typehints = "^1.18.1"
-=======
-pre-commit = "^2.18.1"
-sphinx-autodoc-typehints = "^1.17.0"
->>>>>>> 82d5e4b4
 sphinxcontrib-apidoc = "^0.3.0"
 sphinx-rtd-theme = "^1.0.0"
 m2r2 = "^0.3.2"
