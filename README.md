<p align="center">
  <a href="http://minos.run" target="_blank"><img src="https://raw.githubusercontent.com/minos-framework/.github/main/images/logo.png" alt="Minos logo"></a>
</p>

# minos-python: The framework which helps you create reactive microservices in Python

[![PyPI Latest Release](https://img.shields.io/pypi/v/minos-microservice-common.svg)](https://pypi.org/project/minos-microservice-common/)
[![GitHub Workflow Status](https://img.shields.io/github/workflow/status/minos-framework/minos-python/pages%20build%20and%20deployment?label=docs)](https://minos-framework.github.io/minos-python)
[![License](https://img.shields.io/github/license/minos-framework/minos-python.svg)](https://github.com/minos-framework/minos-python/blob/main/LICENSE)
[![Coverage](https://codecov.io/github/minos-framework/minos-python/coverage.svg?branch=main)](https://codecov.io/gh/minos-framework/minos-python)
[![Stack Overflow](https://img.shields.io/badge/Stack%20Overflow-Ask%20a%20question-green)](https://stackoverflow.com/questions/tagged/minos)
[![Gitter](https://badges.gitter.im/Join%20Chat.svg)](https://gitter.im/minos-framework/community)
[![Tokei](https://tokei.rs/b1/github/minos-framework/minos-python?category=code)](https://github.com/minos-framework/minos-python)

## Summary

Minos is a framework which helps you create [reactive](https://www.reactivemanifesto.org/) microservices in Python. Internally, it leverages Event Sourcing, CQRS and a message driven architecture to fulfil the commitments of an asynchronous environment.

## Foundational Patterns

<<<<<<< HEAD
The `minos` framework is built strongly following the following set of patterns:
=======
The `minos` framework is built strongly inspired by the following set of patterns:
>>>>>>> cec7f18d

* [Microservice architecture](https://microservices.io/patterns/microservices.html): Architect an application as a collection of loosely coupled services.
* [Decompose by subdomain](https://microservices.io/patterns/decomposition/decompose-by-subdomain.html): Define services corresponding to Domain-Driven Design (DDD) subdomains
* [Self-contained Service](https://microservices.io/patterns/decomposition/self-contained-service.html): Microservices can respond to a synchronous request without waiting for the response from any other service.
* [Database per service](https://microservices.io/patterns/data/database-per-service.html): Keep each microservice's persistent data private to that service and accessible only via its API. A service's transactions only involve its database.
* [Saga](https://microservices.io/patterns/data/saga.html): Transaction that spans multiple services.
* [CQRS](https://microservices.io/patterns/data/cqrs.html): view database, which is a read-only replica that is designed to support queries that retrieves data from microservice. The application keeps the replica up to date by subscribing to Domain events published by the service that own the data.
* [Domain event](https://microservices.io/patterns/data/domain-event.html): A service often needs to publish events when it updates its data. These events might be needed, for example, to update a CQRS view.
* [Event Sourcing](https://microservices.io/patterns/data/event-sourcing.html): Event sourcing persists the state of a business entity such an Order or a Customer as a sequence of state-changing events. Whenever the state of a business entity changes, a new event is appended to the list of events. Since saving an event is a single operation, it is inherently atomic. The application reconstructs an entity's current state by replaying the events.
* [Messaging](https://microservices.io/patterns/communication-style/messaging.html): Services communicating by exchanging messages over messaging channels. (Apache Kafka is used in this case)
* [API gateway](https://microservices.io/patterns/apigateway.html): Single entry point for all clients. The API gateway proxy/route to the appropriate service.
* [Service registry](https://microservices.io/patterns/service-registry.html): Database of services. A service registry might invoke a service instance's health check API to verify that it is able to handle requests
* [Self Registration](https://microservices.io/patterns/self-registration.html): Each service instance register on startup and unregister on stop.
* [Access token](https://microservices.io/patterns/security/access-token.html): The API Gateway authenticates the request and passes an access token (e.g. JSON Web Token) that securely identifies the requestor in each request to the services. A service can include the access token in requests it makes to other services.
* [Health Check API](https://microservices.io/patterns/observability/health-check-api.html): A service has a health check API endpoint (e.g. HTTP `/health`) that returns the health of the service.

## Installation

### Guided installation

The easiest way to use `minos` is with the help of the [`minos-cli`](https://github.com/minos-framework/minos-cli), which provides commands to setup both the project skeleton (configures containerization, databases, brokers, etc.) and the microservice skeleton (the base microservice structure, environment configuration, etc.)

### Manual installation

If you want to directly use `minos` without the command-line utility, the following command will install the needed packages:

```shell
pip install \
  minos-microservice-aggregate \
  minos-microservice-common \
  minos-microservice-cqrs \
  minos-microservice-networks \
  minos-microservice-saga
```

## QuickStart

This section includes a quickstart guide to create your first `minos` microservice, so that anyone can get the gist of the framework.

#### Setting up the environment

The required environment to run this quickstart is the following:

* A `python>=3.9` interpreter with version equal or greater to .
* A `kafka` instance available at `localhost:9092`
* A `postgres` instance available at `localhost:5432` with `foo_db` and `foobar_db` databases accessible with the `minos:min0s` credentials.
* A `socket` available to use at `localhost:4545` and `localhost:4546`.

Note that these parameters can be configured on the `foo.yml` file.

### Configure a Microservice

To keep things simpler, this quickstart will create a microservice assuming all the source code is stored on a single `foo.py` file. In addition to the source file, a `foo.yml` will contain all the configuration stuff.

Create a `foo.yml` file and add the following lines:
<details>
  <summary>Click to show the <code>foo.yml</code></summary>

```yaml
# foo.yml

service:
    name: foo
    aggregate: foo.Foo
    injections:
        lock_pool: minos.common.PostgreSqlLockPool
        postgresql_pool: minos.common.PostgreSqlPool
        broker_publisher: minos.networks.PostgreSqlQueuedKafkaBrokerPublisher
        broker_subscriber_builder: minos.networks.PostgreSqlQueuedKafkaBrokerSubscriberBuilder
        broker_pool: minos.networks.BrokerClientPool
        transaction_repository: minos.aggregate.PostgreSqlTransactionRepository
        event_repository: minos.aggregate.PostgreSqlEventRepository
        snapshot_repository: minos.aggregate.PostgreSqlSnapshotRepository
        saga_manager: minos.saga.SagaManager
    services:
        - minos.networks.BrokerHandlerService
        - minos.networks.RestService
        - minos.networks.PeriodicTaskSchedulerService
middleware:
    - minos.saga.transactional_command
services:
    - minos.aggregate.TransactionService
    - minos.aggregate.SnapshotService
    - minos.saga.SagaService
    - foo.FooCommandService
    - foo.FooQueryService
rest:
    host: 0.0.0.0
    port: 4545
broker:
    host: localhost
    port: 9092
    queue:
        database: foo_db
        user: minos
        password: min0s
        host: localhost
        port: 5432
        records: 1000
        retry: 2
repository:
    database: foo_db
    user: minos
    password: min0s
    host: localhost
    port: 5432
snapshot:
    database: foo_db
    user: minos
    password: min0s
    host: localhost
    port: 5432
saga:
    storage:
        path: "./foo.lmdb"
```

</details>

Create a `foo.py` file and add the following content:

```python
# foo.py

from pathlib import Path
from minos.aggregate import Aggregate
from minos.common import EntrypointLauncher
from minos.cqrs import CommandService, QueryService


class Foo(Aggregate):
    """Foo Aggregate class."""


class FooCommandService(CommandService):
    """Foo Command Service class."""


class FooQueryService(QueryService):
    """Foo Query Service class."""


if __name__ == '__main__':
    launcher = EntrypointLauncher.from_config(Path(__file__).parent / "foo.yml")
    launcher.launch()
```

Execute the following command to start the microservice:

```shell
python foo.py
```

### Create an Aggregate

The way to model data in `minos` is highly inspired by the  [Event Sourcing](https://microservices.io/patterns/data/event-sourcing.html) ideas. For this reason, the classes to be used to model data are:
* `minos.aggregate.Entity`: A model that has an identifier that gives it a unique identity, in the sense that some values from which it is composed could change, but its identity will continue being the same.
* `minos.aggregate.ExternalEntity`: A model that belongs to another microservice (or aggregate boundary) but needs to be used for some reason inside this microservice (or aggregate boundary).
* `minos.aggregate.RootEntity`: Is an `Entity` superset that provides global identity across the project compared to standard `Entity` models, that has only local identity (the `RootEntity` can be accessed from another microservices as `ExternalEntity` models, but standard `Entity` models can only be accessed within the microservice that define them). The `RootEntity` is also the one that interacts with the persistence layer (the `EventRepository` and `SnapshotRepository` instances).
* `minos.aggregate.Ref`: A wrapper class that provides the functionality to store a reference of other `RootEntity` or `ExternalEntity` instances.
* `minos.aggregate.EntitySet`: A container of `Entity` instances that takes advantage of the incremental behaviour of the `EventRepository`.
* `minos.aggregate.ValueObject`: A model that is only identified by the values that compose it, so that if some of them changes, then the model becomes completely different (for that reason, these models are immutable).
* `minos.aggregate.ValueObjectSet`: A container of `ValueObject` instances that takes advantage of the incremental behaviour of the `EventRepository.
* `minos.aggregate.Aggregate`: A collection of `Entity` and/or `ValueObject` models that are related to each other through a `RootEntity`.
* `minos.aggregate.Event`: A model that contains the difference between the a `RootEntity` instance and its previous version (if any).

Here is an example of the creation the `Foo` aggregate. In this case, it has two attributes, a `bar` being a `str`, and a `foobar` being an optional reference to the external `FooBar` aggregate, which it is assumed that it has a `something` attribute.

```python
# foo.py

from __future__ import annotations
from typing import Optional
from minos.aggregate import RootEntity, ExternalEntity, Ref


class Foo(RootEntity):
    """Foo Root Entity class."""

    bar: str
    foobar: Optional[Ref[FooBar]]


class FooBar(ExternalEntity):
    """FooBar External Entity clas."""

    something: str
```
<details>
  <summary>Click to show the full <code>foo.py</code></summary>

```python
# foo.py

from __future__ import annotations

from pathlib import Path
from typing import Optional

from minos.aggregate import Aggregate, AggregateRef, ModelRef
from minos.common import EntrypointLauncher
from minos.cqrs import CommandService, QueryService


class Foo(Aggregate):
    """Foo Aggregate class."""

    bar: str
    foobar: Optional[ModelRef[FooBar]]


class FooBar(AggregateRef):
    """FooBar AggregateRef clas."""

    something: str


class FooCommandService(CommandService):
    """Foo Command Service class."""


class FooQueryService(QueryService):
    """Foo Query Service class."""


if __name__ == '__main__':
    launcher = EntrypointLauncher.from_config(Path(__file__).parent / "foo.yml")
    launcher.launch()

```

</details>

### Expose a Command

Here is an example of the definition of a command to create `Foo` instances. To do that, it is necessary to define a `CommandService` that contains the handling function. It will handle both the broker messages sent to the `"CreateFoo"` topic and the rest calls to the `"/foos"` path with the `"POST"` method. In this case, the handling function unpacks the `Request`'s content and then calls the `create` method from the `Aggregate`, which stores the `Foo` instance following an event-driven strategy (it also publishes the `"FooCreated"` event). Finally, a `Response` is returned to be handled by the external caller (another microservice or the API-gateway).

```python
# foo.py

from minos.cqrs import CommandService
from minos.networks import enroute, Request, Response


class FooCommandService(CommandService):
    """Foo Command Service class."""

    @enroute.broker.command("CreateFoo")
    @enroute.rest.command("/foos", "POST")
    async def create_foo(self, request: Request) -> Response:
        """Create a new Foo.

        :param request: The ``Request`` that contains the ``bar`` attribute.
        :return: A ``Response`` containing identifier of the already created instance.
        """
        content = await request.content()
        bar = content["bar"]

        foo = await Foo.create(bar)

        return Response({"uuid": foo.uuid})
```

<details>
  <summary>Click to show the full <code>foo.py</code></summary>

```python
# foo.py

from __future__ import annotations

from pathlib import Path
from typing import Optional

from minos.aggregate import Aggregate, AggregateRef, ModelRef
from minos.common import EntrypointLauncher
from minos.cqrs import CommandService, QueryService
from minos.networks import Request, Response, enroute


class Foo(Aggregate):
    """Foo Aggregate class."""

    bar: str
    foobar: Optional[ModelRef[FooBar]]


class FooBar(AggregateRef):
    """FooBar AggregateRef clas."""

    something: str


class FooCommandService(CommandService):
    """Foo Command Service class."""

    @enroute.broker.command("CreateFoo")
    @enroute.rest.command("/foos", "POST")
    async def create_foo(self, request: Request) -> Response:
        """Create a new Foo.

        :param request: The ``Request`` that contains the ``bar`` attribute.
        :return: A ``Response`` containing identifier of the already created instance.
        """
        content = await request.content()
        bar = content["bar"]

        foo = await Foo.create(bar)

        return Response({"uuid": foo.uuid})


class FooQueryService(QueryService):
    """Foo Query Service class."""


if __name__ == '__main__':
    launcher = EntrypointLauncher.from_config(Path(__file__).parent / "foo.yml")
    launcher.launch()

```

</details>

Execute the following command to start the microservice:

```shell
python foo.py
```

### Subscribe to an Event and Expose a Query

Here is an example of the event and query handling. In this case, it must be defined on a `QueryService` class. In this case a `"FooCreated"` event is handled (and only a `print` of the content is performed). The event contents typically contains instances of `AggregateDiff` type, which is referred to the difference respect to the previously stored instance. The exposed query is connected to the calls that come from the `"/foos/example"` path and `"GET"` method and a naive string is returned.

*Disclaimer*: A real `QueryService` implementation must populate a query-oriented database based on the events to which is subscribed to, and expose queries performed over that query-oriented database.

```python
# foo.py

from minos.cqrs import QueryService
from minos.networks import enroute, Request, Response


class FooQueryService(QueryService):
    """Foo Query Service class."""

    @enroute.broker.event("FooCreated")
    async def foo_created(self, request: Request) -> None:
        """Handle the "FooCreated" event.

        :param request: The ``Request`` that contains the ``bar`` attribute.
        :return: This method does not return anything.
        """
        diff = await request.content()
        print(f"A Foo was created: {diff}")

    @enroute.rest.query("/foos/example", "GET")
    async def example(self, request: Request) -> Response:
        """Handle the example query.

        :param request: The ``Request`` that contains the necessary information.
        :return: A ``Response`` instance.
        """
        return Response("This is an example response!")
```

<details>
  <summary>Click to show the full <code>foo.py</code></summary>

```python
# foo.py

from __future__ import annotations

from pathlib import Path
from typing import Optional

from minos.aggregate import Aggregate, AggregateRef, ModelRef
from minos.common import EntrypointLauncher
from minos.cqrs import CommandService, QueryService
from minos.networks import Request, Response, enroute


class Foo(Aggregate):
    """Foo Aggregate class."""

    bar: str
    foobar: Optional[ModelRef[FooBar]]


class FooBar(AggregateRef):
    """FooBar AggregateRef clas."""

    something: str


class FooCommandService(CommandService):
    """Foo Command Service class."""

    @enroute.broker.command("CreateFoo")
    @enroute.rest.command("/foos", "POST")
    async def create_foo(self, request: Request) -> Response:
        """Create a new Foo.

        :param request: The ``Request`` that contains the ``bar`` attribute.
        :return: A ``Response`` containing identifier of the already created instance.
        """
        content = await request.content()
        bar = content["bar"]

        foo = await Foo.create(bar)

        return Response({"uuid": foo.uuid})


class FooQueryService(QueryService):
    """Foo Query Service class."""

    @enroute.broker.event("FooCreated")
    async def foo_created(self, request: Request) -> None:
        """Handle the "FooCreated" event.

        :param request: The ``Request`` that contains the ``bar`` attribute.
        :return: This method does not return anything.
        """
        diff = await request.content()
        print(f"A Foo was created: {diff}")

    @enroute.rest.query("/foos/example", "GET")
    async def example(self, request: Request) -> Response:
        """Handle the example query.

        :param request: The ``Request`` that contains the necessary information.
        :return: A ``Response`` instance.
        """
        return Response("This is an example response!")


if __name__ == '__main__':
    launcher = EntrypointLauncher.from_config(Path(__file__).parent / "foo.yml")
    launcher.launch()

```

</details>

Execute the following command to start the microservice:

```shell
python foo.py
```

### Interact with another Microservice

Here is an example of the interaction between two microservices through a SAGA pattern. In this case, the interaction starts with a call to the `"/foo/add-foobar"` path and the `"POST"` method, which performs a `SagaManager` run over the `ADD_FOOBAR_SAGA` saga. This saga has two steps, one remote that executes the `"CreateFooBar"` command (possibly defined on the supposed `"foobar"` microservice), and a local step that is executed on this microservice. The `CreateFooBarDTO` defines the structure of the request to be sent when the `"CreateFooBar"` command is executed.

```python
# foo.py

from minos.common import ModelType
from minos.cqrs import CommandService
from minos.networks import enroute, Request
from minos.saga import Saga, SagaContext, SagaRequest, SagaResponse


class FooCommandService(CommandService):
    """Foo Command Service class."""

    @enroute.rest.command("/foo/add-foobar", "POST")
    async def update_foo(self, request: Request) -> None:
        """Run a saga example.

        :param request: The ``Request`` that contains the initial saga's context.
        :return: This method does not return anything.
        """
        content = await request.content()

        await self.saga_manager.run(
            ADD_FOOBAR_SAGA, SagaContext(uuid=content["uuid"], something=content["something"])
        )


def _create_foobar(context: SagaContext) -> SagaRequest:
    something = context["something"]
    content = CreateFooBarDTO(56, something)
    return SagaRequest("CreateFooBar", content)


async def _success_foobar(context: SagaContext, response: SagaResponse) -> SagaContext:
    context["foobar_uuid"] = await response.content()
    return context


async def _error_foobar(context: SagaContext, response: SagaResponse) -> SagaContext:
    raise ValueError("The foobar could not be created!")


async def _update_foo(context: SagaContext) -> None:
    foo = await Foo.get(context["uuid"])
    foo.foobar = context["foobar_uuid"]
    await foo.save()


CreateFooBarDTO = ModelType.build("AnotherDTO", {"number": int, "text": str})

ADD_FOOBAR_SAGA = (
    Saga()
        .remote_step()
            .on_execute(_create_foobar)
            .on_success(_success_foobar)
            .on_error(_error_foobar)
        .local_step()
            .on_execute(_update_foo)
        .commit()
)
```
<details>
  <summary>Click to show the full <code>foo.py</code></summary>

```python
# foo.py

from __future__ import annotations

from pathlib import Path
from typing import Optional

from minos.aggregate import Aggregate, AggregateRef, ModelRef
from minos.common import ModelType, EntrypointLauncher
from minos.cqrs import CommandService, QueryService
from minos.networks import Request, Response, enroute
from minos.saga import Saga, SagaContext, SagaRequest, SagaResponse


class Foo(Aggregate):
    """Foo Aggregate class."""

    bar: str
    foobar: Optional[ModelRef[FooBar]]


class FooBar(AggregateRef):
    """FooBar AggregateRef clas."""

    something: str


class FooCommandService(CommandService):
    """Foo Command Service class."""

    @enroute.broker.command("CreateFoo")
    @enroute.rest.command("/foos", "POST")
    async def create_foo(self, request: Request) -> Response:
        """Create a new Foo.

        :param request: The ``Request`` that contains the ``bar`` attribute.
        :return: A ``Response`` containing identifier of the already created instance.
        """
        content = await request.content()
        bar = content["bar"]

        foo = await Foo.create(bar)

        return Response({"uuid": foo.uuid})

    @enroute.rest.command("/foo/add-foobar", "POST")
    async def update_foo(self, request: Request) -> None:
        """Run a saga example.

        :param request: The ``Request`` that contains the initial saga's context.
        :return: This method does not return anything.
        """
        content = await request.content()

        await self.saga_manager.run(
            ADD_FOOBAR_SAGA, SagaContext(uuid=content["uuid"], something=content["something"])
        )


def _create_foobar(context: SagaContext) -> SagaRequest:
    something = context["something"]
    content = CreateFooBarDTO(56, something)
    return SagaRequest("CreateFooBar", content)


async def _success_foobar(context: SagaContext, response: SagaResponse) -> SagaContext:
    context["foobar_uuid"] = await response.content()
    return context


async def _error_foobar(context: SagaContext, response: SagaResponse) -> SagaContext:
    raise ValueError("The foobar could not be created!")


async def _update_foo(context: SagaContext) -> None:
    foo = await Foo.get(context["uuid"])
    foo.foobar = context["foobar_uuid"]
    await foo.save()


CreateFooBarDTO = ModelType.build("AnotherDTO", {"number": int, "text": str})

ADD_FOOBAR_SAGA = (
    Saga()
        .remote_step()
            .on_execute(_create_foobar)
            .on_success(_success_foobar)
            .on_error(_error_foobar)
        .local_step()
            .on_execute(_update_foo)
        .commit()
)


class FooQueryService(QueryService):
    """Foo Query Service class."""

    @enroute.broker.event("FooCreated")
    async def foo_created(self, request: Request) -> None:
        """Handle the "FooCreated" event.

        :param request: The ``Request`` that contains the ``bar`` attribute.
        :return: This method does not return anything.
        """
        diff = await request.content()
        print(f"A Foo was created: {diff}")

    @enroute.rest.query("/foos/example", "GET")
    async def example(self, request: Request) -> Response:
        """Handle the example query.

        :param request: The ``Request`` that contains the necessary information.
        :return: A ``Response`` instance.
        """
        return Response("This is an example response!")


if __name__ == '__main__':
    launcher = EntrypointLauncher.from_config(Path(__file__).parent / "foo.yml")
    launcher.launch()

```

</details>

Execute the following command to start the `foo` microservice:

```shell
python foo.py
```

**Disclaimer**: Note that in this case another microservice is needed to complete the saga.

#### The `foobar` Microservice

Here is the `foobar.yml` config file:
<details>
  <summary>Click to show the <code>foobar.yml</code></summary>

```yaml
# foobar.yml

service:
    name: foobar
    aggregate: foobar.FooBar
    injections:
        lock_pool: minos.common.PostgreSqlLockPool
        postgresql_pool: minos.common.PostgreSqlPool
        broker_publisher: minos.networks.PostgreSqlQueuedKafkaBrokerPublisher
        broker_subscriber_builder: minos.networks.PostgreSqlQueuedKafkaBrokerSubscriberBuilder
        broker_pool: minos.networks.BrokerClientPool
        transaction_repository: minos.aggregate.PostgreSqlTransactionRepository
        event_repository: minos.aggregate.PostgreSqlEventRepository
        snapshot_repository: minos.aggregate.PostgreSqlSnapshotRepository
        saga_manager: minos.saga.SagaManager
    services:
        - minos.networks.BrokerHandlerService
        - minos.networks.RestService
        - minos.networks.PeriodicTaskSchedulerService
middleware:
    - minos.saga.transactional_command
services:
    - minos.aggregate.TransactionService
    - minos.aggregate.SnapshotService
    - minos.saga.SagaService
    - foobar.FooBarCommandService
rest:
    host: 0.0.0.0
    port: 4546
broker:
    host: localhost
    port: 9092
    queue:
        database: foobar_db
        user: minos
        password: min0s
        host: localhost
        port: 5432
        records: 1000
        retry: 2
repository:
    database: foobar_db
    user: minos
    password: min0s
    host: localhost
    port: 5432
snapshot:
    database: foobar_db
    user: minos
    password: min0s
    host: localhost
    port: 5432
saga:
    storage:
        path: "./foobar.lmdb"
```

</details>

Here is the `foobar.py` config file:
<details>
  <summary>Click to show the <code>foobar.py</code></summary>

```python
from __future__ import annotations

from pathlib import Path

from minos.aggregate import Aggregate
from minos.common import EntrypointLauncher
from minos.cqrs import CommandService
from minos.networks import Request, Response, enroute


class FooBar(Aggregate):
    """FooBar AggregateRef clas."""

    something: str


class FooBarCommandService(CommandService):
    """Foo Command Service class."""

    @enroute.broker.command("CreateFooBar")
    async def create_foobar(self, request: Request) -> Response:
        """Create a new FooBar.

        :param request: The ``Request`` that contains the ``something`` attribute.
        :return: A ``Response`` containing identifier of the already created instance.
        """
        content = await request.content()
        something = content["text"]

        foobar = await FooBar.create(something)

        return Response(foobar.uuid)


if __name__ == '__main__':
    launcher = EntrypointLauncher.from_config(Path(__file__).parent / "foobar.yml")
    launcher.launch()

```

</details>

Execute the following command to start the `foobar` microservice:

```shell
python foobar.py
```

## Packages

This project follows a modular structure based on python packages.

### Core

The core packages provide the base implementation of the framework.

* [minos-microservice-aggregate](https://minos-framework.github.io/minos-python/packages/core/minos-microservice-aggregate): The Aggregate pattern implementation.
* [minos-microservice-common](https://minos-framework.github.io/minos-python/packages/core/minos-microservice-common): The common core.
* [minos-microservice-cqrs](https://minos-framework.github.io/minos-python/packages/core/minos-microservice-cqrs): The CQRS pattern implementation.
* [minos-microservice-networks](https://minos-framework.github.io/minos-python/packages/core/minos-microservice-networks): The networks core.
* [minos-microservice-saga](https://minos-framework.github.io/minos-python/packages/core/minos-microservice-saga): The SAGA pattern implementation.

### Plugins

The plugin packages provide connectors to external technologies like brokers, discovery services, databases, serializers and so on.

* Coming soon...

## Documentation

The official API Reference is publicly available at the [GitHub Pages](https://minos-framework.github.io/minos-python).

## Source Code

The source code of this project is hosted at the [GitHub Repository](https://github.com/minos-framework/minos-python).

## Getting Help

For usage questions, the best place to go to is [StackOverflow](https://stackoverflow.com/questions/tagged/minos).

## Discussion and Development

Most development discussions take place over the [GitHub Issues](https://github.com/minos-framework/minos-python/issues). In addition, a [Gitter channel](https://gitter.im/minos-framework/community) is available for development-related questions.

## How to contribute

We are looking forward to having your contributions. No matter whether it is a pull request with new features, or the creation of an issue related to a bug you have found.

Please consider these guidelines before you submit any modification.

### Create an issue

1. If you happen to find a bug, please file a new issue filling the 'Bug report' template.
2. Set the appropriate labels, so we can categorise it easily.
3. Wait for any core developer's feedback on it.

### Submit a Pull Request

1. Create an issue following the previous steps.
2. Fork the project.
3. Push your changes to a local branch.
4. Run the tests!
5. Submit a pull request from your fork's branch.

## License

This project is distributed under the [MIT](https://raw.githubusercontent.com/minos-framework/minos-python/main/LICENSE) license.<|MERGE_RESOLUTION|>--- conflicted
+++ resolved
@@ -18,12 +18,7 @@
 
 ## Foundational Patterns
 
-<<<<<<< HEAD
-The `minos` framework is built strongly following the following set of patterns:
-=======
 The `minos` framework is built strongly inspired by the following set of patterns:
->>>>>>> cec7f18d
-
 * [Microservice architecture](https://microservices.io/patterns/microservices.html): Architect an application as a collection of loosely coupled services.
 * [Decompose by subdomain](https://microservices.io/patterns/decomposition/decompose-by-subdomain.html): Define services corresponding to Domain-Driven Design (DDD) subdomains
 * [Self-contained Service](https://microservices.io/patterns/decomposition/self-contained-service.html): Microservices can respond to a synchronous request without waiting for the response from any other service.
@@ -196,7 +191,35 @@
 
 from __future__ import annotations
 from typing import Optional
+from minos.aggregate import Aggregate, AggregateRef, ModelRef
+
+
+class Foo(Aggregate):
+    """Foo Aggregate class."""
+
+    bar: str
+    foobar: Optional[ModelRef[FooBar]]
+
+
+class FooBar(AggregateRef):
+    """FooBar AggregateRef clas."""
+
+    something: str
+```
+<details>
+  <summary>Click to show the full <code>foo.py</code></summary>
+
+```python
+# foo.py
+
+from __future__ import annotations
+
+from pathlib import Path
+from typing import Optional
+
 from minos.aggregate import RootEntity, ExternalEntity, Ref
+from minos.common import EntrypointLauncher
+from minos.cqrs import CommandService, QueryService
 
 
 class Foo(RootEntity):
@@ -208,34 +231,6 @@
 
 class FooBar(ExternalEntity):
     """FooBar External Entity clas."""
-
-    something: str
-```
-<details>
-  <summary>Click to show the full <code>foo.py</code></summary>
-
-```python
-# foo.py
-
-from __future__ import annotations
-
-from pathlib import Path
-from typing import Optional
-
-from minos.aggregate import Aggregate, AggregateRef, ModelRef
-from minos.common import EntrypointLauncher
-from minos.cqrs import CommandService, QueryService
-
-
-class Foo(Aggregate):
-    """Foo Aggregate class."""
-
-    bar: str
-    foobar: Optional[ModelRef[FooBar]]
-
-
-class FooBar(AggregateRef):
-    """FooBar AggregateRef clas."""
 
     something: str
 
