--- conflicted
+++ resolved
@@ -93,20 +93,10 @@
     def test_raw(self):
         saga = (
             Saga()
-<<<<<<< HEAD
             .step(send_create_order)
             .on_failure(send_delete_order)
             .step(send_create_ticket)
             .on_success(handle_ticket_success)
-            .step(send_verify_consumer)
-=======
-            .step()
-            .invoke_participant(send_create_order)
-            .with_compensation(send_delete_order)
-            .step()
-            .invoke_participant(send_create_ticket)
-            .on_reply(handle_ticket_success)
->>>>>>> 14ae4615
             .commit()
         )
         expected = {
@@ -122,14 +112,6 @@
                     "on_success": {"callback": "tests.utils.handle_ticket_success"},
                     "on_failure": None,
                 },
-<<<<<<< HEAD
-                {
-                    "on_execute": {"callback": "tests.utils.send_verify_consumer"},
-                    "on_success": None,
-                    "on_failure": None,
-                },
-=======
->>>>>>> 14ae4615
             ],
         }
         self.assertEqual(expected, saga.raw)
@@ -148,32 +130,14 @@
                     "on_success": {"callback": "tests.utils.handle_ticket_success"},
                     "on_failure": None,
                 },
-<<<<<<< HEAD
-                {
-                    "on_execute": {"callback": "tests.utils.send_verify_consumer"},
-                    "on_success": None,
-                    "on_failure": None,
-                },
-=======
->>>>>>> 14ae4615
             ],
         }
         expected = (
             Saga()
-<<<<<<< HEAD
             .step(send_create_order)
             .on_failure(send_delete_order)
             .step(send_create_ticket)
             .on_success(handle_ticket_success)
-            .step(send_verify_consumer)
-=======
-            .step()
-            .invoke_participant(send_create_order)
-            .with_compensation(send_delete_order)
-            .step()
-            .invoke_participant(send_create_ticket)
-            .on_reply(handle_ticket_success)
->>>>>>> 14ae4615
             .commit()
         )
         self.assertEqual(expected, Saga.from_raw(raw))
@@ -181,20 +145,10 @@
     def test_from_raw_already(self):
         expected = (
             Saga()
-<<<<<<< HEAD
             .step(send_create_order)
             .on_failure(send_delete_order)
             .step(send_create_ticket)
             .on_success(handle_ticket_success)
-            .step(send_verify_consumer)
-=======
-            .step()
-            .invoke_participant(send_create_order)
-            .with_compensation(send_delete_order)
-            .step()
-            .invoke_participant(send_create_ticket)
-            .on_reply(handle_ticket_success)
->>>>>>> 14ae4615
             .commit()
         )
         self.assertEqual(expected, Saga.from_raw(expected))
