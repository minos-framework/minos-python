--- conflicted
+++ resolved
@@ -71,11 +71,7 @@
 
     def test_missing_send_raises(self):
         with self.assertRaises(MinosSagaException):
-<<<<<<< HEAD
-            (Saga().step().on_failure(send_delete_ticket).commit())
-=======
-            Saga().step().with_compensation(send_delete_ticket).commit()
->>>>>>> 917a5b97
+            Saga().step().on_failure(send_delete_ticket).commit()
 
     def test_build_execution(self):
         saga = Saga().step(send_create_order).on_failure(send_delete_order).commit()
@@ -94,41 +90,19 @@
             Saga().step(step)
 
     def test_raw(self):
-<<<<<<< HEAD
-        saga = (
-            Saga()
-            .step(send_create_order)
-            .on_failure(send_delete_order)
-            .step(send_create_ticket)
-            .on_success(handle_ticket_success)
-            .commit()
-        )
-=======
         saga = ADD_ORDER
->>>>>>> 917a5b97
         expected = {
             "commit": {"callback": "minos.saga.definitions.operations.identity_fn"},
             "steps": [
                 {
-<<<<<<< HEAD
                     "on_execute": {"callback": "tests.utils.send_create_order"},
-                    "on_success": None,
+                    "on_success": {"callback": "tests.utils.handle_order_success"},
                     "on_failure": {"callback": "tests.utils.send_delete_order"},
                 },
                 {
                     "on_execute": {"callback": "tests.utils.send_create_ticket"},
                     "on_success": {"callback": "tests.utils.handle_ticket_success"},
-                    "on_failure": None,
-=======
-                    "invoke_participant": {"callback": "tests.utils.send_create_order"},
-                    "on_reply": {"callback": "tests.utils.handle_order_success"},
-                    "with_compensation": {"callback": "tests.utils.send_delete_order"},
-                },
-                {
-                    "invoke_participant": {"callback": "tests.utils.send_create_ticket"},
-                    "on_reply": {"callback": "tests.utils.handle_ticket_success"},
-                    "with_compensation": {"callback": "tests.utils.send_delete_ticket"},
->>>>>>> 917a5b97
+                    "on_failure": {"callback": "tests.utils.send_delete_ticket"},
                 },
             ],
         }
@@ -139,47 +113,14 @@
             "commit": {"callback": "minos.saga.definitions.operations.identity_fn"},
             "steps": [
                 {
-<<<<<<< HEAD
                     "on_execute": {"callback": "tests.utils.send_create_order"},
-                    "on_success": None,
+                    "on_success": {"callback": "tests.utils.handle_order_success"},
                     "on_failure": {"callback": "tests.utils.send_delete_order"},
                 },
                 {
                     "on_execute": {"callback": "tests.utils.send_create_ticket"},
                     "on_success": {"callback": "tests.utils.handle_ticket_success"},
-                    "on_failure": None,
-                },
-            ],
-        }
-        expected = (
-            Saga()
-            .step(send_create_order)
-            .on_failure(send_delete_order)
-            .step(send_create_ticket)
-            .on_success(handle_ticket_success)
-            .commit()
-        )
-        self.assertEqual(expected, Saga.from_raw(raw))
-
-    def test_from_raw_already(self):
-        expected = (
-            Saga()
-            .step(send_create_order)
-            .on_failure(send_delete_order)
-            .step(send_create_ticket)
-            .on_success(handle_ticket_success)
-            .commit()
-        )
-        self.assertEqual(expected, Saga.from_raw(expected))
-=======
-                    "invoke_participant": {"callback": "tests.utils.send_create_order"},
-                    "on_reply": {"callback": "tests.utils.handle_order_success"},
-                    "with_compensation": {"callback": "tests.utils.send_delete_order"},
-                },
-                {
-                    "invoke_participant": {"callback": "tests.utils.send_create_ticket"},
-                    "on_reply": {"callback": "tests.utils.handle_ticket_success"},
-                    "with_compensation": {"callback": "tests.utils.send_delete_ticket"},
+                    "on_failure": {"callback": "tests.utils.send_delete_ticket"},
                 },
             ],
         }
@@ -187,7 +128,6 @@
 
     def test_from_raw_already(self):
         self.assertEqual(ADD_ORDER, Saga.from_raw(ADD_ORDER))
->>>>>>> 917a5b97
 
 
 if __name__ == "__main__":
