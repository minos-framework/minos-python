import unittest
import warnings
from collections import (
    namedtuple,
)
from shutil import (
    rmtree,
)
from unittest.mock import (
    AsyncMock,
    call,
    patch,
)
from uuid import (
    UUID,
    uuid4,
)

from minos.common import (
    NULL_UUID,
<<<<<<< HEAD
=======
    MinosSetup,
>>>>>>> da694b7f
    NotProvidedException,
)
from minos.networks import (
    USER_CONTEXT_VAR,
    CommandReply,
    CommandStatus,
)
from minos.saga import (
    SagaContext,
    SagaExecution,
    SagaExecutionNotFoundException,
    SagaExecutionStorage,
    SagaFailedExecutionException,
    SagaManager,
    SagaResponse,
    SagaResponseStatus,
    SagaStatus,
)
from tests.utils import (
    ADD_ORDER,
    BASE_PATH,
    DELETE_ORDER,
    Foo,
    MinosTestCase,
)


class TestSagaManager(MinosTestCase):
    DB_PATH = BASE_PATH / "test_db.lmdb"

    async def asyncSetUp(self) -> None:
        await super().asyncSetUp()

        self.user = uuid4()
        USER_CONTEXT_VAR.set(self.user)
        self.manager: SagaManager = SagaManager.from_config(self.config)

    def tearDown(self) -> None:
        rmtree(self.DB_PATH, ignore_errors=True)
        super().tearDown()

    def test_constructor(self):
        self.assertIsInstance(self.manager.storage, SagaExecutionStorage)
<<<<<<< HEAD
        self.assertIsInstance(self.manager, SagaManager)
=======
        self.assertIsInstance(self.manager, MinosSetup)
>>>>>>> da694b7f

    def test_constructor_without_handler(self):
        with self.assertRaises(NotProvidedException):
            SagaManager.from_config(self.config, dynamic_handler_pool=None)

    async def test_context_manager(self):
        async with self.manager as saga_manager:
            self.assertIsInstance(saga_manager, SagaManager)

    async def test_run_with_pause_on_memory(self):
        send_mock = AsyncMock()
        self.command_broker.send = send_mock

        Message = namedtuple("Message", ["data"])
        expected_uuid = UUID("a74d9d6d-290a-492e-afcc-70607958f65d")
        with patch("uuid.uuid4", return_value=expected_uuid):
            self.handler.get_one = AsyncMock(
                side_effect=[
                    Message(
                        CommandReply(
                            "topicReply", [Foo("foo")], expected_uuid, status=CommandStatus.SUCCESS, service_name="foo"
                        )
                    ),
                    Message(
                        CommandReply(
                            "topicReply", [Foo("foo")], expected_uuid, status=CommandStatus.SUCCESS, service_name="foo"
                        )
                    ),
                    Message(CommandReply("", None, NULL_UUID, status=CommandStatus.SUCCESS, service_name="foo")),
                    Message(CommandReply("", None, NULL_UUID, status=CommandStatus.SUCCESS, service_name="order")),
                    Message(CommandReply("", None, NULL_UUID, status=CommandStatus.SUCCESS, service_name="foo")),
                    Message(CommandReply("", None, NULL_UUID, status=CommandStatus.SUCCESS, service_name="order")),
                ]
            )

            execution = await self.manager.run(ADD_ORDER)
            self.assertEqual(SagaStatus.Finished, execution.status)
            with self.assertRaises(SagaExecutionNotFoundException):
                self.manager.storage.load(execution.uuid)

        self.assertEqual(
            [
<<<<<<< HEAD
                call(
                    topic="CreateOrder",
                    data=Foo("create_order!"),
                    saga=expected_uuid,
                    user=self.user,
                    reply_topic="TheReplyTopic",
                ),
                call(
                    topic="CreateTicket",
                    data=Foo("create_ticket!"),
                    saga=expected_uuid,
                    user=self.user,
                    reply_topic="TheReplyTopic",
                ),
                call(topic="ReserveFooTransaction", data=execution.uuid, saga=NULL_UUID, reply_topic="TheReplyTopic"),
                call(topic="ReserveOrderTransaction", data=execution.uuid, saga=NULL_UUID, reply_topic="TheReplyTopic"),
                call(topic="CommitFooTransaction", data=execution.uuid, saga=NULL_UUID, reply_topic="TheReplyTopic"),
                call(topic="CommitOrderTransaction", data=execution.uuid, saga=NULL_UUID, reply_topic="TheReplyTopic"),
=======
                call(topic="CreateOrder", data=Foo("create_order!"), saga=expected_uuid, user=self.user),
                call(topic="CreateTicket", data=Foo("create_ticket!"), saga=expected_uuid, user=self.user),
                call(topic="ReserveFooTransaction", data=execution.uuid),
                call(topic="ReserveOrderTransaction", data=execution.uuid),
                call(topic="CommitFooTransaction", data=execution.uuid),
                call(topic="CommitOrderTransaction", data=execution.uuid),
>>>>>>> da694b7f
            ],
            send_mock.call_args_list,
        )

    async def test_run_with_pause_on_memory_with_error(self):
        self.handler.get_one = AsyncMock(side_effect=ValueError)

        execution = await self.manager.run(ADD_ORDER, raise_on_error=False)
        self.assertEqual(SagaStatus.Errored, execution.status)

    async def test_run_with_pause_on_memory_with_error_raises(self):
        self.handler.get_one = AsyncMock(side_effect=ValueError)

        with self.assertRaises(SagaFailedExecutionException):
            await self.manager.run(ADD_ORDER)

    async def test_run_with_pause_on_disk(self):
        send_mock = AsyncMock()
        self.command_broker.send = send_mock

        get_mock = AsyncMock()
        get_mock.return_value.data.ok = True
        self.handler.get_one = get_mock

        execution = await self.manager.run(ADD_ORDER, pause_on_disk=True)
        self.assertEqual(SagaStatus.Paused, execution.status)

        response = SagaResponse(
            [Foo("foo")], uuid=execution.uuid, status=SagaResponseStatus.SUCCESS, service_name="foo"
        )
        execution = await self.manager.run(response=response, pause_on_disk=True)
        self.assertEqual(SagaStatus.Paused, execution.status)

        response = SagaResponse(
            [Foo("foo")], uuid=execution.uuid, status=SagaResponseStatus.SUCCESS, service_name="foo"
        )
        execution = await self.manager.run(response=response, pause_on_disk=True)
        with self.assertRaises(SagaExecutionNotFoundException):
            self.manager.storage.load(execution.uuid)

        self.assertEqual(
            [
<<<<<<< HEAD
                call(
                    topic="CreateOrder",
                    data=Foo("create_order!"),
                    saga=execution.uuid,
                    user=self.user,
                    reply_topic="orderReply",
                ),
                call(
                    topic="CreateTicket",
                    data=Foo("create_ticket!"),
                    saga=execution.uuid,
                    user=self.user,
                    reply_topic="orderReply",
                ),
                call(topic="ReserveFooTransaction", data=execution.uuid, saga=NULL_UUID, reply_topic="TheReplyTopic"),
                call(topic="ReserveOrderTransaction", data=execution.uuid, saga=NULL_UUID, reply_topic="TheReplyTopic"),
                call(topic="CommitFooTransaction", data=execution.uuid, saga=NULL_UUID, reply_topic="TheReplyTopic"),
                call(topic="CommitOrderTransaction", data=execution.uuid, saga=NULL_UUID, reply_topic="TheReplyTopic"),
=======
                call(topic="CreateOrder", data=Foo("create_order!"), saga=execution.uuid, user=self.user),
                call(topic="CreateTicket", data=Foo("create_ticket!"), saga=execution.uuid, user=self.user),
                call(topic="ReserveFooTransaction", data=execution.uuid),
                call(topic="ReserveOrderTransaction", data=execution.uuid),
                call(topic="CommitFooTransaction", data=execution.uuid),
                call(topic="CommitOrderTransaction", data=execution.uuid),
>>>>>>> da694b7f
            ],
            send_mock.call_args_list,
        )

    async def test_run_with_pause_on_disk_returning_uuid(self):
        uuid = await self.manager.run(ADD_ORDER, return_execution=False, pause_on_disk=True)
        execution = self.manager.storage.load(uuid)
        self.assertIsInstance(execution, SagaExecution)
        self.assertEqual(SagaStatus.Paused, execution.status)

    async def test_run_with_pause_on_disk_with_context(self):
        context = SagaContext(foo=Foo("foo"), one=1, a="a")

        execution = await self.manager.run(ADD_ORDER, context=context, pause_on_disk=True)
        self.assertEqual(context, execution.context)

    async def test_run_with_pause_on_disk_with_error(self):

        get_mock = AsyncMock()
        get_mock.return_value.data.ok = True
        self.handler.get_one = get_mock

        execution = await self.manager.run(DELETE_ORDER, pause_on_disk=True)
        self.assertEqual(SagaStatus.Paused, execution.status)

        response = SagaResponse(
            [Foo("foo")], uuid=execution.uuid, status=SagaResponseStatus.SUCCESS, service_name="foo"
        )
        execution = await self.manager.run(response=response, pause_on_disk=True)
        self.assertEqual(SagaStatus.Paused, execution.status)

        response = SagaResponse(
            [Foo("foo")], uuid=execution.uuid, status=SagaResponseStatus.SUCCESS, service_name="foo"
        )
        execution = await self.manager.run(response=response, pause_on_disk=True, raise_on_error=False)
        self.assertEqual(SagaStatus.Errored, execution.status)

    async def test_run_withUSER_CONTEXT_VAR(self):
        send_mock = AsyncMock()
        self.command_broker.send = send_mock

        saga_manager = SagaManager.from_config(self.config)

        with warnings.catch_warnings():
            warnings.simplefilter("ignore", RuntimeWarning)
            # noinspection PyUnresolvedReferences
            await saga_manager.run(ADD_ORDER, user=uuid4(), pause_on_disk=True)

        self.assertEqual(self.user, send_mock.call_args.kwargs["user"])


if __name__ == "__main__":
    unittest.main()<|MERGE_RESOLUTION|>--- conflicted
+++ resolved
@@ -18,10 +18,6 @@
 
 from minos.common import (
     NULL_UUID,
-<<<<<<< HEAD
-=======
-    MinosSetup,
->>>>>>> da694b7f
     NotProvidedException,
 )
 from minos.networks import (
@@ -65,11 +61,7 @@
 
     def test_constructor(self):
         self.assertIsInstance(self.manager.storage, SagaExecutionStorage)
-<<<<<<< HEAD
         self.assertIsInstance(self.manager, SagaManager)
-=======
-        self.assertIsInstance(self.manager, MinosSetup)
->>>>>>> da694b7f
 
     def test_constructor_without_handler(self):
         with self.assertRaises(NotProvidedException):
@@ -112,7 +104,6 @@
 
         self.assertEqual(
             [
-<<<<<<< HEAD
                 call(
                     topic="CreateOrder",
                     data=Foo("create_order!"),
@@ -127,18 +118,10 @@
                     user=self.user,
                     reply_topic="TheReplyTopic",
                 ),
-                call(topic="ReserveFooTransaction", data=execution.uuid, saga=NULL_UUID, reply_topic="TheReplyTopic"),
-                call(topic="ReserveOrderTransaction", data=execution.uuid, saga=NULL_UUID, reply_topic="TheReplyTopic"),
-                call(topic="CommitFooTransaction", data=execution.uuid, saga=NULL_UUID, reply_topic="TheReplyTopic"),
-                call(topic="CommitOrderTransaction", data=execution.uuid, saga=NULL_UUID, reply_topic="TheReplyTopic"),
-=======
-                call(topic="CreateOrder", data=Foo("create_order!"), saga=expected_uuid, user=self.user),
-                call(topic="CreateTicket", data=Foo("create_ticket!"), saga=expected_uuid, user=self.user),
-                call(topic="ReserveFooTransaction", data=execution.uuid),
-                call(topic="ReserveOrderTransaction", data=execution.uuid),
-                call(topic="CommitFooTransaction", data=execution.uuid),
-                call(topic="CommitOrderTransaction", data=execution.uuid),
->>>>>>> da694b7f
+                call(topic="ReserveFooTransaction", data=execution.uuid, reply_topic="TheReplyTopic"),
+                call(topic="ReserveOrderTransaction", data=execution.uuid, reply_topic="TheReplyTopic"),
+                call(topic="CommitFooTransaction", data=execution.uuid, reply_topic="TheReplyTopic"),
+                call(topic="CommitOrderTransaction", data=execution.uuid, reply_topic="TheReplyTopic"),
             ],
             send_mock.call_args_list,
         )
@@ -181,7 +164,6 @@
 
         self.assertEqual(
             [
-<<<<<<< HEAD
                 call(
                     topic="CreateOrder",
                     data=Foo("create_order!"),
@@ -196,18 +178,10 @@
                     user=self.user,
                     reply_topic="orderReply",
                 ),
-                call(topic="ReserveFooTransaction", data=execution.uuid, saga=NULL_UUID, reply_topic="TheReplyTopic"),
-                call(topic="ReserveOrderTransaction", data=execution.uuid, saga=NULL_UUID, reply_topic="TheReplyTopic"),
-                call(topic="CommitFooTransaction", data=execution.uuid, saga=NULL_UUID, reply_topic="TheReplyTopic"),
-                call(topic="CommitOrderTransaction", data=execution.uuid, saga=NULL_UUID, reply_topic="TheReplyTopic"),
-=======
-                call(topic="CreateOrder", data=Foo("create_order!"), saga=execution.uuid, user=self.user),
-                call(topic="CreateTicket", data=Foo("create_ticket!"), saga=execution.uuid, user=self.user),
-                call(topic="ReserveFooTransaction", data=execution.uuid),
-                call(topic="ReserveOrderTransaction", data=execution.uuid),
-                call(topic="CommitFooTransaction", data=execution.uuid),
-                call(topic="CommitOrderTransaction", data=execution.uuid),
->>>>>>> da694b7f
+                call(topic="ReserveFooTransaction", data=execution.uuid, reply_topic="TheReplyTopic"),
+                call(topic="ReserveOrderTransaction", data=execution.uuid, reply_topic="TheReplyTopic"),
+                call(topic="CommitFooTransaction", data=execution.uuid, reply_topic="TheReplyTopic"),
+                call(topic="CommitOrderTransaction", data=execution.uuid, reply_topic="TheReplyTopic"),
             ],
             send_mock.call_args_list,
         )
