--- conflicted
+++ resolved
@@ -42,15 +42,11 @@
         manager = SagaManager.from_config(config=self.config)
         self.assertIsInstance(manager.storage, SagaExecutionStorage)
 
-<<<<<<< HEAD
-    async def test_run_ok(self):
-=======
     async def test_context_manager(self):
         async with SagaManager.from_config(config=self.config) as saga_manager:
             self.assertIsInstance(saga_manager, SagaManager)
 
-    def test_run_ok(self):
->>>>>>> e2b0edb3
+    async def test_run_ok(self):
         manager = SagaManager.from_config(config=self.config)
 
         uuid = await manager.run("AddOrder", broker=self.broker)
