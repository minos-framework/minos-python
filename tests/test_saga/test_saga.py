--- conflicted
+++ resolved
@@ -108,11 +108,7 @@
             .execute()
         )
 
-<<<<<<< HEAD
-    assert "A 'SagaStep' can only define one 'with_compensation' method." in str(exc.value)
-=======
         state = s.get_db_state()
->>>>>>> 78f06a18
 
         assert state is None
 
@@ -132,9 +128,6 @@
             .execute()
         )
 
-<<<<<<< HEAD
-    assert "A 'SagaStep' can only define one 'with_compensation' method." in str(exc.value)
-=======
         state = s.get_db_state()
 
         assert state is not None
@@ -166,7 +159,7 @@
                 .execute()
             )
 
-            self.assertEqual("The step() cannot be empty.", str(exc))
+            self.assertEqual("A 'SagaStep' can only define one 'with_compensation' method.", str(exc))
 
     def test_saga_wrong_step_action_must_throw_exception(self):
         with self.assertRaises(MinosSagaException) as exc:
@@ -184,10 +177,9 @@
             )
 
             self.assertEqual(
-                "The first method of the step must be .invokeParticipant(name, callback (optional)).", str(exc)
+                "A 'SagaStep' can only define one 'with_compensation' method.", str(exc)
             )
 
 
 if __name__ == "__main__":
-    unittest.main()
->>>>>>> 78f06a18
+    unittest.main()