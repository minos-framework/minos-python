"""
Copyright (C) 2021 Clariteia SL

This file is part of minos framework.

Minos framework can not be copied and/or distributed without the express permission of Clariteia SL.
"""

import unittest
from shutil import (
    rmtree,
)

from minos.saga import (
    MinosSagaExecutionNotFoundException,
    MinosSagaPausedExecutionStepException,
    Saga,
    SagaExecution,
    SagaExecutionStorage,
)
from tests.callbacks import (
    create_order_callback,
    create_ticket_callback,
    delete_order_callback,
)
from tests.utils import (
    BASE_PATH,
    Foo,
    fake_reply,
    foo_fn_raises,
)


class TestMinosLocalState(unittest.TestCase):
    DB_PATH = BASE_PATH / "test_db.lmdb"

    def setUp(self) -> None:
        self.saga = (
            Saga("OrdersAdd")
            .step()
            .invoke_participant("CreateOrder", create_order_callback)
            .with_compensation("DeleteOrder", delete_order_callback)
            .on_reply("order1")
            .step()
            .invoke_participant("CreateTicket", create_ticket_callback)
            .with_compensation("DeleteOrder", delete_order_callback)
            .on_reply("order2", foo_fn_raises)
            .commit()
        )

        execution = SagaExecution.from_saga(self.saga)
        try:
            execution.execute()
        except MinosSagaPausedExecutionStepException:
            pass
        try:
            reply = fake_reply(Foo("hola"))
<<<<<<< HEAD
            execution.execute(reply=reply)
=======
            execution.execute(reply)
>>>>>>> 8c9dbbd9
        except MinosSagaPausedExecutionStepException:
            pass
        self.execution = execution

    def tearDown(self) -> None:
        rmtree(self.DB_PATH, ignore_errors=True)

    def test_store(self):
        storage = SagaExecutionStorage(self.DB_PATH)

        storage.store(self.execution)

        self.assertEqual(self.execution, storage.load(self.execution.uuid))

    def test_store_overwrite(self):
        storage = SagaExecutionStorage(self.DB_PATH)

        storage.store(self.execution)
        self.assertEqual(self.execution, storage.load(self.execution.uuid))

        another = SagaExecution.from_saga(self.saga)
        another.uuid = self.execution.uuid
        storage.store(another)

        self.assertNotEqual(self.execution, storage.load(self.execution.uuid))
        self.assertEqual(another, storage.load(self.execution.uuid))

    def test_load_raises(self):
        storage = SagaExecutionStorage(self.DB_PATH)

        with self.assertRaises(MinosSagaExecutionNotFoundException):
            storage.load(self.execution.uuid)

    def test_delete(self):
        storage = SagaExecutionStorage(self.DB_PATH)

        storage.store(self.execution)
        storage.delete(self.execution)
        with self.assertRaises(MinosSagaExecutionNotFoundException):
            storage.load(self.execution.uuid)


if __name__ == "__main__":
    unittest.main()<|MERGE_RESOLUTION|>--- conflicted
+++ resolved
@@ -53,13 +53,9 @@
             execution.execute()
         except MinosSagaPausedExecutionStepException:
             pass
+        reply = fake_reply(Foo("hola"))
         try:
-            reply = fake_reply(Foo("hola"))
-<<<<<<< HEAD
             execution.execute(reply=reply)
-=======
-            execution.execute(reply)
->>>>>>> 8c9dbbd9
         except MinosSagaPausedExecutionStepException:
             pass
         self.execution = execution
