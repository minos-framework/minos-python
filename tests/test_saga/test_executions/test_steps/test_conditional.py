import unittest
from contextlib import (
    suppress,
)
from unittest.mock import (
    patch,
)
from uuid import (
    uuid4,
)

from minos.saga import (
    ConditionalSagaStep,
    ConditionalSagaStepExecution,
    ElseThenAlternative,
    IfThenAlternative,
    Saga,
    SagaContext,
    SagaFailedExecutionStepException,
    SagaPausedExecutionStepException,
    SagaResponse,
    SagaRollbackExecutionStepException,
    SagaStepExecution,
    SagaStepStatus,
)
from tests.utils import (
    Foo,
<<<<<<< HEAD
    MinosTestCase,
    commit_callback_raises,
=======
    NaiveBroker,
>>>>>>> 0610a93a
    handle_order_success,
    handle_ticket_success,
    handle_ticket_success_raises,
    send_create_order,
    send_create_ticket,
    send_delete_ticket,
)


def _is_one(context):
    return context["option"] == 1


def _is_two(context):
    return context["option"] == 2


class TestConditionalSageStepExecution(MinosTestCase):
    def setUp(self) -> None:
        super().setUp()
        self.execute_kwargs = {
            "execution_uuid": uuid4(),
            "user": uuid4(),
        }

        self.definition = ConditionalSagaStep(
            [
                IfThenAlternative(
                    _is_one, Saga().remote_step(send_create_order).on_success(handle_order_success).commit()
                ),
                IfThenAlternative(
                    _is_two,
                    Saga()
                    .remote_step(send_create_order)
                    .on_success(handle_ticket_success_raises)
                    .on_failure(send_delete_ticket)
                    .commit(),
                ),
            ],
            ElseThenAlternative(
                (
                    Saga()
                    .remote_step(send_create_ticket)
                    .on_success(handle_ticket_success)
                    .on_failure(send_delete_ticket)
                    .commit()
                )
            ),
        )
        # noinspection PyTypeChecker
        self.execution: ConditionalSagaStepExecution = SagaStepExecution.from_definition(self.definition)

    async def test_execute(self):
        context = SagaContext(option=1)

        with self.assertRaises(SagaPausedExecutionStepException):
            context = await self.execution.execute(context, **self.execute_kwargs)
        self.assertEqual(SagaStepStatus.PausedByOnExecute, self.execution.status)
        self.assertEqual(SagaContext(option=1), context)

        response = SagaResponse(Foo("order"))
        context = await self.execution.execute(context, response=response, **self.execute_kwargs)
        self.assertEqual(SagaStepStatus.Finished, self.execution.status)
        self.assertEqual(SagaContext(option=1, order=Foo("order")), context)

    async def test_execute_raises_step(self):
        context = SagaContext(option=2)

        with self.assertRaises(SagaPausedExecutionStepException):
            context = await self.execution.execute(context, **self.execute_kwargs)
        self.assertEqual(SagaStepStatus.PausedByOnExecute, self.execution.status)
        self.assertEqual(SagaContext(option=2), context)

        response = SagaResponse(Foo("ticket"))
        with patch("minos.saga.SagaExecution.rollback") as mock:
            with self.assertRaises(SagaFailedExecutionStepException):
                context = await self.execution.execute(context, response=response, **self.execute_kwargs)
            self.assertEqual(SagaStepStatus.ErroredByOnExecute, self.execution.status)
            self.assertEqual(SagaContext(option=2), context)
            self.assertEqual(1, mock.call_count)

    # FIXME: This test must be rewritten according to transactions integration
    async def test_execute_raises_commit(self):
        context = SagaContext(option=3)

        with self.assertRaises(SagaPausedExecutionStepException):
            context = await self.execution.execute(context, **self.execute_kwargs)
        self.assertEqual(SagaStepStatus.PausedByOnExecute, self.execution.status)
        self.assertEqual(SagaContext(option=3), context)

        def _fn(msg):
            if msg == "Committed!":
                raise ValueError()

        response = SagaResponse(Foo("ticket"))
        with patch("minos.saga.SagaExecution.rollback") as mock:
            with self.assertRaises(SagaFailedExecutionStepException):
                with patch("logging.Logger.info", side_effect=_fn):
                    context = await self.execution.execute(context, response=response, **self.execute_kwargs)
            self.assertEqual(SagaStepStatus.ErroredByOnExecute, self.execution.status)
            self.assertEqual(SagaContext(option=3), context)
        self.assertEqual(1, mock.call_count)

    async def test_execute_empty(self):
        execution = ConditionalSagaStepExecution(ConditionalSagaStep())
        context = await execution.execute(SagaContext(one=1))
        self.assertEqual(SagaContext(one=1), context)
        self.assertEqual(SagaStepStatus.Finished, execution.status)

    async def test_rollback(self):
        with suppress(SagaPausedExecutionStepException):
            await self.execution.execute(SagaContext(option=1), **self.execute_kwargs)
        await self.execution.execute(SagaContext(), response=SagaResponse(Foo("order")), **self.execute_kwargs)
        with patch("minos.saga.SagaExecution.rollback") as mock:
            await self.execution.rollback(SagaContext(), **self.execute_kwargs)
        self.assertEqual(1, mock.call_count)

    async def test_rollback_raises_create(self):
        with self.assertRaises(SagaRollbackExecutionStepException):
            await self.execution.rollback(SagaContext())

    async def test_rollback_raises_already(self):
        with suppress(SagaPausedExecutionStepException):
            await self.execution.execute(SagaContext(option=1), **self.execute_kwargs)
        await self.execution.execute(SagaContext(), response=SagaResponse(Foo("order")), **self.execute_kwargs)

        await self.execution.rollback(SagaContext(), **self.execute_kwargs)
        with self.assertRaises(SagaRollbackExecutionStepException):
            await self.execution.rollback(SagaContext(), **self.execute_kwargs)

    def test_raw_created(self):
        expected = {
            "already_rollback": False,
            "cls": "minos.saga.executions.steps.conditional.ConditionalSagaStepExecution",
            "definition": self.definition.raw,
            "inner": None,
            "status": "created",
        }
        self.assertEqual(expected, self.execution.raw)

    async def test_raw_paused(self):
        with suppress(SagaPausedExecutionStepException):
            await self.execution.execute(SagaContext(option=1), **self.execute_kwargs)

        expected = {
            "already_rollback": False,
            "cls": "minos.saga.executions.steps.conditional.ConditionalSagaStepExecution",
            "definition": self.definition.raw,
            "inner": {
                "context": SagaContext(option=1).avro_str,
                "already_rollback": False,
                "definition": self.execution.inner.definition.raw,
                "executed_steps": [],
                "paused_step": {
                    "already_rollback": False,
                    "cls": "minos.saga.executions.steps.remote.RemoteSagaStepExecution",
                    "definition": {
                        "cls": "minos.saga.definitions.steps.remote.RemoteSagaStep",
                        "on_error": None,
                        "on_execute": {"callback": "tests.utils.send_create_order"},
                        "on_failure": None,
                        "on_success": {"callback": "tests.utils.handle_order_success"},
                    },
                    "status": "paused-by-on-execute",
                },
                "status": "paused",
                "user": str(self.execute_kwargs["user"]),
                "uuid": str(self.execute_kwargs["execution_uuid"]),
            },
            "status": "paused-by-on-execute",
        }
        observed = self.execution.raw

        self.assertEqual(
            SagaContext.from_avro_str(expected["inner"].pop("context")),
            SagaContext.from_avro_str(observed["inner"].pop("context")),
        )
        self.assertEqual(expected, observed)

    async def test_raw_finished(self):
        context = SagaContext(option=1)
        with suppress(SagaPausedExecutionStepException):
            context = await self.execution.execute(context, **self.execute_kwargs)
        await self.execution.execute(context, response=SagaResponse(Foo("order")), **self.execute_kwargs)

        expected = {
            "already_rollback": False,
            "cls": "minos.saga.executions.steps.conditional.ConditionalSagaStepExecution",
            "definition": self.definition.raw,
            "inner": {
                "context": SagaContext(option=1, order=Foo(foo="order")).avro_str,
                "already_rollback": False,
                "definition": self.execution.inner.definition.raw,
                "executed_steps": [
                    {
                        "already_rollback": False,
                        "cls": "minos.saga.executions.steps.remote.RemoteSagaStepExecution",
                        "definition": {
                            "cls": "minos.saga.definitions.steps.remote.RemoteSagaStep",
                            "on_error": None,
                            "on_execute": {"callback": "tests.utils.send_create_order"},
                            "on_failure": None,
                            "on_success": {"callback": "tests.utils.handle_order_success"},
                        },
                        "status": "finished",
                    }
                ],
                "paused_step": None,
                "status": "finished",
                "user": str(self.execute_kwargs["user"]),
                "uuid": str(self.execute_kwargs["execution_uuid"]),
            },
            "status": "finished",
        }
        observed = self.execution.raw

        self.assertEqual(
            SagaContext.from_avro_str(expected["inner"].pop("context")),
            SagaContext.from_avro_str(observed["inner"].pop("context")),
        )
        self.assertEqual(expected, observed)

    async def test_raw_from_raw(self):
        with suppress(SagaPausedExecutionStepException):
            await self.execution.execute(SagaContext(option=1), **self.execute_kwargs)

        another = SagaStepExecution.from_raw(self.execution.raw)
        self.assertEqual(self.execution, another)


if __name__ == "__main__":
    unittest.main()<|MERGE_RESOLUTION|>--- conflicted
+++ resolved
@@ -25,12 +25,7 @@
 )
 from tests.utils import (
     Foo,
-<<<<<<< HEAD
     MinosTestCase,
-    commit_callback_raises,
-=======
-    NaiveBroker,
->>>>>>> 0610a93a
     handle_order_success,
     handle_ticket_success,
     handle_ticket_success_raises,
