import unittest
from contextlib import (
    suppress,
)
from unittest.mock import (
    patch,
)
from uuid import (
    uuid4,
)

from minos.saga import (
    ConditionalSagaStep,
    ConditionalSagaStepExecution,
    ElseThenAlternative,
    IfThenAlternative,
    Saga,
    SagaContext,
    SagaFailedExecutionStepException,
    SagaPausedExecutionStepException,
    SagaResponse,
    SagaRollbackExecutionStepException,
    SagaStepExecution,
    SagaStepStatus,
)
from tests.utils import (
    Foo,
    MinosTestCase,
    commit_callback_raises,
    handle_order_success,
    handle_ticket_success,
    handle_ticket_success_raises,
    send_create_order,
    send_create_ticket,
    send_delete_ticket,
)


def _is_one(context):
    return context["option"] == 1


def _is_two(context):
    return context["option"] == 2


class TestConditionalSageStepExecution(MinosTestCase):
    def setUp(self) -> None:
        super().setUp()
        self.execute_kwargs = {
            "execution_uuid": uuid4(),
<<<<<<< HEAD
            "broker": self.command_broker,
            "reply_topic": "FooAdd",
=======
            "broker": self.broker,
>>>>>>> f7cd4e92
            "user": uuid4(),
        }

        self.definition = ConditionalSagaStep(
            [
                IfThenAlternative(
                    _is_one, Saga().remote_step(send_create_order).on_success(handle_order_success).commit()
                ),
                IfThenAlternative(
                    _is_two,
                    Saga()
                    .remote_step(send_create_order)
                    .on_success(handle_ticket_success_raises)
                    .on_failure(send_delete_ticket)
                    .commit(),
                ),
            ],
            ElseThenAlternative(
                (
                    Saga()
                    .remote_step(send_create_ticket)
                    .on_success(handle_ticket_success)
                    .on_failure(send_delete_ticket)
                    .commit(commit_callback_raises)
                )
            ),
        )
        # noinspection PyTypeChecker
        self.execution: ConditionalSagaStepExecution = SagaStepExecution.from_definition(self.definition)

    async def test_execute(self):
        context = SagaContext(option=1)

        with self.assertRaises(SagaPausedExecutionStepException):
            context = await self.execution.execute(context, **self.execute_kwargs)
        self.assertEqual(SagaStepStatus.PausedByOnExecute, self.execution.status)
        self.assertEqual(SagaContext(option=1), context)

        response = SagaResponse(Foo("order"))
        context = await self.execution.execute(context, response=response, **self.execute_kwargs)
        self.assertEqual(SagaStepStatus.Finished, self.execution.status)
        self.assertEqual(SagaContext(option=1, order=Foo("order")), context)

    async def test_execute_raises_step(self):
        context = SagaContext(option=2)

        with self.assertRaises(SagaPausedExecutionStepException):
            context = await self.execution.execute(context, **self.execute_kwargs)
        self.assertEqual(SagaStepStatus.PausedByOnExecute, self.execution.status)
        self.assertEqual(SagaContext(option=2), context)

        response = SagaResponse(Foo("ticket"))
        with patch("minos.saga.SagaExecution.rollback") as mock:
            with self.assertRaises(SagaFailedExecutionStepException):
                context = await self.execution.execute(context, response=response, **self.execute_kwargs)
            self.assertEqual(SagaStepStatus.ErroredByOnExecute, self.execution.status)
            self.assertEqual(SagaContext(option=2), context)
            self.assertEqual(1, mock.call_count)

    async def test_execute_raises_commit(self):
        context = SagaContext(option=3)

        with self.assertRaises(SagaPausedExecutionStepException):
            context = await self.execution.execute(context, **self.execute_kwargs)
        self.assertEqual(SagaStepStatus.PausedByOnExecute, self.execution.status)
        self.assertEqual(SagaContext(option=3), context)

        response = SagaResponse(Foo("ticket"))
        with patch("minos.saga.SagaExecution.rollback") as mock:
            with self.assertRaises(SagaFailedExecutionStepException):
                context = await self.execution.execute(context, response=response, **self.execute_kwargs)
            self.assertEqual(SagaStepStatus.ErroredByOnExecute, self.execution.status)
            self.assertEqual(SagaContext(option=3), context)
        self.assertEqual(1, mock.call_count)

    async def test_execute_empty(self):
        execution = ConditionalSagaStepExecution(ConditionalSagaStep())
        context = await execution.execute(SagaContext(one=1))
        self.assertEqual(SagaContext(one=1), context)
        self.assertEqual(SagaStepStatus.Finished, execution.status)

    async def test_rollback(self):
        with suppress(SagaPausedExecutionStepException):
            await self.execution.execute(SagaContext(option=1), **self.execute_kwargs)
        await self.execution.execute(SagaContext(), response=SagaResponse(Foo("order")), **self.execute_kwargs)
        with patch("minos.saga.SagaExecution.rollback") as mock:
            await self.execution.rollback(SagaContext(), **self.execute_kwargs)
        self.assertEqual(1, mock.call_count)

    async def test_rollback_raises_create(self):
        with self.assertRaises(SagaRollbackExecutionStepException):
            await self.execution.rollback(SagaContext())

    async def test_rollback_raises_already(self):
        with suppress(SagaPausedExecutionStepException):
            await self.execution.execute(SagaContext(option=1), **self.execute_kwargs)
        await self.execution.execute(SagaContext(), response=SagaResponse(Foo("order")), **self.execute_kwargs)

        await self.execution.rollback(SagaContext(), **self.execute_kwargs)
        with self.assertRaises(SagaRollbackExecutionStepException):
            await self.execution.rollback(SagaContext(), **self.execute_kwargs)

    def test_raw_created(self):
        expected = {
            "already_rollback": False,
            "cls": "minos.saga.executions.steps.conditional.ConditionalSagaStepExecution",
            "definition": self.definition.raw,
            "inner": None,
            "status": "created",
        }
        self.assertEqual(expected, self.execution.raw)

    async def test_raw_paused(self):
        with suppress(SagaPausedExecutionStepException):
            await self.execution.execute(SagaContext(option=1), **self.execute_kwargs)

        expected = {
            "already_rollback": False,
            "cls": "minos.saga.executions.steps.conditional.ConditionalSagaStepExecution",
            "definition": self.definition.raw,
            "inner": {
                "context": SagaContext(option=1).avro_str,
                "already_rollback": False,
                "definition": self.execution.inner.definition.raw,
                "executed_steps": [],
                "paused_step": {
                    "already_rollback": False,
                    "cls": "minos.saga.executions.steps.remote.RemoteSagaStepExecution",
                    "definition": {
                        "cls": "minos.saga.definitions.steps.remote.RemoteSagaStep",
                        "on_error": None,
                        "on_execute": {"callback": "tests.utils.send_create_order"},
                        "on_failure": None,
                        "on_success": {"callback": "tests.utils.handle_order_success"},
                    },
                    "status": "paused-by-on-execute",
                },
                "status": "paused",
                "user": str(self.execute_kwargs["user"]),
                "uuid": str(self.execute_kwargs["execution_uuid"]),
            },
            "status": "paused-by-on-execute",
        }
        observed = self.execution.raw

        self.assertEqual(
            SagaContext.from_avro_str(expected["inner"].pop("context")),
            SagaContext.from_avro_str(observed["inner"].pop("context")),
        )
        self.assertEqual(expected, observed)

    async def test_raw_finished(self):
        context = SagaContext(option=1)
        with suppress(SagaPausedExecutionStepException):
            context = await self.execution.execute(context, **self.execute_kwargs)
        await self.execution.execute(context, response=SagaResponse(Foo("order")), **self.execute_kwargs)

        expected = {
            "already_rollback": False,
            "cls": "minos.saga.executions.steps.conditional.ConditionalSagaStepExecution",
            "definition": self.definition.raw,
            "inner": {
                "context": SagaContext(option=1, order=Foo(foo="order")).avro_str,
                "already_rollback": False,
                "definition": self.execution.inner.definition.raw,
                "executed_steps": [
                    {
                        "already_rollback": False,
                        "cls": "minos.saga.executions.steps.remote.RemoteSagaStepExecution",
                        "definition": {
                            "cls": "minos.saga.definitions.steps.remote.RemoteSagaStep",
                            "on_error": None,
                            "on_execute": {"callback": "tests.utils.send_create_order"},
                            "on_failure": None,
                            "on_success": {"callback": "tests.utils.handle_order_success"},
                        },
                        "status": "finished",
                    }
                ],
                "paused_step": None,
                "status": "finished",
                "user": str(self.execute_kwargs["user"]),
                "uuid": str(self.execute_kwargs["execution_uuid"]),
            },
            "status": "finished",
        }
        observed = self.execution.raw

        self.assertEqual(
            SagaContext.from_avro_str(expected["inner"].pop("context")),
            SagaContext.from_avro_str(observed["inner"].pop("context")),
        )
        self.assertEqual(expected, observed)

    async def test_raw_from_raw(self):
        with suppress(SagaPausedExecutionStepException):
            await self.execution.execute(SagaContext(option=1), **self.execute_kwargs)

        another = SagaStepExecution.from_raw(self.execution.raw)
        self.assertEqual(self.execution, another)


if __name__ == "__main__":
    unittest.main()<|MERGE_RESOLUTION|>--- conflicted
+++ resolved
@@ -49,12 +49,7 @@
         super().setUp()
         self.execute_kwargs = {
             "execution_uuid": uuid4(),
-<<<<<<< HEAD
             "broker": self.command_broker,
-            "reply_topic": "FooAdd",
-=======
-            "broker": self.broker,
->>>>>>> f7cd4e92
             "user": uuid4(),
         }
 
