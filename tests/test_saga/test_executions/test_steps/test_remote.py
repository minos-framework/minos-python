import unittest
from unittest.mock import (
    AsyncMock,
)
from uuid import (
    uuid4,
)

from minos.saga import (
    RemoteSagaStep,
    RemoteSagaStepExecution,
    SagaContext,
    SagaFailedExecutionStepException,
    SagaPausedExecutionStepException,
    SagaResponse,
    SagaResponseStatus,
    SagaRollbackExecutionStepException,
    SagaStepStatus,
)
from tests.utils import (
    Foo,
    MinosTestCase,
    handle_ticket_error,
    handle_ticket_error_raises,
    handle_ticket_success,
    handle_ticket_success_raises,
    send_create_ticket,
    send_create_ticket_raises,
    send_delete_ticket,
)


class TestRemoteSagaStepExecution(MinosTestCase):
    def setUp(self) -> None:
        super().setUp()
        self.execute_kwargs = {
            "execution_uuid": uuid4(),
<<<<<<< HEAD
            "broker": self.command_broker,
=======
>>>>>>> fe100467
            "user": uuid4(),
        }

        self.publish_mock = AsyncMock()
        self.command_broker.send = self.publish_mock

    async def test_on_execute(self):
        step = RemoteSagaStep(send_create_ticket)
        context = SagaContext()
        execution = RemoteSagaStepExecution(step)
        rollback_mock = AsyncMock()
        execution.rollback = rollback_mock

        with self.assertRaises(SagaPausedExecutionStepException):
            await execution.execute(context, **self.execute_kwargs)

        self.assertEqual(1, self.publish_mock.call_count)
        self.assertEqual(SagaStepStatus.PausedByOnExecute, execution.status)
        self.assertEqual(0, rollback_mock.call_count)

    async def test_on_execute_raises(self):
        step = RemoteSagaStep(send_create_ticket_raises).on_failure(send_delete_ticket)
        context = SagaContext()
        execution = RemoteSagaStepExecution(step)
        rollback_mock = AsyncMock()
        execution.rollback = rollback_mock

        with self.assertRaises(SagaFailedExecutionStepException):
            await execution.execute(context, **self.execute_kwargs)

        self.assertEqual(0, self.publish_mock.call_count)
        self.assertEqual(SagaStepStatus.ErroredOnExecute, execution.status)
        self.assertEqual(0, rollback_mock.call_count)

    async def test_errored_response(self):
        step = RemoteSagaStep(send_create_ticket)
        context = SagaContext()
        execution = RemoteSagaStepExecution(step, status=SagaStepStatus.PausedByOnExecute)
        rollback_mock = AsyncMock()
        execution.rollback = rollback_mock
        response = SagaResponse(status=SagaResponseStatus.SYSTEM_ERROR)

        with self.assertRaises(SagaFailedExecutionStepException):
            await execution.execute(context, response, **self.execute_kwargs)

        self.assertEqual(SagaStepStatus.ErroredByOnExecute, execution.status)
        self.assertEqual(0, rollback_mock.call_count)

    async def test_on_success(self):
        step = RemoteSagaStep(send_create_ticket).on_success(handle_ticket_success)
        context = SagaContext()
        execution = RemoteSagaStepExecution(step, status=SagaStepStatus.PausedByOnExecute)
        rollback_mock = AsyncMock()
        execution.rollback = rollback_mock
        response = SagaResponse(Foo("foo"), SagaResponseStatus.SUCCESS)

        await execution.execute(context, response, **self.execute_kwargs)

        self.assertEqual(SagaStepStatus.Finished, execution.status)

    async def test_on_success_not_defined(self):
        step = RemoteSagaStep(send_create_ticket)
        context = SagaContext()
        execution = RemoteSagaStepExecution(step, status=SagaStepStatus.PausedByOnExecute)
        rollback_mock = AsyncMock()
        execution.rollback = rollback_mock
        response = SagaResponse(Foo("foo"), SagaResponseStatus.SUCCESS)

        await execution.execute(context, response, **self.execute_kwargs)

        self.assertEqual(SagaStepStatus.Finished, execution.status)
        self.assertEqual(0, rollback_mock.call_count)

    async def test_on_success_raises(self):
        step = RemoteSagaStep(send_create_ticket).on_success(handle_ticket_success_raises)
        context = SagaContext()
        execution = RemoteSagaStepExecution(step, status=SagaStepStatus.PausedByOnExecute)
        rollback_mock = AsyncMock()
        execution.rollback = rollback_mock
        response = SagaResponse(Foo("foo"), SagaResponseStatus.SUCCESS)

        with self.assertRaises(SagaFailedExecutionStepException):
            await execution.execute(context, response, **self.execute_kwargs)

        self.assertEqual(SagaStepStatus.ErroredOnSuccess, execution.status)
        self.assertEqual(1, rollback_mock.call_count)

    async def test_on_error(self):
        step = RemoteSagaStep(send_create_ticket).on_error(handle_ticket_error)
        context = SagaContext()
        execution = RemoteSagaStepExecution(step, status=SagaStepStatus.PausedByOnExecute)
        rollback_mock = AsyncMock()
        execution.rollback = rollback_mock
        response = SagaResponse(Foo("foo"), SagaResponseStatus.ERROR)

        await execution.execute(context, response, **self.execute_kwargs)

        self.assertEqual(SagaStepStatus.Finished, execution.status)
        self.assertEqual(0, rollback_mock.call_count)

    async def test_on_error_not_defined(self):
        step = RemoteSagaStep(send_create_ticket)
        context = SagaContext()
        execution = RemoteSagaStepExecution(step, status=SagaStepStatus.PausedByOnExecute)
        rollback_mock = AsyncMock()
        execution.rollback = rollback_mock
        response = SagaResponse(Foo("foo"), SagaResponseStatus.ERROR)

        await execution.execute(context, response, **self.execute_kwargs)

        self.assertEqual(SagaStepStatus.Finished, execution.status)
        self.assertEqual(0, rollback_mock.call_count)

    async def test_on_error_raises(self):
        step = RemoteSagaStep(send_create_ticket).on_error(handle_ticket_error_raises)
        context = SagaContext()
        execution = RemoteSagaStepExecution(step, status=SagaStepStatus.PausedByOnExecute)
        rollback_mock = AsyncMock()
        execution.rollback = rollback_mock
        response = SagaResponse(Foo("foo"), SagaResponseStatus.ERROR)

        with self.assertRaises(SagaFailedExecutionStepException):
            await execution.execute(context, response, **self.execute_kwargs)

        self.assertEqual(SagaStepStatus.ErroredOnError, execution.status)
        self.assertEqual(1, rollback_mock.call_count)

    async def test_rollback(self):
        step = RemoteSagaStep(send_create_ticket).on_failure(send_delete_ticket)
        context = SagaContext()
        execution = RemoteSagaStepExecution(step)

        with self.assertRaises(SagaPausedExecutionStepException):
            await execution.execute(context, **self.execute_kwargs)

        self.publish_mock.reset_mock()
        await execution.rollback(context, **self.execute_kwargs)
        self.assertEqual(1, self.publish_mock.call_count)

        self.publish_mock.reset_mock()
        with self.assertRaises(SagaRollbackExecutionStepException):
            await execution.rollback(context, **self.execute_kwargs)
        self.assertEqual(0, self.publish_mock.call_count)

    async def test_rollback_raises(self):
        step = RemoteSagaStep(send_create_ticket).on_failure(send_delete_ticket)
        context = SagaContext()
        execution = RemoteSagaStepExecution(step)

        with self.assertRaises(SagaRollbackExecutionStepException):
            await execution.rollback(context, **self.execute_kwargs)


if __name__ == "__main__":
    unittest.main()<|MERGE_RESOLUTION|>--- conflicted
+++ resolved
@@ -35,10 +35,6 @@
         super().setUp()
         self.execute_kwargs = {
             "execution_uuid": uuid4(),
-<<<<<<< HEAD
-            "broker": self.command_broker,
-=======
->>>>>>> fe100467
             "user": uuid4(),
         }
 
