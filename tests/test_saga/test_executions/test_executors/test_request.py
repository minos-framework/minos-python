import unittest
from unittest.mock import (
    MagicMock,
    call,
)
from uuid import (
    uuid4,
)

from minos.common import (
    NotProvidedException,
)
from minos.saga import (
    Executor,
    RequestExecutor,
    SagaContext,
    SagaFailedExecutionStepException,
    SagaOperation,
)
from tests.utils import (
    Foo,
    MinosTestCase,
    send_create_product,
)


class TestRequestExecutor(MinosTestCase):
    def setUp(self) -> None:
<<<<<<< HEAD
        super().setUp()

        self.reply_topic = "AddFoo"
        self.execution_uuid = uuid4()
        self.user = uuid4()
        self.executor = RequestExecutor(
            reply_topic=self.reply_topic, execution_uuid=self.execution_uuid, user=self.user,
        )
=======
        self.broker = NaiveBroker()
        self.execution_uuid = uuid4()
        self.user = uuid4()
        self.executor = RequestExecutor(execution_uuid=self.execution_uuid, user=self.user, broker=self.broker)
>>>>>>> f7cd4e92

    def test_constructor(self):
        self.assertIsInstance(self.executor, Executor)
        self.assertEqual(self.execution_uuid, self.executor.execution_uuid)
        self.assertEqual(self.user, self.executor.user)
        self.assertEqual(self.command_broker, self.executor.command_broker)

    def test_constructor_without_broker(self):
        with self.assertRaises(NotProvidedException):
<<<<<<< HEAD
            RequestExecutor(
                reply_topic="AddFoo", command_broker=None, execution_uuid=self.execution_uuid, user=self.user
            )
=======
            RequestExecutor(execution_uuid=self.execution_uuid, user=self.user)
>>>>>>> f7cd4e92

    async def test_exec(self):
        operation = SagaOperation(send_create_product)
        context = SagaContext(product=Foo("create_product!"))

        mock = MagicMock(side_effect=self.command_broker.send)
        self.command_broker.send = mock
        await self.executor.exec(operation, context)

        self.assertEqual(1, mock.call_count)
<<<<<<< HEAD
        args = call(
            data=Foo("create_product!"),
            topic="CreateProduct",
            saga=self.execution_uuid,
            user=self.user,
            reply_topic=self.reply_topic,
        )
        self.assertEqual(args, mock.call_args)

    async def test_exec_none_reply_topic(self):
        executor = RequestExecutor(reply_topic=None, execution_uuid=self.execution_uuid, user=self.user)
        operation = SagaOperation(send_create_product)
        context = SagaContext(product=Foo("create_product!"))

        mock = MagicMock(side_effect=self.command_broker.send)
        self.command_broker.send = mock
        await executor.exec(operation, context)

        self.assertEqual(1, mock.call_count)
        args = call(
            data=Foo("create_product!"),
            topic="CreateProduct",
            saga=self.execution_uuid,
            user=self.user,
            reply_topic=None,
        )
        self.assertEqual(args, mock.call_args)

    async def test_exec_none_user(self):
        executor = RequestExecutor(reply_topic=self.reply_topic, execution_uuid=self.execution_uuid, user=None,)
=======
        args = call(data=Foo("create_product!"), topic="CreateProduct", saga=self.execution_uuid, user=self.user,)
        self.assertEqual(args, mock.call_args)

    async def test_exec_none_user(self):
        executor = RequestExecutor(execution_uuid=self.execution_uuid, user=None, broker=self.broker)
>>>>>>> f7cd4e92
        operation = SagaOperation(send_create_product)
        context = SagaContext(product=Foo("create_product!"))

        mock = MagicMock(side_effect=self.command_broker.send)
        self.command_broker.send = mock
        await executor.exec(operation, context)

        self.assertEqual(1, mock.call_count)
        args = call(data=Foo("create_product!"), topic="CreateProduct", saga=self.execution_uuid, user=None,)
        self.assertEqual(args, mock.call_args)

    async def test_exec_raises(self):
        operation = SagaOperation(send_create_product)
        context = SagaContext(product=Foo("create_product!"))

        async def _fn(*args, **kwargs):
            raise ValueError("This is an exception")

        mock = MagicMock(side_effect=_fn)
        self.command_broker.send = mock

        with self.assertRaises(SagaFailedExecutionStepException) as result:
            await self.executor.exec(operation, context)
        self.assertEqual(
            "There was a failure while 'SagaStepExecution' was executing: ValueError('This is an exception')",
            str(result.exception),
        )


if __name__ == "__main__":
    unittest.main()<|MERGE_RESOLUTION|>--- conflicted
+++ resolved
@@ -26,21 +26,11 @@
 
 class TestRequestExecutor(MinosTestCase):
     def setUp(self) -> None:
-<<<<<<< HEAD
         super().setUp()
 
-        self.reply_topic = "AddFoo"
         self.execution_uuid = uuid4()
         self.user = uuid4()
-        self.executor = RequestExecutor(
-            reply_topic=self.reply_topic, execution_uuid=self.execution_uuid, user=self.user,
-        )
-=======
-        self.broker = NaiveBroker()
-        self.execution_uuid = uuid4()
-        self.user = uuid4()
-        self.executor = RequestExecutor(execution_uuid=self.execution_uuid, user=self.user, broker=self.broker)
->>>>>>> f7cd4e92
+        self.executor = RequestExecutor(execution_uuid=self.execution_uuid, user=self.user)
 
     def test_constructor(self):
         self.assertIsInstance(self.executor, Executor)
@@ -50,13 +40,7 @@
 
     def test_constructor_without_broker(self):
         with self.assertRaises(NotProvidedException):
-<<<<<<< HEAD
-            RequestExecutor(
-                reply_topic="AddFoo", command_broker=None, execution_uuid=self.execution_uuid, user=self.user
-            )
-=======
-            RequestExecutor(execution_uuid=self.execution_uuid, user=self.user)
->>>>>>> f7cd4e92
+            RequestExecutor(command_broker=None, execution_uuid=self.execution_uuid, user=self.user)
 
     async def test_exec(self):
         operation = SagaOperation(send_create_product)
@@ -67,44 +51,11 @@
         await self.executor.exec(operation, context)
 
         self.assertEqual(1, mock.call_count)
-<<<<<<< HEAD
-        args = call(
-            data=Foo("create_product!"),
-            topic="CreateProduct",
-            saga=self.execution_uuid,
-            user=self.user,
-            reply_topic=self.reply_topic,
-        )
-        self.assertEqual(args, mock.call_args)
-
-    async def test_exec_none_reply_topic(self):
-        executor = RequestExecutor(reply_topic=None, execution_uuid=self.execution_uuid, user=self.user)
-        operation = SagaOperation(send_create_product)
-        context = SagaContext(product=Foo("create_product!"))
-
-        mock = MagicMock(side_effect=self.command_broker.send)
-        self.command_broker.send = mock
-        await executor.exec(operation, context)
-
-        self.assertEqual(1, mock.call_count)
-        args = call(
-            data=Foo("create_product!"),
-            topic="CreateProduct",
-            saga=self.execution_uuid,
-            user=self.user,
-            reply_topic=None,
-        )
+        args = call(data=Foo("create_product!"), topic="CreateProduct", saga=self.execution_uuid, user=self.user)
         self.assertEqual(args, mock.call_args)
 
     async def test_exec_none_user(self):
-        executor = RequestExecutor(reply_topic=self.reply_topic, execution_uuid=self.execution_uuid, user=None,)
-=======
-        args = call(data=Foo("create_product!"), topic="CreateProduct", saga=self.execution_uuid, user=self.user,)
-        self.assertEqual(args, mock.call_args)
-
-    async def test_exec_none_user(self):
-        executor = RequestExecutor(execution_uuid=self.execution_uuid, user=None, broker=self.broker)
->>>>>>> f7cd4e92
+        executor = RequestExecutor(execution_uuid=self.execution_uuid, user=None,)
         operation = SagaOperation(send_create_product)
         context = SagaContext(product=Foo("create_product!"))
 
