--- conflicted
+++ resolved
@@ -2,12 +2,9 @@
 from unittest.mock import (
     AsyncMock,
 )
-<<<<<<< HEAD
-=======
 from uuid import (
     uuid4,
 )
->>>>>>> fe100467
 
 from minos.saga import (
     Executor,
@@ -20,10 +17,7 @@
 )
 from tests.utils import (
     Foo,
-<<<<<<< HEAD
-=======
     MinosTestCase,
->>>>>>> fe100467
     handle_ticket_success,
 )
 
