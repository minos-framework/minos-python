import unittest
from unittest.mock import (
    AsyncMock,
    call,
)
from uuid import (
    uuid4,
)

from minos.saga import (
    ConditionalSagaStepExecution,
    LocalSagaStep,
    LocalSagaStepExecution,
    RemoteSagaStepExecution,
    TransactionCommitter,
)
from tests.utils import (
    MinosTestCase,
)


class TestTransactionCommitter(MinosTestCase):
    def setUp(self) -> None:
        super().setUp()

        self.execution_uuid = uuid4()

        definition = LocalSagaStep()
        self.executed_steps = [
            RemoteSagaStepExecution(definition, service_name="foo"),
            LocalSagaStepExecution(definition, service_name="bar"),
            ConditionalSagaStepExecution(definition, service_name="bar"),
        ]

        self.committer = TransactionCommitter(self.execution_uuid, self.executed_steps)

    async def test_commit_true(self):
        get_mock = AsyncMock()
        get_mock.return_value.data.ok = True
        self.handler.get_one = get_mock

        send_mock = AsyncMock()
        self.command_broker.send = send_mock

        await self.committer.commit()

        self.assertEqual(
            [
<<<<<<< HEAD
                call(
                    data=self.execution_uuid, topic="ReserveFooTransaction", saga=NULL_UUID, reply_topic="TheReplyTopic"
                ),
                call(
                    data=self.execution_uuid, topic="ReserveBarTransaction", saga=NULL_UUID, reply_topic="TheReplyTopic"
                ),
                call(
                    data=self.execution_uuid, topic="CommitFooTransaction", saga=NULL_UUID, reply_topic="TheReplyTopic"
                ),
                call(
                    data=self.execution_uuid, topic="CommitBarTransaction", saga=NULL_UUID, reply_topic="TheReplyTopic"
                ),
=======
                call(data=self.execution_uuid, topic="ReserveFooTransaction"),
                call(data=self.execution_uuid, topic="ReserveBarTransaction"),
                call(data=self.execution_uuid, topic="CommitFooTransaction"),
                call(data=self.execution_uuid, topic="CommitBarTransaction"),
>>>>>>> da694b7f
            ],
            send_mock.call_args_list,
        )

    async def test_commit_false(self):
        get_mock = AsyncMock()
        get_mock.return_value.data.ok = False
        self.handler.get_one = get_mock

        send_mock = AsyncMock()
        self.command_broker.send = send_mock

        with self.assertRaises(ValueError):
            await self.committer.commit()

        self.assertEqual(
            [
<<<<<<< HEAD
                call(
                    data=self.execution_uuid, topic="ReserveFooTransaction", saga=NULL_UUID, reply_topic="TheReplyTopic"
                ),
                call(
                    data=self.execution_uuid, topic="RejectFooTransaction", saga=NULL_UUID, reply_topic="TheReplyTopic"
                ),
                call(
                    data=self.execution_uuid, topic="RejectBarTransaction", saga=NULL_UUID, reply_topic="TheReplyTopic"
                ),
=======
                call(data=self.execution_uuid, topic="ReserveFooTransaction"),
                call(data=self.execution_uuid, topic="RejectFooTransaction"),
                call(data=self.execution_uuid, topic="RejectBarTransaction"),
>>>>>>> da694b7f
            ],
            send_mock.call_args_list,
        )

    async def test_reject(self):
        get_mock = AsyncMock()
        self.handler.get_one = get_mock

        send_mock = AsyncMock()
        self.command_broker.send = send_mock

        await self.committer.reject()

        self.assertEqual(
            [
<<<<<<< HEAD
                call(
                    data=self.execution_uuid, topic="RejectFooTransaction", saga=NULL_UUID, reply_topic="TheReplyTopic"
                ),
                call(
                    data=self.execution_uuid, topic="RejectBarTransaction", saga=NULL_UUID, reply_topic="TheReplyTopic"
                ),
=======
                call(data=self.execution_uuid, topic="RejectFooTransaction"),
                call(data=self.execution_uuid, topic="RejectBarTransaction"),
>>>>>>> da694b7f
            ],
            send_mock.call_args_list,
        )


if __name__ == "__main__":
    unittest.main()<|MERGE_RESOLUTION|>--- conflicted
+++ resolved
@@ -46,25 +46,10 @@
 
         self.assertEqual(
             [
-<<<<<<< HEAD
-                call(
-                    data=self.execution_uuid, topic="ReserveFooTransaction", saga=NULL_UUID, reply_topic="TheReplyTopic"
-                ),
-                call(
-                    data=self.execution_uuid, topic="ReserveBarTransaction", saga=NULL_UUID, reply_topic="TheReplyTopic"
-                ),
-                call(
-                    data=self.execution_uuid, topic="CommitFooTransaction", saga=NULL_UUID, reply_topic="TheReplyTopic"
-                ),
-                call(
-                    data=self.execution_uuid, topic="CommitBarTransaction", saga=NULL_UUID, reply_topic="TheReplyTopic"
-                ),
-=======
-                call(data=self.execution_uuid, topic="ReserveFooTransaction"),
-                call(data=self.execution_uuid, topic="ReserveBarTransaction"),
-                call(data=self.execution_uuid, topic="CommitFooTransaction"),
-                call(data=self.execution_uuid, topic="CommitBarTransaction"),
->>>>>>> da694b7f
+                call(data=self.execution_uuid, topic="ReserveFooTransaction", reply_topic="TheReplyTopic"),
+                call(data=self.execution_uuid, topic="ReserveBarTransaction", reply_topic="TheReplyTopic"),
+                call(data=self.execution_uuid, topic="CommitFooTransaction", reply_topic="TheReplyTopic"),
+                call(data=self.execution_uuid, topic="CommitBarTransaction", reply_topic="TheReplyTopic"),
             ],
             send_mock.call_args_list,
         )
@@ -82,21 +67,9 @@
 
         self.assertEqual(
             [
-<<<<<<< HEAD
-                call(
-                    data=self.execution_uuid, topic="ReserveFooTransaction", saga=NULL_UUID, reply_topic="TheReplyTopic"
-                ),
-                call(
-                    data=self.execution_uuid, topic="RejectFooTransaction", saga=NULL_UUID, reply_topic="TheReplyTopic"
-                ),
-                call(
-                    data=self.execution_uuid, topic="RejectBarTransaction", saga=NULL_UUID, reply_topic="TheReplyTopic"
-                ),
-=======
-                call(data=self.execution_uuid, topic="ReserveFooTransaction"),
-                call(data=self.execution_uuid, topic="RejectFooTransaction"),
-                call(data=self.execution_uuid, topic="RejectBarTransaction"),
->>>>>>> da694b7f
+                call(data=self.execution_uuid, topic="ReserveFooTransaction", reply_topic="TheReplyTopic"),
+                call(data=self.execution_uuid, topic="RejectFooTransaction", reply_topic="TheReplyTopic"),
+                call(data=self.execution_uuid, topic="RejectBarTransaction", reply_topic="TheReplyTopic"),
             ],
             send_mock.call_args_list,
         )
@@ -112,17 +85,8 @@
 
         self.assertEqual(
             [
-<<<<<<< HEAD
-                call(
-                    data=self.execution_uuid, topic="RejectFooTransaction", saga=NULL_UUID, reply_topic="TheReplyTopic"
-                ),
-                call(
-                    data=self.execution_uuid, topic="RejectBarTransaction", saga=NULL_UUID, reply_topic="TheReplyTopic"
-                ),
-=======
-                call(data=self.execution_uuid, topic="RejectFooTransaction"),
-                call(data=self.execution_uuid, topic="RejectBarTransaction"),
->>>>>>> da694b7f
+                call(data=self.execution_uuid, topic="RejectFooTransaction", reply_topic="TheReplyTopic"),
+                call(data=self.execution_uuid, topic="RejectBarTransaction", reply_topic="TheReplyTopic"),
             ],
             send_mock.call_args_list,
         )
