"""
Copyright (C) 2021 Clariteia SL

This file is part of minos framework.

Minos framework can not be copied and/or distributed without the express permission of Clariteia SL.
"""

import unittest
from unittest.mock import (
    patch,
)

from minos.saga import (
    MinosSagaFailedExecutionStepException,
    MinosSagaPausedExecutionStepException,
    SagaContext,
    SagaExecutionStep,
    SagaStep,
    SagaStepStatus,
)
from tests.utils import (
    Foo,
    foo_fn,
    foo_fn_raises,
)

_PUBLISH_MOCKER = patch("minos.saga.executions.executors.publish.PublishExecutor.publish")


class TestSagaExecutionStep(unittest.TestCase):
    def test_execute_invoke_participant(self):
        step = SagaStep().invoke_participant("FooAdd", foo_fn)
        context = SagaContext()
        execution = SagaExecutionStep(step)

        with _PUBLISH_MOCKER as mock:
            execution.execute(context)
            self.assertEqual(1, mock.call_count)

        self.assertEqual(SagaStepStatus.Finished, execution.status)

    def test_execute_invoke_participant_errored(self):
        step = SagaStep().invoke_participant("FooAdd", foo_fn_raises)
        context = SagaContext()
        execution = SagaExecutionStep(step)

        with _PUBLISH_MOCKER as mock:
            with self.assertRaises(MinosSagaFailedExecutionStepException):
                execution.execute(context)
            self.assertEqual(0, mock.call_count)

        self.assertEqual(SagaStepStatus.ErroredInvokeParticipant, execution.status)

    def test_execute_invoke_participant_with_on_reply(self):
        step = SagaStep().invoke_participant("FooAdd", foo_fn).on_reply("foo", lambda foo: foo)
        context = SagaContext()
        execution = SagaExecutionStep(step)

        with _PUBLISH_MOCKER as mock:
            with self.assertRaises(MinosSagaPausedExecutionStepException):
                execution.execute(context)
            self.assertEqual(1, mock.call_count)

            self.assertEqual(SagaStepStatus.PausedOnReply, execution.status)

        execution.execute(context, response=Foo("foo"))
        self.assertEqual(SagaStepStatus.Finished, execution.status)

    def test_execute_on_reply(self):
<<<<<<< HEAD
        saga_definition = Saga("FooAdded").step().invoke_participant("FooAdd", foo_fn).on_reply("foo").commit()
        saga_execution = SagaExecution.from_saga(saga_definition)
        step_execution = SagaExecutionStep(saga_execution, saga_definition.steps[0])
=======
        step = SagaStep().invoke_participant("FooAdd", foo_fn).on_reply("foo", lambda foo: foo)
        context = SagaContext()
        execution = SagaExecutionStep(step)
>>>>>>> 6ea3b423

        context = execution.execute(context, response=Foo("foo"))
        self.assertEqual(SagaContext({"foo": Foo("foo")}), context)
        self.assertEqual(SagaStepStatus.Finished, execution.status)

    def test_execute_on_reply_errored(self):
        step = SagaStep().invoke_participant("FooAdd", foo_fn).on_reply("foo", foo_fn_raises)
        context = SagaContext()
        execution = SagaExecutionStep(step)

        with self.assertRaises(MinosSagaFailedExecutionStepException):
            execution.execute(context, response=Foo("foo"))

        self.assertEqual(SagaStepStatus.ErroredOnReply, execution.status)

    def test_rollback(self):
        step = (
            SagaStep()
            .invoke_participant("FooAdd", foo_fn)
            .with_compensation("FooDelete", foo_fn)
            .on_reply("foo", foo_fn_raises)
        )
        context = SagaContext()
        execution = SagaExecutionStep(step)

        with _PUBLISH_MOCKER as mock:
            execution.rollback(context)
            self.assertEqual(1, mock.call_count)

            mock.reset_mock()
            execution.rollback(context)
            self.assertEqual(0, mock.call_count)

    def test_raw(self):
        from minos.saga import (
            identity_fn,
        )

        definition = (
            SagaStep().invoke_participant("CreateFoo", foo_fn).with_compensation("DeleteFoo", foo_fn).on_reply("foo")
        )
        execution = SagaExecutionStep(None, definition)

        expected = {
            "already_rollback": False,
            "definition": {
                "raw_invoke_participant": {"callback": foo_fn, "name": "CreateFoo"},
                "raw_on_reply": {"callback": identity_fn, "name": "foo"},
                "raw_with_compensation": {"callback": foo_fn, "name": "DeleteFoo"},
            },
            "status": "created",
        }
        self.assertEqual(expected, execution.raw)

    def test_from_raw(self):
        from minos.saga import (
            identity_fn,
        )

        raw = {
            "already_rollback": False,
            "definition": {
                "raw_invoke_participant": {"callback": foo_fn, "name": "CreateFoo"},
                "raw_on_reply": {"callback": identity_fn, "name": "foo"},
                "raw_with_compensation": {"callback": foo_fn, "name": "DeleteFoo"},
            },
            "status": "created",
        }
        expected = SagaExecutionStep(
            None,
            (SagaStep().invoke_participant("CreateFoo", foo_fn).with_compensation("DeleteFoo", foo_fn).on_reply("foo")),
        )
        observed = SagaExecutionStep.from_raw(raw, execution=None)
        self.assertEqual(expected, observed)

    def test_from_raw_already(self):
        expected = SagaExecutionStep(
            None,
            (SagaStep().invoke_participant("CreateFoo", foo_fn).with_compensation("DeleteFoo", foo_fn).on_reply("foo")),
        )
        observed = SagaExecutionStep.from_raw(expected)
        self.assertEqual(expected, observed)


if __name__ == "__main__":
    unittest.main()<|MERGE_RESOLUTION|>--- conflicted
+++ resolved
@@ -68,15 +68,9 @@
         self.assertEqual(SagaStepStatus.Finished, execution.status)
 
     def test_execute_on_reply(self):
-<<<<<<< HEAD
-        saga_definition = Saga("FooAdded").step().invoke_participant("FooAdd", foo_fn).on_reply("foo").commit()
-        saga_execution = SagaExecution.from_saga(saga_definition)
-        step_execution = SagaExecutionStep(saga_execution, saga_definition.steps[0])
-=======
         step = SagaStep().invoke_participant("FooAdd", foo_fn).on_reply("foo", lambda foo: foo)
         context = SagaContext()
         execution = SagaExecutionStep(step)
->>>>>>> 6ea3b423
 
         context = execution.execute(context, response=Foo("foo"))
         self.assertEqual(SagaContext({"foo": Foo("foo")}), context)
@@ -118,7 +112,7 @@
         definition = (
             SagaStep().invoke_participant("CreateFoo", foo_fn).with_compensation("DeleteFoo", foo_fn).on_reply("foo")
         )
-        execution = SagaExecutionStep(None, definition)
+        execution = SagaExecutionStep(definition)
 
         expected = {
             "already_rollback": False,
@@ -146,15 +140,13 @@
             "status": "created",
         }
         expected = SagaExecutionStep(
-            None,
             (SagaStep().invoke_participant("CreateFoo", foo_fn).with_compensation("DeleteFoo", foo_fn).on_reply("foo")),
         )
-        observed = SagaExecutionStep.from_raw(raw, execution=None)
+        observed = SagaExecutionStep.from_raw(raw)
         self.assertEqual(expected, observed)
 
     def test_from_raw_already(self):
         expected = SagaExecutionStep(
-            None,
             (SagaStep().invoke_participant("CreateFoo", foo_fn).with_compensation("DeleteFoo", foo_fn).on_reply("foo")),
         )
         observed = SagaExecutionStep.from_raw(expected)
