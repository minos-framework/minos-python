import unittest
from unittest.mock import (
    MagicMock,
    patch,
)
from uuid import (
    UUID,
    uuid4,
)

from minos.saga import (
    SagaContext,
    SagaExecution,
    SagaPausedExecutionStepException,
    SagaResponse,
)
from tests.utils import (
    ADD_ORDER,
    Foo,
<<<<<<< HEAD
    MinosTestCase,
    fake_reply,
=======
    NaiveBroker,
>>>>>>> f7cd4e92
)


class TestSagaExecution(MinosTestCase):
    def setUp(self) -> None:
        super().setUp()
        self.user = uuid4()
        self.publish_mock = MagicMock(side_effect=self.command_broker.send)
        self.command_broker.send = self.publish_mock

    def test_from_raw(self):
        with patch("uuid.uuid4", return_value=UUID("a74d9d6d-290a-492e-afcc-70607958f65d")):
            expected = SagaExecution.from_definition(ADD_ORDER, user=self.user)
        observed = SagaExecution.from_raw(expected)
        self.assertEqual(expected, observed)

    def test_from_raw_without_user(self):
        with patch("uuid.uuid4", return_value=UUID("a74d9d6d-290a-492e-afcc-70607958f65d")):
            expected = SagaExecution.from_definition(ADD_ORDER)
        observed = SagaExecution.from_raw(expected)
        self.assertEqual(expected, observed)

    def test_created(self):
        with patch("uuid.uuid4", return_value=UUID("a74d9d6d-290a-492e-afcc-70607958f65d")):
            execution = SagaExecution.from_definition(ADD_ORDER, user=self.user)

        expected = {
            "already_rollback": False,
            "context": SagaContext().avro_str,
            "definition": {
                "commit": {"callback": "minos.saga.definitions.operations.identity_fn"},
                "steps": [
                    {
                        "cls": "minos.saga.definitions.steps.remote.RemoteSagaStep",
                        "on_execute": {"callback": "tests.utils.send_create_order"},
                        "on_success": {"callback": "tests.utils.handle_order_success"},
                        "on_error": None,
                        "on_failure": {"callback": "tests.utils.send_delete_order"},
                    },
                    {
                        "cls": "minos.saga.definitions.steps.local.LocalSagaStep",
                        "on_execute": {"callback": "tests.utils.create_payment"},
                        "on_failure": {"callback": "tests.utils.delete_payment"},
                    },
                    {
                        "cls": "minos.saga.definitions.steps.remote.RemoteSagaStep",
                        "on_execute": {"callback": "tests.utils.send_create_ticket"},
                        "on_success": {"callback": "tests.utils.handle_ticket_success"},
                        "on_error": {"callback": "tests.utils.handle_ticket_error"},
                        "on_failure": {"callback": "tests.utils.send_delete_ticket"},
                    },
                ],
            },
            "executed_steps": [],
            "paused_step": None,
            "status": "created",
            "user": str(self.user),
            "uuid": "a74d9d6d-290a-492e-afcc-70607958f65d",
        }
        observed = execution.raw
        self.assertEqual(
            SagaContext.from_avro_str(expected.pop("context")), SagaContext.from_avro_str(observed.pop("context"))
        )
        self.assertEqual(expected, observed)

    def test_created_without_user(self):
        with patch("uuid.uuid4", return_value=UUID("a74d9d6d-290a-492e-afcc-70607958f65d")):
            execution = SagaExecution.from_definition(ADD_ORDER)

        expected = {
            "already_rollback": False,
            "context": SagaContext().avro_str,
            "definition": {
                "commit": {"callback": "minos.saga.definitions.operations.identity_fn"},
                "steps": [
                    {
                        "cls": "minos.saga.definitions.steps.remote.RemoteSagaStep",
                        "on_execute": {"callback": "tests.utils.send_create_order"},
                        "on_success": {"callback": "tests.utils.handle_order_success"},
                        "on_error": None,
                        "on_failure": {"callback": "tests.utils.send_delete_order"},
                    },
                    {
                        "cls": "minos.saga.definitions.steps.local.LocalSagaStep",
                        "on_execute": {"callback": "tests.utils.create_payment"},
                        "on_failure": {"callback": "tests.utils.delete_payment"},
                    },
                    {
                        "cls": "minos.saga.definitions.steps.remote.RemoteSagaStep",
                        "on_execute": {"callback": "tests.utils.send_create_ticket"},
                        "on_success": {"callback": "tests.utils.handle_ticket_success"},
                        "on_error": {"callback": "tests.utils.handle_ticket_error"},
                        "on_failure": {"callback": "tests.utils.send_delete_ticket"},
                    },
                ],
            },
            "executed_steps": [],
            "paused_step": None,
            "status": "created",
            "user": None,
            "uuid": "a74d9d6d-290a-492e-afcc-70607958f65d",
        }
        observed = execution.raw
        self.assertEqual(
            SagaContext.from_avro_str(expected.pop("context")), SagaContext.from_avro_str(observed.pop("context"))
        )
        self.assertEqual(expected, observed)

    async def test_partial_step(self):
        raw = {
            "already_rollback": False,
            "context": SagaContext().avro_str,
            "definition": {
                "commit": {"callback": "minos.saga.definitions.operations.identity_fn"},
                "steps": [
                    {
                        "cls": "minos.saga.definitions.steps.remote.RemoteSagaStep",
                        "on_execute": {"callback": "tests.utils.send_create_order"},
                        "on_success": {"callback": "tests.utils.handle_order_success"},
                        "on_error": None,
                        "on_failure": {"callback": "tests.utils.send_delete_order"},
                    },
                    {
                        "cls": "minos.saga.definitions.steps.local.LocalSagaStep",
                        "on_execute": {"callback": "tests.utils.create_payment"},
                        "on_failure": {"callback": "tests.utils.delete_payment"},
                    },
                    {
                        "cls": "minos.saga.definitions.steps.remote.RemoteSagaStep",
                        "on_execute": {"callback": "tests.utils.send_create_ticket"},
                        "on_success": {"callback": "tests.utils.handle_ticket_success"},
                        "on_error": {"callback": "tests.utils.handle_ticket_error"},
                        "on_failure": {"callback": "tests.utils.send_delete_ticket"},
                    },
                ],
            },
            "executed_steps": [],
            "paused_step": {
                "cls": "minos.saga.executions.steps.remote.RemoteSagaStepExecution",
                "definition": {
                    "cls": "minos.saga.definitions.steps.remote.RemoteSagaStep",
                    "on_execute": {"callback": "tests.utils.send_create_order"},
                    "on_success": {"callback": "tests.utils.handle_order_success"},
                    "on_error": {"callback": "tests.utils.handle_ticket_error"},
                    "on_failure": {"callback": "tests.utils.send_delete_order"},
                },
                "status": "paused-by-on-execute",
                "already_rollback": False,
            },
            "user": str(self.user),
            "status": "paused",
            "uuid": "a74d9d6d-290a-492e-afcc-70607958f65d",
        }

        with patch("uuid.uuid4", return_value=UUID("a74d9d6d-290a-492e-afcc-70607958f65d")):
            expected = SagaExecution.from_definition(ADD_ORDER, user=self.user)
            with self.assertRaises(SagaPausedExecutionStepException):
                await expected.execute()

        observed = SagaExecution.from_raw(raw)
        self.assertEqual(expected, observed)

    async def test_executed_step(self):
        raw = {
            "already_rollback": False,
            "context": SagaContext(order=Foo("hola"), payment="payment").avro_str,
            "definition": {
                "commit": {"callback": "minos.saga.definitions.operations.identity_fn"},
                "steps": [
                    {
                        "cls": "minos.saga.definitions.steps.remote.RemoteSagaStep",
                        "on_execute": {"callback": "tests.utils.send_create_order"},
                        "on_success": {"callback": "tests.utils.handle_order_success"},
                        "on_error": None,
                        "on_failure": {"callback": "tests.utils.send_delete_order"},
                    },
                    {
                        "cls": "minos.saga.definitions.steps.local.LocalSagaStep",
                        "on_execute": {"callback": "tests.utils.create_payment"},
                        "on_failure": {"callback": "tests.utils.delete_payment"},
                    },
                    {
                        "cls": "minos.saga.definitions.steps.remote.RemoteSagaStep",
                        "on_execute": {"callback": "tests.utils.send_create_ticket"},
                        "on_success": {"callback": "tests.utils.handle_ticket_success"},
                        "on_error": {"callback": "tests.utils.handle_ticket_error"},
                        "on_failure": {"callback": "tests.utils.send_delete_ticket"},
                    },
                ],
            },
            "executed_steps": [
                {
                    "cls": "minos.saga.executions.steps.remote.RemoteSagaStepExecution",
                    "definition": {
                        "cls": "minos.saga.definitions.steps.remote.RemoteSagaStep",
                        "on_execute": {"callback": "tests.utils.send_create_order"},
                        "on_success": {"callback": "tests.utils.handle_order_success"},
                        "on_error": None,
                        "on_failure": {"callback": "tests.utils.send_delete_order"},
                    },
                    "status": "finished",
                    "already_rollback": False,
                },
                {
                    "cls": "minos.saga.executions.steps.local.LocalSagaStepExecution",
                    "definition": {
                        "cls": "minos.saga.definitions.steps.local.LocalSagaStep",
                        "on_execute": {"callback": "tests.utils.create_payment"},
                        "on_failure": {"callback": "tests.utils.delete_payment"},
                    },
                    "status": "finished",
                    "already_rollback": False,
                },
            ],
            "paused_step": {
                "cls": "minos.saga.executions.steps.remote.RemoteSagaStepExecution",
                "definition": {
                    "cls": "minos.saga.definitions.steps.remote.RemoteSagaStep",
                    "on_execute": {"callback": "tests.utils.send_create_ticket"},
                    "on_success": {"callback": "tests.utils.handle_ticket_success"},
                    "on_error": {"callback": "tests.utils.handle_ticket_error"},
                    "on_failure": {"callback": "tests.utils.send_delete_ticket"},
                },
                "status": "paused-by-on-execute",
                "already_rollback": False,
            },
            "user": str(self.user),
            "status": "paused",
            "uuid": "a74d9d6d-290a-492e-afcc-70607958f65d",
        }

        with patch("uuid.uuid4", return_value=UUID("a74d9d6d-290a-492e-afcc-70607958f65d")):
            expected = SagaExecution.from_definition(ADD_ORDER, user=self.user)
            with self.assertRaises(SagaPausedExecutionStepException):
                await expected.execute()

            response = SagaResponse(Foo("hola"))
            with self.assertRaises(SagaPausedExecutionStepException):
<<<<<<< HEAD
                await expected.execute(reply=reply)
=======
                await expected.execute(response, broker=self.broker)
>>>>>>> f7cd4e92

        observed = SagaExecution.from_raw(raw)
        self.assertEqual(expected, observed)


if __name__ == "__main__":
    unittest.main()<|MERGE_RESOLUTION|>--- conflicted
+++ resolved
@@ -17,12 +17,7 @@
 from tests.utils import (
     ADD_ORDER,
     Foo,
-<<<<<<< HEAD
     MinosTestCase,
-    fake_reply,
-=======
-    NaiveBroker,
->>>>>>> f7cd4e92
 )
 
 
@@ -261,11 +256,7 @@
 
             response = SagaResponse(Foo("hola"))
             with self.assertRaises(SagaPausedExecutionStepException):
-<<<<<<< HEAD
-                await expected.execute(reply=reply)
-=======
-                await expected.execute(response, broker=self.broker)
->>>>>>> f7cd4e92
+                await expected.execute(response)
 
         observed = SagaExecution.from_raw(raw)
         self.assertEqual(expected, observed)
