--- conflicted
+++ resolved
@@ -22,13 +22,7 @@
 )
 from tests.utils import (
     Foo,
-<<<<<<< HEAD
     MinosTestCase,
-    commit_callback,
-    commit_callback_raises,
-=======
-    NaiveBroker,
->>>>>>> 0610a93a
     handle_order_success,
     handle_ticket_success,
     handle_ticket_success_raises,
@@ -175,11 +169,6 @@
             await execution.execute(response)
         self.assertEqual(SagaStatus.Paused, execution.status)
 
-<<<<<<< HEAD
-        response = SagaResponse(Foo("order2"))
-        with self.assertRaises(SagaFailedCommitCallbackException):
-            await execution.execute(response)
-=======
         def _fn(msg):
             if msg == "Committed!":
                 raise ValueError()
@@ -187,8 +176,7 @@
         with patch("logging.Logger.info", side_effect=_fn):
             response = SagaResponse(Foo("order2"))
             with self.assertRaises(SagaFailedCommitCallbackException):
-                await execution.execute(response, broker=self.broker)
->>>>>>> 0610a93a
+                await execution.execute(response)
 
         self.assertEqual(SagaStatus.Errored, execution.status)
         self.assertEqual(3, self.publish_mock.call_count)
