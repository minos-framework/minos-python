--- conflicted
+++ resolved
@@ -42,10 +42,6 @@
         retry: 1
 queries:
     service: tests.services.CqrsTestService.CqrsService
-<<<<<<< HEAD
-
-=======
->>>>>>> 0baa8072
 saga:
     broker: localhost
     port: 9092
