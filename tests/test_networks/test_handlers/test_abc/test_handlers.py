--- conflicted
+++ resolved
@@ -51,13 +51,9 @@
     async def dispatch_one(self, entry: HandlerEntry) -> NoReturn:
         """For testing purposes."""
         self.call_count += 1
-<<<<<<< HEAD
-        self.call_args = (row,)
-        if row.topic == "DeleteOrder":
+        self.call_args = (entry,)
+        if entry.topic == "DeleteOrder":
             raise ValueError()
-=======
-        self.call_args = (entry,)
->>>>>>> cdf25cab
 
 
 class TestHandler(PostgresAsyncTestCase):
