import unittest
from asyncio import (
    TimeoutError,
    gather,
    sleep,
    wait_for,
)
from collections import (
    namedtuple,
)
<<<<<<< HEAD
from inspect import (
    isawaitable,
)
from typing import (
    NoReturn,
)
=======
>>>>>>> 8c647202
from unittest.mock import (
    AsyncMock,
)
from uuid import (
    uuid4,
)

import aiopg

from minos.common import (
    DataTransferObject,
)
from minos.common.testing import (
    PostgresAsyncTestCase,
)
from minos.networks import (
    EnrouteBuilder,
    Handler,
    HandlerResponse,
    MinosActionNotFoundException,
)
from minos.networks.handlers import (
    HandlerEntry,
)
from tests.utils import (
    BASE_PATH,
    FAKE_AGGREGATE_DIFF,
    FakeRequest,
)


class _FakeHandler(Handler):
    ENTRY_MODEL_CLS = DataTransferObject

    def __init__(self, *args, **kwargs):
        super().__init__(*args, **kwargs)
        self.call_count = 0
        self.call_args = None

    async def dispatch_one(self, entry: HandlerEntry) -> None:
        """For testing purposes."""
        self.call_count += 1
        self.call_args = (entry,)
        if entry.topic == "DeleteOrder":
            raise ValueError()
        result = entry.callback(entry.data)
        if isawaitable(result):
            await result


class TestHandler(PostgresAsyncTestCase):
    CONFIG_FILE_PATH = BASE_PATH / "test_config.yml"

    def handlers(self):
        decorators = EnrouteBuilder(self.config.commands.service).get_broker_command_query()
        handlers = {decorator.topic: fn for decorator, fn in decorators.items()}
        return handlers

    def setUp(self) -> None:
        super().setUp()
        handlers = self.handlers()
        handlers["empty"] = None
        self.handler = _FakeHandler(handlers=handlers, **self.config.broker.queue._asdict())

    async def test_get_action(self):
        action = self.handler.get_action(topic="AddOrder")
        self.assertEqual(HandlerResponse("add_order"), await action(FakeRequest("test")))

    async def test_get_action_none(self):
        action = self.handler.get_action(topic="empty")
        self.assertIsNone(None, action)

    async def test_get_action_raises(self):
        with self.assertRaises(MinosActionNotFoundException) as context:
            self.handler.get_action(topic="NotExisting")

        self.assertTrue(
            "topic NotExisting have no controller/action configured, please review th configuration file"
            in str(context.exception)
        )

    async def test_dispatch_forever(self):
        mock = AsyncMock(side_effect=ValueError)
        async with self.handler:
            self.handler.dispatch = mock
            try:
                await gather(self.handler.dispatch_forever(), self._notify("empty"))
            except ValueError:
                pass
        self.assertEqual(1, mock.call_count)

    async def test_dispatch_forever_without_notify(self):
        mock_dispatch = AsyncMock(side_effect=[None, ValueError])
        mock_count = AsyncMock(side_effect=[1, 0, 1])
        async with self.handler:
            self.handler.dispatch = mock_dispatch
            self.handler._get_count = mock_count
            try:
                await self.handler.dispatch_forever(max_wait=0.01)
            except ValueError:
                pass
        self.assertEqual(2, mock_dispatch.call_count)
        self.assertEqual(3, mock_count.call_count)

    async def test_dispatch_forever_without_topics(self):
        handler = _FakeHandler(handlers=dict(), **self.config.broker.queue._asdict())
        mock = AsyncMock()
        async with handler:
            handler.dispatch = mock
            try:
                await wait_for(handler.dispatch_forever(max_wait=0.1), 0.5)
            except TimeoutError:
                pass
        self.assertEqual(0, mock.call_count)

    async def test_dispatch(self):
        from minos.common import (
            Event,
        )

        instance = Event("AddOrder", FAKE_AGGREGATE_DIFF)

        async with self.handler:
            queue_id = await self._insert_one(instance)
            await self.handler.dispatch()
            self.assertTrue(await self._is_processed(queue_id))

        self.assertEqual(1, self.handler.call_count)

    async def test_dispatch_wrong(self):
        from minos.common import (
            Event,
        )

        instance_1 = namedtuple("FakeCommand", ("topic", "avro_bytes"))("AddOrder", bytes(b"Test"))
        instance_2 = Event("DeleteOrder", FAKE_AGGREGATE_DIFF)
        instance_3 = Event("NoActionTopic", FAKE_AGGREGATE_DIFF)

        async with self.handler:
            queue_id_1 = await self._insert_one(instance_1)
            queue_id_2 = await self._insert_one(instance_2)
            queue_id_3 = await self._insert_one(instance_3)
            await self.handler.dispatch()
            self.assertFalse(await self._is_processed(queue_id_1))
            self.assertFalse(await self._is_processed(queue_id_2))
            self.assertFalse(await self._is_processed(queue_id_3))

    async def test_dispatch_concurrent(self):
        from minos.common import (
            Command,
        )
        from tests.utils import (
            FakeModel,
        )

        saga = uuid4()

        instance = Command("AddOrder", [FakeModel("foo")], saga, "UpdateTicket")
        instance_wrong = namedtuple("FakeCommand", ("topic", "avro_bytes"))("AddOrder", bytes(b"Test"))

        async with self.handler:
            for _ in range(0, 25):
                await self._insert_one(instance)
                await self._insert_one(instance_wrong)

            self.assertEqual(50, await self._count())

            await gather(*[self.handler.dispatch() for _ in range(0, 6)])

            self.assertEqual(25, await self._count())

    async def _notify(self, name):
        await sleep(0.2)
        async with aiopg.connect(**self.broker_queue_db) as connect:
            async with connect.cursor() as cur:
                await cur.execute(f"NOTIFY {name!s};")

    async def _insert_one(self, instance):
        async with aiopg.connect(**self.broker_queue_db) as connect:
            async with connect.cursor() as cur:
                await cur.execute(
                    "INSERT INTO consumer_queue (topic, partition, data) VALUES (%s, %s, %s) RETURNING id;",
                    (instance.topic, 0, instance.avro_bytes),
                )
                return (await cur.fetchone())[0]

    async def _count(self):
        async with aiopg.connect(**self.broker_queue_db) as connect:
            async with connect.cursor() as cur:
                await cur.execute("SELECT COUNT(*) FROM consumer_queue")
                return (await cur.fetchone())[0]

    async def _is_processed(self, queue_id):
        async with aiopg.connect(**self.broker_queue_db) as connect:
            async with connect.cursor() as cur:
                await cur.execute("SELECT COUNT(*) FROM consumer_queue WHERE id=%d" % (queue_id,))
                return (await cur.fetchone())[0] == 0


if __name__ == "__main__":
    unittest.main()<|MERGE_RESOLUTION|>--- conflicted
+++ resolved
@@ -8,15 +8,9 @@
 from collections import (
     namedtuple,
 )
-<<<<<<< HEAD
 from inspect import (
     isawaitable,
 )
-from typing import (
-    NoReturn,
-)
-=======
->>>>>>> 8c647202
 from unittest.mock import (
     AsyncMock,
 )
