import unittest

from kafka import (
    KafkaAdminClient,
)

from minos.common import (
    NotProvidedException,
)
from minos.common.testing import (
    PostgresAsyncTestCase,
)
from minos.networks import (
    REQUEST_REPLY_TOPIC_CONTEXT_VAR,
    BrokerClient,
    BrokerClientPool,
    BrokerConsumer,
<<<<<<< HEAD
    DynamicBroker,
    DynamicBrokerPool,
    KafkaBrokerPublisher,
=======
    BrokerPublisher,
>>>>>>> 03daea6d
)
from tests.utils import (
    BASE_PATH,
)


class TestBrokerClientPool(PostgresAsyncTestCase):
    CONFIG_FILE_PATH = BASE_PATH / "test_config.yml"

    def setUp(self) -> None:
        super().setUp()
        self.publisher = KafkaBrokerPublisher.from_config(self.config)
        self.consumer = BrokerConsumer.from_config(self.config)
        self.pool = BrokerClientPool.from_config(self.config, consumer=self.consumer, publisher=self.publisher)

    async def asyncSetUp(self):
        await super().asyncSetUp()
        await self.consumer.setup()
        await self.publisher.setup()
        await self.pool.setup()

    async def asyncTearDown(self):
        await self.pool.destroy()
        await self.publisher.destroy()
        await self.consumer.destroy()
        await super().asyncTearDown()

    async def test_config(self):
        self.assertEqual(self.config, self.pool.config)

    async def test_from_config_raises(self):
        with self.assertRaises(NotProvidedException):
            BrokerClientPool.from_config(self.config)
        with self.assertRaises(NotProvidedException):
            BrokerClientPool.from_config(self.config, consumer=self.consumer)

    async def test_setup_destroy(self):
        pool = BrokerClientPool.from_config(self.config, consumer=self.consumer, publisher=self.publisher)
        self.assertTrue(pool.already_setup)
        async with pool:
            self.assertTrue(pool.already_setup)
        self.assertTrue(pool.already_destroyed)

    async def test_client(self):
        self.assertIsInstance(self.pool.client, KafkaAdminClient)
        expected = f"{self.config.broker.host}:{self.config.broker.port}"
        self.assertEqual(expected, self.pool.client.config["bootstrap_servers"])

    async def test_acquire(self):
        async with self.pool.acquire() as broker:
            self.assertIsInstance(broker, BrokerClient)
            self.assertIn(broker.topic, self.pool.client.list_topics())

    async def test_acquire_reply_topic_context_var(self):
        self.assertEqual(None, REQUEST_REPLY_TOPIC_CONTEXT_VAR.get())

        async with self.pool.acquire() as broker:
            self.assertEqual(broker.topic, REQUEST_REPLY_TOPIC_CONTEXT_VAR.get())

        self.assertEqual(None, REQUEST_REPLY_TOPIC_CONTEXT_VAR.get())


if __name__ == "__main__":
    unittest.main()<|MERGE_RESOLUTION|>--- conflicted
+++ resolved
@@ -15,13 +15,7 @@
     BrokerClient,
     BrokerClientPool,
     BrokerConsumer,
-<<<<<<< HEAD
-    DynamicBroker,
-    DynamicBrokerPool,
     KafkaBrokerPublisher,
-=======
-    BrokerPublisher,
->>>>>>> 03daea6d
 )
 from tests.utils import (
     BASE_PATH,
