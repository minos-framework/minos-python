import unittest
from asyncio import (
    sleep,
)
from unittest.mock import (
    AsyncMock,
    MagicMock,
    call,
)

from minos.common import (
    MinosConfig,
)
from minos.networks import (
    BrokerMessageV1,
    BrokerMessageV1Payload,
    BrokerSubscriber,
    InMemoryBrokerSubscriber,
<<<<<<< HEAD
    InMemoryBrokerSubscriberBuilder,
    InMemoryBrokerSubscriberRepository,
    InMemoryBrokerSubscriberRepositoryBuilder,
=======
    InMemoryBrokerSubscriberQueue,
>>>>>>> f48bffe1
    QueuedBrokerSubscriber,
    QueuedBrokerSubscriberBuilder,
)
from tests.utils import (
    CONFIG_FILE_PATH,
)


class TestQueuedBrokerSubscriber(unittest.IsolatedAsyncioTestCase):
    def setUp(self) -> None:
        self.messages = [
            BrokerMessageV1("foo", BrokerMessageV1Payload("bar")),
            BrokerMessageV1("bar", BrokerMessageV1Payload("foo")),
        ]
        self.topics = {"foo", "bar"}
        self.impl = InMemoryBrokerSubscriber(self.topics)
        self.queue = InMemoryBrokerSubscriberQueue(self.topics)

    def test_is_subclass(self):
        self.assertTrue(issubclass(QueuedBrokerSubscriber, BrokerSubscriber))

    def test_impl(self):
        subscriber = QueuedBrokerSubscriber(self.impl, self.queue)
        self.assertEqual(self.impl, subscriber.impl)

    def test_queue(self):
        subscriber = QueuedBrokerSubscriber(self.impl, self.queue)
        self.assertEqual(self.queue, subscriber.queue)

    def test_init_raises(self):
        impl = InMemoryBrokerSubscriber({"foo"})
        queue = InMemoryBrokerSubscriberQueue({"bar"})

        with self.assertRaises(ValueError):
            QueuedBrokerSubscriber(impl, queue)

    async def test_setup_destroy(self):
        impl_setup_mock = AsyncMock()
        impl_destroy_mock = AsyncMock()
        queue_setup_mock = AsyncMock()
        queue_destroy_mock = AsyncMock()

        self.impl.setup = impl_setup_mock
        self.impl.destroy = impl_destroy_mock
        self.queue.setup = queue_setup_mock
        self.queue.destroy = queue_destroy_mock

        async with QueuedBrokerSubscriber(self.impl, self.queue):
            self.assertEqual(1, impl_setup_mock.call_count)
            self.assertEqual(0, impl_destroy_mock.call_count)
            self.assertEqual(1, queue_setup_mock.call_count)
            self.assertEqual(0, queue_destroy_mock.call_count)

            impl_setup_mock.reset_mock()
            impl_destroy_mock.reset_mock()
            queue_setup_mock.reset_mock()
            queue_destroy_mock.reset_mock()

        self.assertEqual(0, impl_setup_mock.call_count)
        self.assertEqual(1, impl_destroy_mock.call_count)
        self.assertEqual(0, queue_setup_mock.call_count)
        self.assertEqual(1, queue_destroy_mock.call_count)

    async def test_receive(self):
        dequeue_mock = AsyncMock(side_effect=self.messages)
        self.queue.dequeue = dequeue_mock
        async with QueuedBrokerSubscriber(self.impl, self.queue) as receive:
            self.assertEqual(self.messages[0], await receive.receive())
            self.assertEqual(self.messages[1], await receive.receive())

    async def test_run(self):
        receive_mock = AsyncMock(side_effect=self.messages)
        self.impl.receive = receive_mock

        enqueue_mock = AsyncMock()
        self.queue.enqueue = enqueue_mock

        async with QueuedBrokerSubscriber(self.impl, self.queue):
            await sleep(0.5)  # To give time to consume the message

        self.assertEqual([call(self.messages[0]), call(self.messages[1])], enqueue_mock.call_args_list)


class TestQueuedBrokerSubscriberBuilder(unittest.TestCase):
    def setUp(self) -> None:
        self.config = MinosConfig(CONFIG_FILE_PATH)
        self.impl_builder = InMemoryBrokerSubscriberBuilder()
        self.repository_builder = InMemoryBrokerSubscriberRepositoryBuilder()
        self._kwargs = {"impl_builder": self.impl_builder, "repository_builder": self.repository_builder}

    def test_with_kwargs(self):
        impl_mock = MagicMock(side_effect=self.impl_builder.with_kwargs)
        repository_mock = MagicMock(side_effect=self.impl_builder.with_kwargs)
        self.impl_builder.with_kwargs = impl_mock
        self.repository_builder.with_kwargs = repository_mock

        builder = QueuedBrokerSubscriberBuilder(**self._kwargs).with_kwargs({"foo": "bar"})
        self.assertIsInstance(builder, QueuedBrokerSubscriberBuilder)

        self.assertEqual([call({"foo": "bar"})], impl_mock.call_args_list)
        self.assertEqual([call({"foo": "bar"})], repository_mock.call_args_list)

    def test_with_config(self):
        impl_mock = MagicMock(side_effect=self.impl_builder.with_config)
        repository_mock = MagicMock(side_effect=self.impl_builder.with_config)
        self.impl_builder.with_config = impl_mock
        self.repository_builder.with_config = repository_mock

        builder = QueuedBrokerSubscriberBuilder(**self._kwargs).with_config(self.config)
        self.assertIsInstance(builder, QueuedBrokerSubscriberBuilder)

        self.assertEqual([call(self.config)], impl_mock.call_args_list)
        self.assertEqual([call(self.config)], repository_mock.call_args_list)

    def test_with_group_id(self):
        impl_mock = MagicMock(side_effect=self.impl_builder.with_group_id)
        self.impl_builder.with_group_id = impl_mock

        builder = QueuedBrokerSubscriberBuilder(**self._kwargs).with_group_id("foobar")
        self.assertIsInstance(builder, QueuedBrokerSubscriberBuilder)
        self.assertEqual({"group_id": "foobar"}, builder.kwargs)

        self.assertEqual([call("foobar")], impl_mock.call_args_list)

    def test_with_remove_topics_on_destroy(self):
        impl_mock = MagicMock(side_effect=self.impl_builder.with_remove_topics_on_destroy)
        self.impl_builder.with_remove_topics_on_destroy = impl_mock

        builder = QueuedBrokerSubscriberBuilder(**self._kwargs).with_remove_topics_on_destroy(False)
        self.assertIsInstance(builder, QueuedBrokerSubscriberBuilder)
        self.assertEqual({"remove_topics_on_destroy": False}, builder.kwargs)

        self.assertEqual([call(False)], impl_mock.call_args_list)

    def test_with_topics(self):
        impl_mock = MagicMock(side_effect=self.impl_builder.with_topics)
        repository_mock = MagicMock(side_effect=self.impl_builder.with_topics)
        self.impl_builder.with_topics = impl_mock
        self.repository_builder.with_topics = repository_mock

        builder = QueuedBrokerSubscriberBuilder(**self._kwargs).with_topics({"one", "two"})
        self.assertIsInstance(builder, QueuedBrokerSubscriberBuilder)
        self.assertEqual({"topics": {"one", "two"}}, builder.kwargs)

        self.assertEqual([call({"one", "two"})], impl_mock.call_args_list)
        self.assertEqual([call({"one", "two"})], repository_mock.call_args_list)

    def test_build(self):
        impl_mock = MagicMock(side_effect=self.impl_builder.build)
        repository_mock = MagicMock(side_effect=self.impl_builder.build)
        self.impl_builder.build = impl_mock
        self.repository_builder.build = repository_mock

        builder = QueuedBrokerSubscriberBuilder(**self._kwargs).with_topics({"one", "two"})
        self.assertIsInstance(builder, QueuedBrokerSubscriberBuilder)
        subscriber = builder.build()
        self.assertIsInstance(subscriber, QueuedBrokerSubscriber)
        self.assertEqual({"one", "two"}, subscriber.topics)

        self.assertEqual([call()], impl_mock.call_args_list)
        self.assertEqual([call()], repository_mock.call_args_list)


if __name__ == "__main__":
    unittest.main()<|MERGE_RESOLUTION|>--- conflicted
+++ resolved
@@ -16,13 +16,9 @@
     BrokerMessageV1Payload,
     BrokerSubscriber,
     InMemoryBrokerSubscriber,
-<<<<<<< HEAD
     InMemoryBrokerSubscriberBuilder,
-    InMemoryBrokerSubscriberRepository,
-    InMemoryBrokerSubscriberRepositoryBuilder,
-=======
     InMemoryBrokerSubscriberQueue,
->>>>>>> f48bffe1
+    InMemoryBrokerSubscriberQueueBuilder,
     QueuedBrokerSubscriber,
     QueuedBrokerSubscriberBuilder,
 )
@@ -110,32 +106,32 @@
     def setUp(self) -> None:
         self.config = MinosConfig(CONFIG_FILE_PATH)
         self.impl_builder = InMemoryBrokerSubscriberBuilder()
-        self.repository_builder = InMemoryBrokerSubscriberRepositoryBuilder()
-        self._kwargs = {"impl_builder": self.impl_builder, "repository_builder": self.repository_builder}
+        self.queue_builder = InMemoryBrokerSubscriberQueueBuilder()
+        self._kwargs = {"impl_builder": self.impl_builder, "queue_builder": self.queue_builder}
 
     def test_with_kwargs(self):
         impl_mock = MagicMock(side_effect=self.impl_builder.with_kwargs)
-        repository_mock = MagicMock(side_effect=self.impl_builder.with_kwargs)
+        queue_mock = MagicMock(side_effect=self.impl_builder.with_kwargs)
         self.impl_builder.with_kwargs = impl_mock
-        self.repository_builder.with_kwargs = repository_mock
+        self.queue_builder.with_kwargs = queue_mock
 
         builder = QueuedBrokerSubscriberBuilder(**self._kwargs).with_kwargs({"foo": "bar"})
         self.assertIsInstance(builder, QueuedBrokerSubscriberBuilder)
 
         self.assertEqual([call({"foo": "bar"})], impl_mock.call_args_list)
-        self.assertEqual([call({"foo": "bar"})], repository_mock.call_args_list)
+        self.assertEqual([call({"foo": "bar"})], queue_mock.call_args_list)
 
     def test_with_config(self):
         impl_mock = MagicMock(side_effect=self.impl_builder.with_config)
-        repository_mock = MagicMock(side_effect=self.impl_builder.with_config)
+        queue_mock = MagicMock(side_effect=self.impl_builder.with_config)
         self.impl_builder.with_config = impl_mock
-        self.repository_builder.with_config = repository_mock
+        self.queue_builder.with_config = queue_mock
 
         builder = QueuedBrokerSubscriberBuilder(**self._kwargs).with_config(self.config)
         self.assertIsInstance(builder, QueuedBrokerSubscriberBuilder)
 
         self.assertEqual([call(self.config)], impl_mock.call_args_list)
-        self.assertEqual([call(self.config)], repository_mock.call_args_list)
+        self.assertEqual([call(self.config)], queue_mock.call_args_list)
 
     def test_with_group_id(self):
         impl_mock = MagicMock(side_effect=self.impl_builder.with_group_id)
@@ -159,22 +155,22 @@
 
     def test_with_topics(self):
         impl_mock = MagicMock(side_effect=self.impl_builder.with_topics)
-        repository_mock = MagicMock(side_effect=self.impl_builder.with_topics)
+        queue_mock = MagicMock(side_effect=self.impl_builder.with_topics)
         self.impl_builder.with_topics = impl_mock
-        self.repository_builder.with_topics = repository_mock
+        self.queue_builder.with_topics = queue_mock
 
         builder = QueuedBrokerSubscriberBuilder(**self._kwargs).with_topics({"one", "two"})
         self.assertIsInstance(builder, QueuedBrokerSubscriberBuilder)
         self.assertEqual({"topics": {"one", "two"}}, builder.kwargs)
 
         self.assertEqual([call({"one", "two"})], impl_mock.call_args_list)
-        self.assertEqual([call({"one", "two"})], repository_mock.call_args_list)
+        self.assertEqual([call({"one", "two"})], queue_mock.call_args_list)
 
     def test_build(self):
         impl_mock = MagicMock(side_effect=self.impl_builder.build)
-        repository_mock = MagicMock(side_effect=self.impl_builder.build)
+        queue_mock = MagicMock(side_effect=self.impl_builder.build)
         self.impl_builder.build = impl_mock
-        self.repository_builder.build = repository_mock
+        self.queue_builder.build = queue_mock
 
         builder = QueuedBrokerSubscriberBuilder(**self._kwargs).with_topics({"one", "two"})
         self.assertIsInstance(builder, QueuedBrokerSubscriberBuilder)
@@ -183,7 +179,7 @@
         self.assertEqual({"one", "two"}, subscriber.topics)
 
         self.assertEqual([call()], impl_mock.call_args_list)
-        self.assertEqual([call()], repository_mock.call_args_list)
+        self.assertEqual([call()], queue_mock.call_args_list)
 
 
 if __name__ == "__main__":
