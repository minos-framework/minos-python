--- conflicted
+++ resolved
@@ -58,21 +58,13 @@
             BrokerClient.from_config(self.config, publisher=self.publisher)
 
     async def test_setup_destroy(self):
-<<<<<<< HEAD
-        client = BrokerClient.from_config(
+        broker = BrokerClient.from_config(
             self.config, topic=self.topic, publisher=self.publisher, subscriber_builder=self.subscriber_builder,
         )
-        self.assertFalse(client.already_setup)
-        async with client:
-            self.assertTrue(client.already_setup)
-        self.assertTrue(client.already_destroyed)
-=======
-        broker = BrokerClient.from_config(config=self.config, topic=self.topic, publisher=self.publisher)
         self.assertFalse(broker.already_setup)
         async with broker:
             self.assertTrue(broker.already_setup)
         self.assertTrue(broker.already_destroyed)
->>>>>>> 39dba3b3
 
     def test_base_classes(self):
         self.assertIsInstance(self.broker, MinosSetup)
