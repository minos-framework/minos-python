--- conflicted
+++ resolved
@@ -11,12 +11,9 @@
     datetime,
 )
 from unittest.mock import (
-<<<<<<< HEAD
     MagicMock,
     call,
-=======
     patch,
->>>>>>> de8e0be0
 )
 
 import aiopg
