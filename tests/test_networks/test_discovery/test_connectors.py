"""tests.test_networks.test_discovery.test_connectors module."""
import unittest
from unittest.mock import (
    AsyncMock,
    call,
<<<<<<< HEAD
=======
    patch,
>>>>>>> dcc94b43
)

from minos.common import (
    MinosConfig,
)

from minos.networks import (
    DiscoveryConnector,
    MinosDiscoveryClient,
    get_host_ip,
)
from minos.networks.exceptions import (
    MinosInvalidDiscoveryClient,
)
from tests.utils import (
    BASE_PATH,
)


class TestDiscovery(unittest.IsolatedAsyncioTestCase):
    CONFIG_FILE_PATH = BASE_PATH / "test_config.yml"

    def setUp(self) -> None:
        self.config = MinosConfig(self.CONFIG_FILE_PATH)
        self.ip = get_host_ip()
        self.discovery = DiscoveryConnector.from_config(config=self.config)

    def test_config_minos_client_does_not_exist(self):
        self.config = MinosConfig(self.CONFIG_FILE_PATH, minos_discovery_client="wrong-client")
        with self.assertRaises(MinosInvalidDiscoveryClient):
            self.discovery = DiscoveryConnector.from_config(config=self.config)

    def test_client(self):
        self.assertIsInstance(self.discovery.client, MinosDiscoveryClient)

    async def test_subscription(self):
        mock = AsyncMock()
        self.discovery.client.subscribe = mock
        await self.discovery.subscribe()
        self.assertEqual(1, mock.call_count)
        expected = call(
            self.ip, 8080, "Order", [{"url": "/order", "method": "GET"}, {"url": "/ticket", "method": "POST"}]
        )
        self.assertEqual(expected, mock.call_args)

    async def test_unsubscribe(self):
        mock = AsyncMock()
        self.discovery.client.unsubscribe = mock
        await self.discovery.unsubscribe()
        self.assertEqual(1, mock.call_count)
        self.assertEqual(call("Order"), mock.call_args)

    async def test_async_context_manager(self):
        mock_start = AsyncMock()
        mock_end = AsyncMock()
        self.discovery.subscribe = mock_start
        self.discovery.unsubscribe = mock_end

        self.assertEqual(0, mock_start.call_count)
        self.assertEqual(0, mock_end.call_count)

        async with self.discovery:
            self.assertEqual(1, mock_start.call_count)
            self.assertEqual(0, mock_end.call_count)

        self.assertEqual(1, mock_start.call_count)
        self.assertEqual(1, mock_end.call_count)


if __name__ == "__main__":
    unittest.main()<|MERGE_RESOLUTION|>--- conflicted
+++ resolved
@@ -1,26 +1,20 @@
 """tests.test_networks.test_discovery.test_connectors module."""
+import os
 import unittest
 from unittest.mock import (
     AsyncMock,
     call,
-<<<<<<< HEAD
-=======
-    patch,
->>>>>>> dcc94b43
 )
 
 from minos.common import (
     MinosConfig,
 )
-
 from minos.networks import (
     DiscoveryConnector,
     MinosDiscoveryClient,
     get_host_ip,
 )
-from minos.networks.exceptions import (
-    MinosInvalidDiscoveryClient,
-)
+from minos.networks.exceptions import MinosInvalidDiscoveryClient
 from tests.utils import (
     BASE_PATH,
 )
