<<<<<<< HEAD
"""tests.test_networks.test_discovery.test_connectors module."""
=======
>>>>>>> 5871f9fd
import unittest
from unittest.mock import (
    AsyncMock,
    call,
)

from minos.common import (
    MinosConfig,
)
from minos.networks import (
    DiscoveryConnector,
    MinosDiscoveryClient,
    get_host_ip,
)
from minos.networks.exceptions import (
    MinosInvalidDiscoveryClient,
)
from tests.utils import (
    BASE_PATH,
)


class TestDiscovery(unittest.IsolatedAsyncioTestCase):
    CONFIG_FILE_PATH = BASE_PATH / "test_config.yml"

    def setUp(self) -> None:
        self.config = MinosConfig(self.CONFIG_FILE_PATH)
        self.ip = get_host_ip()
        self.discovery = DiscoveryConnector.from_config(config=self.config)

    def test_config_minos_client_does_not_exist(self):
        self.config = MinosConfig(self.CONFIG_FILE_PATH, minos_discovery_client="wrong-client")
        with self.assertRaises(MinosInvalidDiscoveryClient):
            self.discovery = DiscoveryConnector.from_config(config=self.config)

    def test_client(self):
        self.assertIsInstance(self.discovery.client, MinosDiscoveryClient)

    async def test_subscription(self):
        mock = AsyncMock()
        self.discovery.client.subscribe = mock
        await self.discovery.subscribe()
        self.assertEqual(1, mock.call_count)
        expected = call(
            self.ip, 8080, "Order", [{"url": "/order", "method": "GET"}, {"url": "/ticket", "method": "POST"}]
        )
        self.assertEqual(expected, mock.call_args)

    async def test_unsubscribe(self):
        mock = AsyncMock()
        self.discovery.client.unsubscribe = mock
        await self.discovery.unsubscribe()
        self.assertEqual(1, mock.call_count)
        self.assertEqual(call("Order"), mock.call_args)

    async def test_async_context_manager(self):
        mock_start = AsyncMock()
        mock_end = AsyncMock()
        self.discovery.subscribe = mock_start
        self.discovery.unsubscribe = mock_end

        self.assertEqual(0, mock_start.call_count)
        self.assertEqual(0, mock_end.call_count)

        async with self.discovery:
            self.assertEqual(1, mock_start.call_count)
            self.assertEqual(0, mock_end.call_count)

        self.assertEqual(1, mock_start.call_count)
        self.assertEqual(1, mock_end.call_count)


if __name__ == "__main__":
    unittest.main()<|MERGE_RESOLUTION|>--- conflicted
+++ resolved
@@ -1,7 +1,3 @@
-<<<<<<< HEAD
-"""tests.test_networks.test_discovery.test_connectors module."""
-=======
->>>>>>> 5871f9fd
 import unittest
 from unittest.mock import (
     AsyncMock,
