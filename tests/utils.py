--- conflicted
+++ resolved
@@ -196,19 +196,18 @@
             raise StopAsyncIteration
 
 
-<<<<<<< HEAD
-class FakeTransactionRepository(TransactionRepository):
-    """For testing purposes."""
-
-    async def _submit(self, transaction: Transaction) -> None:
-        """For testing purposes."""
-
-    async def _select(self, **kwargs) -> AsyncIterator[Transaction]:
-        """For testing purposes."""
-=======
 class FakeLock(Lock):
     """For testing purposes."""
 
     async def __aexit__(self, exc_type, exc_val, exc_tb):
         return
->>>>>>> 4acbf8ea
+
+
+class FakeTransactionRepository(TransactionRepository):
+    """For testing purposes."""
+
+    async def _submit(self, transaction: Transaction) -> None:
+        """For testing purposes."""
+
+    async def _select(self, **kwargs) -> AsyncIterator[Transaction]:
+        """For testing purposes."""