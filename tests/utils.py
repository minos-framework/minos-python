--- conflicted
+++ resolved
@@ -119,42 +119,22 @@
 # fmt: off
 ADD_ORDER = (
     Saga()
-<<<<<<< HEAD
-    .step(send_create_product)
-    .on_success(handle_product_success)
-    .on_failure(send_delete_product)
+    .step(send_create_order)
+        .on_success(handle_order_success)
+        .on_failure(send_delete_order)
     .step(send_create_ticket)
-    .on_success(handle_ticket_success)
-    .on_failure(send_delete_order)
-=======
-    .step()
-        .invoke_participant(send_create_order)
-        .with_compensation(send_delete_order)
-        .on_reply(handle_order_success)
-    .step()
-        .invoke_participant(send_create_ticket)
-        .with_compensation(send_delete_ticket)
-        .on_reply(handle_ticket_success)
->>>>>>> 14ae4615
+        .on_success(handle_ticket_success)
+        .on_failure(send_delete_ticket)
     .commit()
 )
 
 # fmt: off
 DELETE_ORDER = (
     Saga()
-<<<<<<< HEAD
-    .step(send_delete_product)
-    .on_success(handle_product_success)
+    .step(send_delete_order)
+        .on_success(handle_order_success)
     .step(send_delete_ticket)
-    .on_success(handle_ticket_success_raises)
-=======
-    .step()
-        .invoke_participant(send_delete_order)
-        .on_reply(handle_order_success)
-    .step()
-        .invoke_participant(send_delete_ticket)
-        .on_reply(handle_ticket_success_raises)
->>>>>>> 14ae4615
+        .on_success(handle_ticket_success_raises)
     .commit()
 )
 
