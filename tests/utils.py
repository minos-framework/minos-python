--- conflicted
+++ resolved
@@ -48,8 +48,6 @@
         super().setUp()
 
         self.config = MinosConfig(BASE_PATH / "config.yml")
-<<<<<<< HEAD
-=======
 
         self.handler = FakeHandler("TheReplyTopic")
         self.dynamic_handler_pool = FakePool(self.handler)
@@ -57,7 +55,6 @@
         self.lock = FakeLock()
         self.lock_pool = FakePool(self.lock)
 
->>>>>>> b7cf20ce
         self.event_broker = NaiveBroker()
         self.command_broker = NaiveBroker()
 
@@ -71,11 +68,8 @@
 
         self.container = containers.DynamicContainer()
         self.container.config = providers.Object(self.config)
-<<<<<<< HEAD
-=======
         self.container.dynamic_handler_pool = providers.Object(self.dynamic_handler_pool)
         self.container.lock_pool = providers.Object(self.lock_pool)
->>>>>>> b7cf20ce
         self.container.event_broker = providers.Object(self.event_broker)
         self.container.command_broker = providers.Object(self.command_broker)
         self.container.transaction_repository = providers.Object(self.transaction_repository)
