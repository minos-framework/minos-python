<<<<<<< HEAD
from minos.common.broker import (
=======
from minos.common import (
>>>>>>> 72bdfcc6
    Event,
)


class CqrsService(object):
    async def ticket_added(self, topic: str, event: Event):
        return "request_added"

    async def ticket_deleted(self, topic: str, event: Event):
        return "ticket_deleted"<|MERGE_RESOLUTION|>--- conflicted
+++ resolved
@@ -1,8 +1,4 @@
-<<<<<<< HEAD
-from minos.common.broker import (
-=======
 from minos.common import (
->>>>>>> 72bdfcc6
     Event,
 )
 
