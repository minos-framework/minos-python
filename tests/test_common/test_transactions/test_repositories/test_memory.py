import unittest
from uuid import (
    uuid4,
)

from minos.common import (
    InMemoryTransactionRepository,
    MinosInvalidTransactionStatusException,
    TransactionEntry,
    TransactionRepository,
    TransactionStatus,
)
from tests.utils import (
    MinosTestCase,
)


class TestInMemoryTransactionRepository(MinosTestCase):
    def setUp(self) -> None:
        super().setUp()
        self.uuid = uuid4()

    async def asyncSetUp(self) -> None:
        await super().asyncSetUp()
        self.event_repository = InMemoryTransactionRepository()
        await self.event_repository.setup()

    async def asyncTearDown(self) -> None:
        await self.event_repository.destroy()
        await super().asyncTearDown()

    async def test_subclass(self) -> None:
        self.assertTrue(issubclass(InMemoryTransactionRepository, TransactionRepository))

    async def test_submit(self):
<<<<<<< HEAD
        await self.event_repository.submit(Transaction(self.uuid, TransactionStatus.PENDING, 34))
        expected = [Transaction(self.uuid, TransactionStatus.PENDING, 34)]
        observed = [v async for v in self.event_repository.select()]
        self.assertEqual(expected, observed)

    async def test_submit_pending_raises(self):
        await self.event_repository.submit(Transaction(self.uuid, TransactionStatus.PENDING, 34))
        with self.assertRaises(MinosInvalidTransactionStatusException):
            await self.event_repository.submit(Transaction(self.uuid, TransactionStatus.PENDING, 34))
        with self.assertRaises(MinosInvalidTransactionStatusException):
            await self.event_repository.submit(Transaction(self.uuid, TransactionStatus.COMMITTED, 34))

    async def test_submit_reserved_raises(self):
        await self.event_repository.submit(Transaction(self.uuid, TransactionStatus.RESERVED, 34))
        with self.assertRaises(MinosInvalidTransactionStatusException):
            await self.event_repository.submit(Transaction(self.uuid, TransactionStatus.PENDING, 34))
        with self.assertRaises(MinosInvalidTransactionStatusException):
            await self.event_repository.submit(Transaction(self.uuid, TransactionStatus.RESERVED, 34))

    async def test_submit_committed_raises(self):
        await self.event_repository.submit(Transaction(self.uuid, TransactionStatus.COMMITTED, 34))
        with self.assertRaises(MinosInvalidTransactionStatusException):
            await self.event_repository.submit(Transaction(self.uuid, TransactionStatus.PENDING, 34))
        with self.assertRaises(MinosInvalidTransactionStatusException):
            await self.event_repository.submit(Transaction(self.uuid, TransactionStatus.RESERVED, 34))
        with self.assertRaises(MinosInvalidTransactionStatusException):
            await self.event_repository.submit(Transaction(self.uuid, TransactionStatus.COMMITTED, 34))
        with self.assertRaises(MinosInvalidTransactionStatusException):
            await self.event_repository.submit(Transaction(self.uuid, TransactionStatus.REJECTED, 34))

    async def test_submit_rejected_raises(self):
        await self.event_repository.submit(Transaction(self.uuid, TransactionStatus.REJECTED, 34))
        with self.assertRaises(MinosInvalidTransactionStatusException):
            await self.event_repository.submit(Transaction(self.uuid, TransactionStatus.PENDING, 34))
        with self.assertRaises(MinosInvalidTransactionStatusException):
            await self.event_repository.submit(Transaction(self.uuid, TransactionStatus.RESERVED, 34))
        with self.assertRaises(MinosInvalidTransactionStatusException):
            await self.event_repository.submit(Transaction(self.uuid, TransactionStatus.COMMITTED, 34))
        with self.assertRaises(MinosInvalidTransactionStatusException):
            await self.event_repository.submit(Transaction(self.uuid, TransactionStatus.REJECTED, 34))
=======
        await self.repository.submit(TransactionEntry(self.uuid, TransactionStatus.PENDING, 34))
        expected = [TransactionEntry(self.uuid, TransactionStatus.PENDING, 34)]
        observed = [v async for v in self.repository.select()]
        self.assertEqual(expected, observed)

    async def test_submit_pending_raises(self):
        await self.repository.submit(TransactionEntry(self.uuid, TransactionStatus.PENDING, 34))
        with self.assertRaises(MinosInvalidTransactionStatusException):
            await self.repository.submit(TransactionEntry(self.uuid, TransactionStatus.PENDING, 34))
        with self.assertRaises(MinosInvalidTransactionStatusException):
            await self.repository.submit(TransactionEntry(self.uuid, TransactionStatus.COMMITTED, 34))

    async def test_submit_reserved_raises(self):
        await self.repository.submit(TransactionEntry(self.uuid, TransactionStatus.RESERVED, 34))
        with self.assertRaises(MinosInvalidTransactionStatusException):
            await self.repository.submit(TransactionEntry(self.uuid, TransactionStatus.PENDING, 34))
        with self.assertRaises(MinosInvalidTransactionStatusException):
            await self.repository.submit(TransactionEntry(self.uuid, TransactionStatus.RESERVED, 34))

    async def test_submit_committed_raises(self):
        await self.repository.submit(TransactionEntry(self.uuid, TransactionStatus.COMMITTED, 34))
        with self.assertRaises(MinosInvalidTransactionStatusException):
            await self.repository.submit(TransactionEntry(self.uuid, TransactionStatus.PENDING, 34))
        with self.assertRaises(MinosInvalidTransactionStatusException):
            await self.repository.submit(TransactionEntry(self.uuid, TransactionStatus.RESERVED, 34))
        with self.assertRaises(MinosInvalidTransactionStatusException):
            await self.repository.submit(TransactionEntry(self.uuid, TransactionStatus.COMMITTED, 34))
        with self.assertRaises(MinosInvalidTransactionStatusException):
            await self.repository.submit(TransactionEntry(self.uuid, TransactionStatus.REJECTED, 34))

    async def test_submit_rejected_raises(self):
        await self.repository.submit(TransactionEntry(self.uuid, TransactionStatus.REJECTED, 34))
        with self.assertRaises(MinosInvalidTransactionStatusException):
            await self.repository.submit(TransactionEntry(self.uuid, TransactionStatus.PENDING, 34))
        with self.assertRaises(MinosInvalidTransactionStatusException):
            await self.repository.submit(TransactionEntry(self.uuid, TransactionStatus.RESERVED, 34))
        with self.assertRaises(MinosInvalidTransactionStatusException):
            await self.repository.submit(TransactionEntry(self.uuid, TransactionStatus.COMMITTED, 34))
        with self.assertRaises(MinosInvalidTransactionStatusException):
            await self.repository.submit(TransactionEntry(self.uuid, TransactionStatus.REJECTED, 34))
>>>>>>> 4450ee66

    async def test_select_empty(self):
        expected = []
        observed = [v async for v in self.event_repository.select()]
        self.assertEqual(expected, observed)


class TestInMemoryTransactionRepositorySelect(MinosTestCase):
    def setUp(self) -> None:
        super().setUp()
        self.uuid_1 = uuid4()
        self.uuid_2 = uuid4()
        self.uuid_3 = uuid4()
        self.uuid_4 = uuid4()

        self.entries = [
            TransactionEntry(self.uuid_1, TransactionStatus.PENDING, 12),
            TransactionEntry(self.uuid_2, TransactionStatus.PENDING, 15),
            TransactionEntry(self.uuid_3, TransactionStatus.REJECTED, 16),
            TransactionEntry(self.uuid_4, TransactionStatus.COMMITTED, 20),
        ]

    async def asyncSetUp(self):
        await super().asyncSetUp()
        self.event_repository = await self._build_repository()

    async def _build_repository(self):
        repository = InMemoryTransactionRepository()
        await repository.setup()
        await repository.submit(TransactionEntry(self.uuid_1, TransactionStatus.PENDING, 12))
        await repository.submit(TransactionEntry(self.uuid_2, TransactionStatus.PENDING, 15))
        await repository.submit(TransactionEntry(self.uuid_3, TransactionStatus.REJECTED, 16))
        await repository.submit(TransactionEntry(self.uuid_4, TransactionStatus.COMMITTED, 20))
        return repository

    async def asyncTearDown(self):
        await self.event_repository.destroy()
        await super().asyncTearDown()

    async def test_select(self):
        expected = self.entries
        observed = [v async for v in self.event_repository.select()]
        self.assertEqual(expected, observed)

    async def test_select_uuid(self):
        expected = [self.entries[1]]
        observed = [v async for v in self.event_repository.select(uuid=self.uuid_2)]
        self.assertEqual(expected, observed)

    async def test_select_uuid_ne(self):
        expected = [self.entries[0], self.entries[2], self.entries[3]]
        observed = [v async for v in self.event_repository.select(uuid_ne=self.uuid_2)]
        self.assertEqual(expected, observed)

    async def test_select_uuid_in(self):
        expected = [self.entries[1], self.entries[2]]
        observed = [v async for v in self.event_repository.select(uuid_in=(self.uuid_2, self.uuid_3))]
        self.assertEqual(expected, observed)

    async def test_select_status(self):
        expected = [self.entries[0], self.entries[1]]
        observed = [v async for v in self.event_repository.select(status=TransactionStatus.PENDING)]
        self.assertEqual(expected, observed)

    async def test_select_status_in(self):
        expected = [self.entries[2], self.entries[3]]
        observed = [
            v
            async for v in self.event_repository.select(
                status_in=(TransactionStatus.COMMITTED, TransactionStatus.REJECTED)
            )
        ]
        self.assertEqual(expected, observed)

    async def test_select_event_offset(self):
        expected = [self.entries[1]]
        observed = [v async for v in self.event_repository.select(event_offset=15)]
        self.assertEqual(expected, observed)

    async def test_select_event_offset_lt(self):
        expected = [self.entries[0]]
        observed = [v async for v in self.event_repository.select(event_offset_lt=15)]
        self.assertEqual(expected, observed)

    async def test_select_event_offset_gt(self):
        expected = [self.entries[2], self.entries[3]]
        observed = [v async for v in self.event_repository.select(event_offset_gt=15)]
        self.assertEqual(expected, observed)

    async def test_select_event_offset_le(self):
        expected = [self.entries[0], self.entries[1]]
        observed = [v async for v in self.event_repository.select(event_offset_le=15)]
        self.assertEqual(expected, observed)

    async def test_select_event_offset_ge(self):
        expected = [self.entries[1], self.entries[2], self.entries[3]]
        observed = [v async for v in self.event_repository.select(event_offset_ge=15)]
        self.assertEqual(expected, observed)


if __name__ == "__main__":
    unittest.main()<|MERGE_RESOLUTION|>--- conflicted
+++ resolved
@@ -33,89 +33,46 @@
         self.assertTrue(issubclass(InMemoryTransactionRepository, TransactionRepository))
 
     async def test_submit(self):
-<<<<<<< HEAD
-        await self.event_repository.submit(Transaction(self.uuid, TransactionStatus.PENDING, 34))
-        expected = [Transaction(self.uuid, TransactionStatus.PENDING, 34)]
+        await self.event_repository.submit(TransactionEntry(self.uuid, TransactionStatus.PENDING, 34))
+        expected = [TransactionEntry(self.uuid, TransactionStatus.PENDING, 34)]
         observed = [v async for v in self.event_repository.select()]
         self.assertEqual(expected, observed)
 
     async def test_submit_pending_raises(self):
-        await self.event_repository.submit(Transaction(self.uuid, TransactionStatus.PENDING, 34))
+        await self.event_repository.submit(TransactionEntry(self.uuid, TransactionStatus.PENDING, 34))
         with self.assertRaises(MinosInvalidTransactionStatusException):
-            await self.event_repository.submit(Transaction(self.uuid, TransactionStatus.PENDING, 34))
+            await self.event_repository.submit(TransactionEntry(self.uuid, TransactionStatus.PENDING, 34))
         with self.assertRaises(MinosInvalidTransactionStatusException):
-            await self.event_repository.submit(Transaction(self.uuid, TransactionStatus.COMMITTED, 34))
+            await self.event_repository.submit(TransactionEntry(self.uuid, TransactionStatus.COMMITTED, 34))
 
     async def test_submit_reserved_raises(self):
-        await self.event_repository.submit(Transaction(self.uuid, TransactionStatus.RESERVED, 34))
+        await self.event_repository.submit(TransactionEntry(self.uuid, TransactionStatus.RESERVED, 34))
         with self.assertRaises(MinosInvalidTransactionStatusException):
-            await self.event_repository.submit(Transaction(self.uuid, TransactionStatus.PENDING, 34))
+            await self.event_repository.submit(TransactionEntry(self.uuid, TransactionStatus.PENDING, 34))
         with self.assertRaises(MinosInvalidTransactionStatusException):
-            await self.event_repository.submit(Transaction(self.uuid, TransactionStatus.RESERVED, 34))
+            await self.event_repository.submit(TransactionEntry(self.uuid, TransactionStatus.RESERVED, 34))
 
     async def test_submit_committed_raises(self):
-        await self.event_repository.submit(Transaction(self.uuid, TransactionStatus.COMMITTED, 34))
+        await self.event_repository.submit(TransactionEntry(self.uuid, TransactionStatus.COMMITTED, 34))
         with self.assertRaises(MinosInvalidTransactionStatusException):
-            await self.event_repository.submit(Transaction(self.uuid, TransactionStatus.PENDING, 34))
+            await self.event_repository.submit(TransactionEntry(self.uuid, TransactionStatus.PENDING, 34))
         with self.assertRaises(MinosInvalidTransactionStatusException):
-            await self.event_repository.submit(Transaction(self.uuid, TransactionStatus.RESERVED, 34))
+            await self.event_repository.submit(TransactionEntry(self.uuid, TransactionStatus.RESERVED, 34))
         with self.assertRaises(MinosInvalidTransactionStatusException):
-            await self.event_repository.submit(Transaction(self.uuid, TransactionStatus.COMMITTED, 34))
+            await self.event_repository.submit(TransactionEntry(self.uuid, TransactionStatus.COMMITTED, 34))
         with self.assertRaises(MinosInvalidTransactionStatusException):
-            await self.event_repository.submit(Transaction(self.uuid, TransactionStatus.REJECTED, 34))
+            await self.event_repository.submit(TransactionEntry(self.uuid, TransactionStatus.REJECTED, 34))
 
     async def test_submit_rejected_raises(self):
-        await self.event_repository.submit(Transaction(self.uuid, TransactionStatus.REJECTED, 34))
+        await self.event_repository.submit(TransactionEntry(self.uuid, TransactionStatus.REJECTED, 34))
         with self.assertRaises(MinosInvalidTransactionStatusException):
-            await self.event_repository.submit(Transaction(self.uuid, TransactionStatus.PENDING, 34))
+            await self.event_repository.submit(TransactionEntry(self.uuid, TransactionStatus.PENDING, 34))
         with self.assertRaises(MinosInvalidTransactionStatusException):
-            await self.event_repository.submit(Transaction(self.uuid, TransactionStatus.RESERVED, 34))
+            await self.event_repository.submit(TransactionEntry(self.uuid, TransactionStatus.RESERVED, 34))
         with self.assertRaises(MinosInvalidTransactionStatusException):
-            await self.event_repository.submit(Transaction(self.uuid, TransactionStatus.COMMITTED, 34))
+            await self.event_repository.submit(TransactionEntry(self.uuid, TransactionStatus.COMMITTED, 34))
         with self.assertRaises(MinosInvalidTransactionStatusException):
-            await self.event_repository.submit(Transaction(self.uuid, TransactionStatus.REJECTED, 34))
-=======
-        await self.repository.submit(TransactionEntry(self.uuid, TransactionStatus.PENDING, 34))
-        expected = [TransactionEntry(self.uuid, TransactionStatus.PENDING, 34)]
-        observed = [v async for v in self.repository.select()]
-        self.assertEqual(expected, observed)
-
-    async def test_submit_pending_raises(self):
-        await self.repository.submit(TransactionEntry(self.uuid, TransactionStatus.PENDING, 34))
-        with self.assertRaises(MinosInvalidTransactionStatusException):
-            await self.repository.submit(TransactionEntry(self.uuid, TransactionStatus.PENDING, 34))
-        with self.assertRaises(MinosInvalidTransactionStatusException):
-            await self.repository.submit(TransactionEntry(self.uuid, TransactionStatus.COMMITTED, 34))
-
-    async def test_submit_reserved_raises(self):
-        await self.repository.submit(TransactionEntry(self.uuid, TransactionStatus.RESERVED, 34))
-        with self.assertRaises(MinosInvalidTransactionStatusException):
-            await self.repository.submit(TransactionEntry(self.uuid, TransactionStatus.PENDING, 34))
-        with self.assertRaises(MinosInvalidTransactionStatusException):
-            await self.repository.submit(TransactionEntry(self.uuid, TransactionStatus.RESERVED, 34))
-
-    async def test_submit_committed_raises(self):
-        await self.repository.submit(TransactionEntry(self.uuid, TransactionStatus.COMMITTED, 34))
-        with self.assertRaises(MinosInvalidTransactionStatusException):
-            await self.repository.submit(TransactionEntry(self.uuid, TransactionStatus.PENDING, 34))
-        with self.assertRaises(MinosInvalidTransactionStatusException):
-            await self.repository.submit(TransactionEntry(self.uuid, TransactionStatus.RESERVED, 34))
-        with self.assertRaises(MinosInvalidTransactionStatusException):
-            await self.repository.submit(TransactionEntry(self.uuid, TransactionStatus.COMMITTED, 34))
-        with self.assertRaises(MinosInvalidTransactionStatusException):
-            await self.repository.submit(TransactionEntry(self.uuid, TransactionStatus.REJECTED, 34))
-
-    async def test_submit_rejected_raises(self):
-        await self.repository.submit(TransactionEntry(self.uuid, TransactionStatus.REJECTED, 34))
-        with self.assertRaises(MinosInvalidTransactionStatusException):
-            await self.repository.submit(TransactionEntry(self.uuid, TransactionStatus.PENDING, 34))
-        with self.assertRaises(MinosInvalidTransactionStatusException):
-            await self.repository.submit(TransactionEntry(self.uuid, TransactionStatus.RESERVED, 34))
-        with self.assertRaises(MinosInvalidTransactionStatusException):
-            await self.repository.submit(TransactionEntry(self.uuid, TransactionStatus.COMMITTED, 34))
-        with self.assertRaises(MinosInvalidTransactionStatusException):
-            await self.repository.submit(TransactionEntry(self.uuid, TransactionStatus.REJECTED, 34))
->>>>>>> 4450ee66
+            await self.event_repository.submit(TransactionEntry(self.uuid, TransactionStatus.REJECTED, 34))
 
     async def test_select_empty(self):
         expected = []
