--- conflicted
+++ resolved
@@ -67,15 +67,9 @@
         self.assertTrue(response)
 
     async def test_submit(self):
-<<<<<<< HEAD
-        await self.transaction_repository.submit(Transaction(self.uuid, TransactionStatus.PENDING, 34))
-        expected = [Transaction(self.uuid, TransactionStatus.PENDING, 34)]
+        await self.transaction_repository.submit(TransactionEntry(self.uuid, TransactionStatus.PENDING, 34))
+        expected = [TransactionEntry(self.uuid, TransactionStatus.PENDING, 34)]
         observed = [v async for v in self.transaction_repository.select()]
-=======
-        await self.repository.submit(TransactionEntry(self.uuid, TransactionStatus.PENDING, 34))
-        expected = [TransactionEntry(self.uuid, TransactionStatus.PENDING, 34)]
-        observed = [v async for v in self.repository.select()]
->>>>>>> 4450ee66
         self.assertEqual(expected, observed)
 
     async def test_select_empty(self):
@@ -84,77 +78,40 @@
         self.assertEqual(expected, observed)
 
     async def test_submit_pending_raises(self):
-<<<<<<< HEAD
-        await self.transaction_repository.submit(Transaction(self.uuid, TransactionStatus.PENDING, 34))
-        with self.assertRaises(MinosInvalidTransactionStatusException):
-            await self.transaction_repository.submit(Transaction(self.uuid, TransactionStatus.PENDING, 34))
-        with self.assertRaises(MinosInvalidTransactionStatusException):
-            await self.transaction_repository.submit(Transaction(self.uuid, TransactionStatus.COMMITTED, 34))
+        await self.transaction_repository.submit(TransactionEntry(self.uuid, TransactionStatus.PENDING, 34))
+        with self.assertRaises(MinosInvalidTransactionStatusException):
+            await self.transaction_repository.submit(TransactionEntry(self.uuid, TransactionStatus.PENDING, 34))
+        with self.assertRaises(MinosInvalidTransactionStatusException):
+            await self.transaction_repository.submit(TransactionEntry(self.uuid, TransactionStatus.COMMITTED, 34))
 
     async def test_submit_reserved_raises(self):
-        await self.transaction_repository.submit(Transaction(self.uuid, TransactionStatus.RESERVED, 34))
-        with self.assertRaises(MinosInvalidTransactionStatusException):
-            await self.transaction_repository.submit(Transaction(self.uuid, TransactionStatus.PENDING, 34))
-        with self.assertRaises(MinosInvalidTransactionStatusException):
-            await self.transaction_repository.submit(Transaction(self.uuid, TransactionStatus.RESERVED, 34))
+        await self.transaction_repository.submit(TransactionEntry(self.uuid, TransactionStatus.RESERVED, 34))
+        with self.assertRaises(MinosInvalidTransactionStatusException):
+            await self.transaction_repository.submit(TransactionEntry(self.uuid, TransactionStatus.PENDING, 34))
+        with self.assertRaises(MinosInvalidTransactionStatusException):
+            await self.transaction_repository.submit(TransactionEntry(self.uuid, TransactionStatus.RESERVED, 34))
 
     async def test_submit_committed_raises(self):
-        await self.transaction_repository.submit(Transaction(self.uuid, TransactionStatus.COMMITTED, 34))
-        with self.assertRaises(MinosInvalidTransactionStatusException):
-            await self.transaction_repository.submit(Transaction(self.uuid, TransactionStatus.PENDING, 34))
-        with self.assertRaises(MinosInvalidTransactionStatusException):
-            await self.transaction_repository.submit(Transaction(self.uuid, TransactionStatus.RESERVED, 34))
-        with self.assertRaises(MinosInvalidTransactionStatusException):
-            await self.transaction_repository.submit(Transaction(self.uuid, TransactionStatus.COMMITTED, 34))
-        with self.assertRaises(MinosInvalidTransactionStatusException):
-            await self.transaction_repository.submit(Transaction(self.uuid, TransactionStatus.REJECTED, 34))
+        await self.transaction_repository.submit(TransactionEntry(self.uuid, TransactionStatus.COMMITTED, 34))
+        with self.assertRaises(MinosInvalidTransactionStatusException):
+            await self.transaction_repository.submit(TransactionEntry(self.uuid, TransactionStatus.PENDING, 34))
+        with self.assertRaises(MinosInvalidTransactionStatusException):
+            await self.transaction_repository.submit(TransactionEntry(self.uuid, TransactionStatus.RESERVED, 34))
+        with self.assertRaises(MinosInvalidTransactionStatusException):
+            await self.transaction_repository.submit(TransactionEntry(self.uuid, TransactionStatus.COMMITTED, 34))
+        with self.assertRaises(MinosInvalidTransactionStatusException):
+            await self.transaction_repository.submit(TransactionEntry(self.uuid, TransactionStatus.REJECTED, 34))
 
     async def test_submit_rejected_raises(self):
-        await self.transaction_repository.submit(Transaction(self.uuid, TransactionStatus.REJECTED, 34))
-        with self.assertRaises(MinosInvalidTransactionStatusException):
-            await self.transaction_repository.submit(Transaction(self.uuid, TransactionStatus.PENDING, 34))
-        with self.assertRaises(MinosInvalidTransactionStatusException):
-            await self.transaction_repository.submit(Transaction(self.uuid, TransactionStatus.RESERVED, 34))
-        with self.assertRaises(MinosInvalidTransactionStatusException):
-            await self.transaction_repository.submit(Transaction(self.uuid, TransactionStatus.COMMITTED, 34))
-        with self.assertRaises(MinosInvalidTransactionStatusException):
-            await self.transaction_repository.submit(Transaction(self.uuid, TransactionStatus.REJECTED, 34))
-=======
-        await self.repository.submit(TransactionEntry(self.uuid, TransactionStatus.PENDING, 34))
-        with self.assertRaises(MinosInvalidTransactionStatusException):
-            await self.repository.submit(TransactionEntry(self.uuid, TransactionStatus.PENDING, 34))
-        with self.assertRaises(MinosInvalidTransactionStatusException):
-            await self.repository.submit(TransactionEntry(self.uuid, TransactionStatus.COMMITTED, 34))
-
-    async def test_submit_reserved_raises(self):
-        await self.repository.submit(TransactionEntry(self.uuid, TransactionStatus.RESERVED, 34))
-        with self.assertRaises(MinosInvalidTransactionStatusException):
-            await self.repository.submit(TransactionEntry(self.uuid, TransactionStatus.PENDING, 34))
-        with self.assertRaises(MinosInvalidTransactionStatusException):
-            await self.repository.submit(TransactionEntry(self.uuid, TransactionStatus.RESERVED, 34))
-
-    async def test_submit_committed_raises(self):
-        await self.repository.submit(TransactionEntry(self.uuid, TransactionStatus.COMMITTED, 34))
-        with self.assertRaises(MinosInvalidTransactionStatusException):
-            await self.repository.submit(TransactionEntry(self.uuid, TransactionStatus.PENDING, 34))
-        with self.assertRaises(MinosInvalidTransactionStatusException):
-            await self.repository.submit(TransactionEntry(self.uuid, TransactionStatus.RESERVED, 34))
-        with self.assertRaises(MinosInvalidTransactionStatusException):
-            await self.repository.submit(TransactionEntry(self.uuid, TransactionStatus.COMMITTED, 34))
-        with self.assertRaises(MinosInvalidTransactionStatusException):
-            await self.repository.submit(TransactionEntry(self.uuid, TransactionStatus.REJECTED, 34))
-
-    async def test_submit_rejected_raises(self):
-        await self.repository.submit(TransactionEntry(self.uuid, TransactionStatus.REJECTED, 34))
-        with self.assertRaises(MinosInvalidTransactionStatusException):
-            await self.repository.submit(TransactionEntry(self.uuid, TransactionStatus.PENDING, 34))
-        with self.assertRaises(MinosInvalidTransactionStatusException):
-            await self.repository.submit(TransactionEntry(self.uuid, TransactionStatus.RESERVED, 34))
-        with self.assertRaises(MinosInvalidTransactionStatusException):
-            await self.repository.submit(TransactionEntry(self.uuid, TransactionStatus.COMMITTED, 34))
-        with self.assertRaises(MinosInvalidTransactionStatusException):
-            await self.repository.submit(TransactionEntry(self.uuid, TransactionStatus.REJECTED, 34))
->>>>>>> 4450ee66
+        await self.transaction_repository.submit(TransactionEntry(self.uuid, TransactionStatus.REJECTED, 34))
+        with self.assertRaises(MinosInvalidTransactionStatusException):
+            await self.transaction_repository.submit(TransactionEntry(self.uuid, TransactionStatus.PENDING, 34))
+        with self.assertRaises(MinosInvalidTransactionStatusException):
+            await self.transaction_repository.submit(TransactionEntry(self.uuid, TransactionStatus.RESERVED, 34))
+        with self.assertRaises(MinosInvalidTransactionStatusException):
+            await self.transaction_repository.submit(TransactionEntry(self.uuid, TransactionStatus.COMMITTED, 34))
+        with self.assertRaises(MinosInvalidTransactionStatusException):
+            await self.transaction_repository.submit(TransactionEntry(self.uuid, TransactionStatus.REJECTED, 34))
 
 
 class TestPostgreSqlTransactionRepositorySelect(MinosTestCase, PostgresAsyncTestCase):
