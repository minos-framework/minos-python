"""
Copyright (C) 2021 Clariteia SL

This file is part of minos framework.

Minos framework can not be copied and/or distributed without the express permission of Clariteia SL.
"""

import unittest

from minos.common import (
    MinosException,
    MinosModelAttributeException,
    MinosReqAttributeException,
    MinosTypeAttributeException,
    MinosMalformedAttributeException,
<<<<<<< HEAD
    MinosParseAttributeException,
=======
    MinosAttributeValidationException,
>>>>>>> 97b39d51
)


class TestExceptions(unittest.TestCase):

    def test_type(self):
        self.assertTrue(issubclass(MinosException, Exception))

    def test_base_repr(self):
        exception = MinosException("test")
        self.assertEqual("MinosException(message='test')", repr(exception))

    def test_base_str(self):
        exception = MinosException("test")
        self.assertEqual("test", str(exception))

    def test_model_attribute(self):
        self.assertTrue(issubclass(MinosModelAttributeException, MinosException))

    def test_required_attribute(self):
        self.assertTrue(issubclass(MinosReqAttributeException, MinosModelAttributeException))

    def test_type_attribute(self):
        self.assertTrue(issubclass(MinosTypeAttributeException, MinosModelAttributeException))

    def test_malformed_attribute(self):
        self.assertTrue(issubclass(MinosMalformedAttributeException, MinosModelAttributeException))

<<<<<<< HEAD
    def test_parse_attribute(self):
        self.assertTrue(issubclass(MinosParseAttributeException, MinosModelAttributeException))

    def test_attribute_validation_repr(self):
        exception = MinosParseAttributeException("foo", 34, ValueError())
        message = 'MinosParseAttributeException(message="ValueError() ' \
                  'was raised while parsing \'foo\' field with 34 value.")'
=======
    def test_attribute_validation(self):
        self.assertTrue(issubclass(MinosAttributeValidationException, MinosModelAttributeException))

    def test_attribute_validation_repr(self):
        exception = MinosAttributeValidationException("foo", 34)
        message = 'MinosAttributeValidationException(message="34 value does not pass the \'foo\' field validation.")'
>>>>>>> 97b39d51
        self.assertEqual(message, repr(exception))


if __name__ == '__main__':
    unittest.main()<|MERGE_RESOLUTION|>--- conflicted
+++ resolved
@@ -14,11 +14,8 @@
     MinosReqAttributeException,
     MinosTypeAttributeException,
     MinosMalformedAttributeException,
-<<<<<<< HEAD
     MinosParseAttributeException,
-=======
     MinosAttributeValidationException,
->>>>>>> 97b39d51
 )
 
 
@@ -47,7 +44,6 @@
     def test_malformed_attribute(self):
         self.assertTrue(issubclass(MinosMalformedAttributeException, MinosModelAttributeException))
 
-<<<<<<< HEAD
     def test_parse_attribute(self):
         self.assertTrue(issubclass(MinosParseAttributeException, MinosModelAttributeException))
 
@@ -55,14 +51,14 @@
         exception = MinosParseAttributeException("foo", 34, ValueError())
         message = 'MinosParseAttributeException(message="ValueError() ' \
                   'was raised while parsing \'foo\' field with 34 value.")'
-=======
+        self.assertEqual(message, repr(exception))
+
     def test_attribute_validation(self):
         self.assertTrue(issubclass(MinosAttributeValidationException, MinosModelAttributeException))
 
     def test_attribute_validation_repr(self):
         exception = MinosAttributeValidationException("foo", 34)
         message = 'MinosAttributeValidationException(message="34 value does not pass the \'foo\' field validation.")'
->>>>>>> 97b39d51
         self.assertEqual(message, repr(exception))
 
 
