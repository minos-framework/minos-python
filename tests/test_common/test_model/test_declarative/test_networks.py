"""
Copyright (C) 2021 Clariteia SL

This file is part of minos framework.

Minos framework can not be copied and/or distributed without the express permission of Clariteia SL.
"""
import unittest
from uuid import (
    uuid4,
)

from minos.common import (
    Command,
    CommandReply,
    CommandStatus,
    Event,
)
from tests.model_classes import (
    Foo,
)


class TestCommand(unittest.TestCase):
    def setUp(self) -> None:
        self.topic = "FooCreated"
<<<<<<< HEAD
        self.data = [Foo("blue"), Foo("red")]

    def test_constructor(self):
        command = Command(self.topic, self.data, "saga_id4234", "AddOrderReply")
        self.assertEqual(self.topic, command.topic)
        self.assertEqual(self.data, command.data)
        self.assertEqual("saga_id4234", command.saga_uuid)
        self.assertEqual("AddOrderReply", command.reply_topic)

    def test_avro_serialization(self):
        command = Command(self.topic, self.data, "saga_id4234", "AddOrderReply")
=======
        self.items = [Foo("blue"), Foo("red")]
        self.saga = uuid4()
        self.reply_topic = "AddOrderReply"

    def test_constructor(self):
        command = Command(self.topic, self.items, self.saga, self.reply_topic)
        self.assertEqual(self.topic, command.topic)
        self.assertEqual(self.items, command.items)
        self.assertEqual(self.saga, command.saga)
        self.assertEqual(self.reply_topic, command.reply_topic)

    def test_avro_serialization(self):
        command = Command(self.topic, self.items, self.saga, self.reply_topic)
>>>>>>> 64fa9858
        decoded_command = Command.from_avro_bytes(command.avro_bytes)
        self.assertEqual(command, decoded_command)


class TestCommandReply(unittest.TestCase):
    def setUp(self) -> None:
        self.topic = "FooCreated"
<<<<<<< HEAD
        self.data = [Foo("blue"), Foo("red")]
        self.saga_uuid = "saga_id8972348237"
        self.status = CommandStatus.SUCCESS

    def test_constructor(self):
        command_reply = CommandReply(self.topic, self.data, self.saga_uuid, self.status)
        self.assertEqual(self.topic, command_reply.topic)
        self.assertEqual(self.data, command_reply.data)
        self.assertEqual(self.saga_uuid, command_reply.saga_uuid)
        self.assertEqual(self.status, command_reply.status)

    def test_avro_serialization(self):
        command_reply = CommandReply(self.topic, self.data, self.saga_uuid, self.status)
=======
        self.items = [Foo("blue"), Foo("red")]
        self.saga = uuid4()
        self.status = CommandStatus.SUCCESS

    def test_constructor(self):
        command_reply = CommandReply(self.topic, self.items, self.saga, self.status)
        self.assertEqual(self.topic, command_reply.topic)
        self.assertEqual(self.items, command_reply.items)
        self.assertEqual(self.saga, command_reply.saga)
        self.assertEqual(self.status, command_reply.status)

    def test_avro_serialization(self):
        command_reply = CommandReply(self.topic, self.items, self.saga, self.status)
>>>>>>> 64fa9858
        decoded_command = CommandReply.from_avro_bytes(command_reply.avro_bytes)
        self.assertEqual(command_reply, decoded_command)


class TestEvent(unittest.TestCase):
    def setUp(self) -> None:
        self.data = [Foo("blue"), Foo("red")]
        self.topic = "FooCreated"

    def test_constructor(self):
        event = Event(self.topic, self.data)
        self.assertEqual(self.topic, event.topic)
        self.assertEqual(self.data, event.data)

    def test_avro_serialization(self):
        event = Event(self.topic, self.data)
        decoded_event = Event.from_avro_bytes(event.avro_bytes)
        self.assertEqual(event, decoded_event)


if __name__ == "__main__":
    unittest.main()<|MERGE_RESOLUTION|>--- conflicted
+++ resolved
@@ -24,33 +24,19 @@
 class TestCommand(unittest.TestCase):
     def setUp(self) -> None:
         self.topic = "FooCreated"
-<<<<<<< HEAD
         self.data = [Foo("blue"), Foo("red")]
-
-    def test_constructor(self):
-        command = Command(self.topic, self.data, "saga_id4234", "AddOrderReply")
-        self.assertEqual(self.topic, command.topic)
-        self.assertEqual(self.data, command.data)
-        self.assertEqual("saga_id4234", command.saga_uuid)
-        self.assertEqual("AddOrderReply", command.reply_topic)
-
-    def test_avro_serialization(self):
-        command = Command(self.topic, self.data, "saga_id4234", "AddOrderReply")
-=======
-        self.items = [Foo("blue"), Foo("red")]
         self.saga = uuid4()
         self.reply_topic = "AddOrderReply"
 
     def test_constructor(self):
-        command = Command(self.topic, self.items, self.saga, self.reply_topic)
+        command = Command(self.topic, self.data, self.saga, self.reply_topic)
         self.assertEqual(self.topic, command.topic)
-        self.assertEqual(self.items, command.items)
+        self.assertEqual(self.data, command.data)
         self.assertEqual(self.saga, command.saga)
         self.assertEqual(self.reply_topic, command.reply_topic)
 
     def test_avro_serialization(self):
-        command = Command(self.topic, self.items, self.saga, self.reply_topic)
->>>>>>> 64fa9858
+        command = Command(self.topic, self.data, self.saga, self.reply_topic)
         decoded_command = Command.from_avro_bytes(command.avro_bytes)
         self.assertEqual(command, decoded_command)
 
@@ -58,35 +44,19 @@
 class TestCommandReply(unittest.TestCase):
     def setUp(self) -> None:
         self.topic = "FooCreated"
-<<<<<<< HEAD
         self.data = [Foo("blue"), Foo("red")]
-        self.saga_uuid = "saga_id8972348237"
-        self.status = CommandStatus.SUCCESS
-
-    def test_constructor(self):
-        command_reply = CommandReply(self.topic, self.data, self.saga_uuid, self.status)
-        self.assertEqual(self.topic, command_reply.topic)
-        self.assertEqual(self.data, command_reply.data)
-        self.assertEqual(self.saga_uuid, command_reply.saga_uuid)
-        self.assertEqual(self.status, command_reply.status)
-
-    def test_avro_serialization(self):
-        command_reply = CommandReply(self.topic, self.data, self.saga_uuid, self.status)
-=======
-        self.items = [Foo("blue"), Foo("red")]
         self.saga = uuid4()
         self.status = CommandStatus.SUCCESS
 
     def test_constructor(self):
-        command_reply = CommandReply(self.topic, self.items, self.saga, self.status)
+        command_reply = CommandReply(self.topic, self.data, self.saga, self.status)
         self.assertEqual(self.topic, command_reply.topic)
-        self.assertEqual(self.items, command_reply.items)
+        self.assertEqual(self.data, command_reply.data)
         self.assertEqual(self.saga, command_reply.saga)
         self.assertEqual(self.status, command_reply.status)
 
     def test_avro_serialization(self):
-        command_reply = CommandReply(self.topic, self.items, self.saga, self.status)
->>>>>>> 64fa9858
+        command_reply = CommandReply(self.topic, self.data, self.saga, self.status)
         decoded_command = CommandReply.from_avro_bytes(command_reply.avro_bytes)
         self.assertEqual(command_reply, decoded_command)
 
