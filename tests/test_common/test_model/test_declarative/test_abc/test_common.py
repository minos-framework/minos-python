"""
Copyright (C) 2021 Clariteia SL

This file is part of minos framework.

Minos framework can not be copied and/or distributed without the express permission of Clariteia SL.
"""
import unittest
from typing import (
    Optional,
)

from minos.common import (
    Field,
    MinosAttributeValidationException,
    MinosMalformedAttributeException,
    MinosModelException,
    MinosParseAttributeException,
    MinosReqAttributeException,
    MinosTypeAttributeException,
    ModelType,
)
from tests.model_classes import (
    Analytics,
    Customer,
    CustomerFailDict,
    CustomerFailList,
    ShoppingList,
    User,
)


class TestMinosModel(unittest.TestCase):
    def test_constructor_args(self):
        model = Customer(1234, "johndoe", "John", "Doe")
        self.assertEqual(1234, model.id)
        self.assertEqual("johndoe", model.username)
        self.assertEqual("John", model.name)
        self.assertEqual("Doe", model.surname)

    def test_constructor_multiple_values(self):
        with self.assertRaises(TypeError):
            Customer(1234, id=1234)
        with self.assertRaises(TypeError):
            Customer(None, id=1234)

    def test_constructor_kwargs(self):
        model = Customer(id=1234, username="johndoe", name="John", surname="Doe")
        self.assertEqual(1234, model.id)
        self.assertEqual("johndoe", model.username)
        self.assertEqual("Doe", model.surname)
        self.assertEqual("John", model.name)

    def test_aggregate_setter(self):
        model = Customer(1234)
        model.name = "John"
        model.surname = "Doe"
        self.assertEqual(1234, model.id)
        self.assertEqual("Doe", model.surname)
        self.assertEqual("John", model.name)

    def test_get_item(self):
        model = Customer(1234)
        model.name = "John"
        model.surname = "Doe"
        self.assertEqual(1234, model["id"])
        self.assertEqual("Doe", model["surname"])
        self.assertEqual("John", model["name"])

    def test_set_item(self):
        expected = Customer(1234, name="John", surname="Doe")

        observed = Customer(1234)
        observed["name"] = "John"
        observed["surname"] = "Doe"

        self.assertEqual(expected, observed)

    def test_attribute_parser_same_type(self):
        model = Customer(1234, name="john")
        self.assertEqual("John", model.name)

    def test_attribute_parser_different_type(self):
        model = ShoppingList(User(1234), cost="1.234,56")
        self.assertEqual(1234.56, model.cost)

    def test_attribute_parser_attribute(self):
        model = ShoppingList(User(1234, "admin"), cost="1.234,56")
        self.assertEqual(0.0, model.cost)

    def test_aggregate_int_as_string_type_setter(self):
        model = Customer("1234")
        model.name = "John"
        self.assertEqual(1234, model.id)
        self.assertEqual("John", model.name)

    def test_aggregate_wrong_int_type_setter(self):
        with self.assertRaises(MinosTypeAttributeException):
            Customer("1234S")

    def test_aggregate_string_type_setter(self):
        model = Customer(123)
        model.name = "John"
        self.assertEqual("John", model.name)

    def test_aggregate_wrong_string_type_setter_with_parser(self):
        model = Customer(123)
        with self.assertRaises(MinosParseAttributeException):
            model.name = 456

    def test_aggregate_wrong_string_type_setter(self):
        model = Customer(123)
        with self.assertRaises(MinosTypeAttributeException):
            model.surname = 456

    def test_aggregate_bool_type_setter(self):
        model = Customer(123)
        model.name = "John"
        model.is_admin = True
        self.assertTrue(model.is_admin)

    def test_aggregate_wrong_bool_type_setter(self):
        model = Customer(123)
        model.name = "John"
        with self.assertRaises(MinosTypeAttributeException):
            model.is_admin = "True"

    def test_aggregate_empty_mandatory_field(self):
        with self.assertRaises(MinosReqAttributeException):
            Customer()

    def test_model_is_freezed_class(self):
        model = Customer(123)
        with self.assertRaises(MinosModelException):
            model.address = "str kennedy"

    def test_model_list_class_attribute(self):
        model = Customer(123)
        model.lists = [1, 5, 8, 6]

        self.assertEqual([1, 5, 8, 6], model.lists)

    def test_model_list_wrong_attribute_type(self):
        model = Customer(123)
        with self.assertRaises(MinosTypeAttributeException):
            model.lists = [1, "hola", 8, 6]

    def test_model_ref(self):
        shopping_list = ShoppingList(cost=3.14)
        user = User(1234)
        shopping_list.user = user
        self.assertEqual(user, shopping_list.user)

    def test_model_ref_raises(self):
        shopping_list = ShoppingList(cost=3.14)
        with self.assertRaises(MinosTypeAttributeException):
            shopping_list.user = "foo"

    def test_recursive_type_composition(self):
        orders = {
            "foo": [ShoppingList(User(1)), ShoppingList(User(1))],
            "bar": [ShoppingList(User(2)), ShoppingList(User(2))],
        }

        analytics = Analytics(1, orders)
        self.assertEqual(orders, analytics.orders)

    def test_model_fail_list_class_attribute(self):
        with self.assertRaises(MinosMalformedAttributeException):
            CustomerFailList(123)

    def test_model_fail_dict_class_attribute(self):
        with self.assertRaises(MinosMalformedAttributeException):
            CustomerFailDict(123)

    def test_empty_required_value(self):
        with self.assertRaises(MinosReqAttributeException):
            User()

    def test_validate_required_raises(self):
        with self.assertRaises(MinosAttributeValidationException):
            User(-34)

    def test_validate_optional_raises(self):
        with self.assertRaises(MinosAttributeValidationException):
            User(1234, username="user name")

    def test_fields(self):
        user = User(123)
        fields = {
            "id": Field("id", int, 123, validator=user.validate_id),
            "username": Field("username", Optional[str], parser=user.parse_username, validator=user.validate_username),
        }
        self.assertEqual(fields, user.fields)

    def test_equal(self):
        a, b = User(123), User(123)
        self.assertEqual(a, b)

    def test_complex_equal(self):
        a, b = ShoppingList(User(1234), cost="1.234,56"), ShoppingList(User(1234), cost="1.234,56")
        self.assertEqual(a, b)

    def test_not_equal(self):
        a, b = User(123), User(456)
        self.assertNotEqual(a, b)

    def test_list(self):
        user = User(123)
<<<<<<< HEAD
        expected = [
            ModelField("id", int, 123, validator=user.validate_id),
            ModelField("username", Optional[str], parser=user.parse_username, validator=user.validate_username),
        ]

        self.assertEqual(expected, list(user))

    def test_dict(self):
        user = User(123)
        expected = {"id": 123, "username": None}
=======
        expected = {
            "id": Field("id", int, 123, validator=user.validate_id),
            "username": Field("username", Optional[str], parser=user.parse_username, validator=user.validate_username),
        }
>>>>>>> 7332f486
        self.assertEqual(expected, dict(user))

    def test_hash(self):
        user = User(123)

        expected = hash(
            (
<<<<<<< HEAD
                ModelField("id", int, 123, validator=user.validate_id),
                ModelField("username", Optional[str], parser=user.parse_username, validator=user.validate_username),
=======
                ("id", Field("id", int, 123, validator=user.validate_id)),
                (
                    "username",
                    Field("username", Optional[str], parser=user.parse_username, validator=user.validate_username),
                ),
>>>>>>> 7332f486
            )
        )
        self.assertEqual(expected, hash(user))

    def test_repr(self):
        shopping_list = ShoppingList(User(1234), cost="1.234,56")
        expected = "ShoppingList(user=User(id=1234, username=None), cost=1234.56)"
        self.assertEqual(expected, repr(shopping_list))

    def test_str(self):
        shopping_list = ShoppingList(User(1234), cost="1.234,56")
        self.assertEqual(repr(shopping_list), str(shopping_list))

    def test_classname_cls(self):
        self.assertEqual("tests.model_classes.Customer", Customer.classname)

    def test_classname_instance(self):
        model = Customer(1234, "johndoe", "John", "Doe")
        self.assertEqual("tests.model_classes.Customer", model.classname)

    def test_model_type(self):
        model = User(1234, "johndoe")
        self.assertEqual(
            ModelType.build("tests.model_classes.User", {"id": int, "username": Optional[str]}), model.model_type
        )


if __name__ == "__main__":
    unittest.main()<|MERGE_RESOLUTION|>--- conflicted
+++ resolved
@@ -207,10 +207,9 @@
 
     def test_list(self):
         user = User(123)
-<<<<<<< HEAD
         expected = [
-            ModelField("id", int, 123, validator=user.validate_id),
-            ModelField("username", Optional[str], parser=user.parse_username, validator=user.validate_username),
+            Field("id", int, 123, validator=user.validate_id),
+            Field("username", Optional[str], parser=user.parse_username, validator=user.validate_username),
         ]
 
         self.assertEqual(expected, list(user))
@@ -218,12 +217,6 @@
     def test_dict(self):
         user = User(123)
         expected = {"id": 123, "username": None}
-=======
-        expected = {
-            "id": Field("id", int, 123, validator=user.validate_id),
-            "username": Field("username", Optional[str], parser=user.parse_username, validator=user.validate_username),
-        }
->>>>>>> 7332f486
         self.assertEqual(expected, dict(user))
 
     def test_hash(self):
@@ -231,16 +224,8 @@
 
         expected = hash(
             (
-<<<<<<< HEAD
-                ModelField("id", int, 123, validator=user.validate_id),
-                ModelField("username", Optional[str], parser=user.parse_username, validator=user.validate_username),
-=======
-                ("id", Field("id", int, 123, validator=user.validate_id)),
-                (
-                    "username",
-                    Field("username", Optional[str], parser=user.parse_username, validator=user.validate_username),
-                ),
->>>>>>> 7332f486
+                Field("id", int, 123, validator=user.validate_id),
+                Field("username", Optional[str], parser=user.parse_username, validator=user.validate_username),
             )
         )
         self.assertEqual(expected, hash(user))
