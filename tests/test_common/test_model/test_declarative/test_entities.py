--- conflicted
+++ resolved
@@ -107,7 +107,11 @@
 
         self.assertEqual({raw[0]}, entities)
 
-<<<<<<< HEAD
+    def test_avro_serialization(self):
+        base = EntitySet({FakeEntity("John"), FakeEntity("Michael")})
+        recovered = EntitySet.from_avro_bytes(base.avro_bytes)
+        self.assertEqual(base, recovered)
+
     def test_diff(self):
         raw = [FakeEntity("John"), FakeEntity("Michael")]
         entities = EntitySet(raw)
@@ -173,12 +177,6 @@
             ]
         )
         self.assertEqual(expected, observed)
-=======
-    def test_avro_serialization(self):
-        base = EntitySet({FakeEntity("John"), FakeEntity("Michael")})
-        recovered = EntitySet.from_avro_bytes(base.avro_bytes)
-        self.assertEqual(base, recovered)
->>>>>>> 09cccce3
 
 
 if __name__ == "__main__":
