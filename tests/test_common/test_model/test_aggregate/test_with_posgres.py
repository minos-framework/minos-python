--- conflicted
+++ resolved
@@ -15,12 +15,8 @@
 
 from minos.common import (
     MinosRepositoryDeletedAggregateException,
-<<<<<<< HEAD
-    PostgreSqlMinosRepository,
+    PostgreSqlRepository,
     PostgreSqlSnapshot,
-=======
-    PostgreSqlRepository,
->>>>>>> 48a51d3b
 )
 from minos.common.testing import (
     PostgresAsyncTestCase,
@@ -41,14 +37,10 @@
         await super().asyncSetUp()
         self.container = containers.DynamicContainer()
         self.container.event_broker = providers.Object(FakeBroker())
-<<<<<<< HEAD
-        self.container.repository = providers.Singleton(PostgreSqlMinosRepository.from_config, config=self.config)
+        self.container.repository = providers.Singleton(PostgreSqlRepository.from_config, config=self.config)
         self.container.snapshot = providers.Singleton(
             PostgreSqlSnapshot.from_config, config=self.config, repository=self.container.repository
         )
-=======
-        self.container.repository = providers.Object(PostgreSqlRepository.from_config(config=self.config))
->>>>>>> 48a51d3b
         await self.container.repository().setup()
         await self.container.snapshot().setup()
         self.container.wire(modules=[sys.modules[__name__]])
