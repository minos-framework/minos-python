--- conflicted
+++ resolved
@@ -8,12 +8,8 @@
 import unittest
 
 from minos.common import (
-<<<<<<< HEAD
+    InMemoryRepository,
     InMemorySnapshot,
-    MinosInMemoryRepository,
-=======
-    InMemoryRepository,
->>>>>>> 48a51d3b
     MinosRepositoryAggregateNotFoundException,
     MinosRepositoryDeletedAggregateException,
     MinosRepositoryManuallySetAggregateIdException,
@@ -29,21 +25,12 @@
 
 class TestAggregate(unittest.IsolatedAsyncioTestCase):
     async def test_create(self):
-<<<<<<< HEAD
-        async with FakeBroker() as broker, MinosInMemoryRepository() as repository, InMemorySnapshot() as snapshot:
+        async with FakeBroker() as broker, InMemoryRepository() as repository, InMemorySnapshot() as snapshot:
             car = await Car.create(doors=3, color="blue", _broker=broker, _repository=repository, _snapshot=snapshot)
             self.assertEqual(Car(1, 1, 3, "blue", _broker=broker, _repository=repository, _snapshot=snapshot), car)
 
     async def test_create_raises(self):
-        async with FakeBroker() as broker, MinosInMemoryRepository() as repository, InMemorySnapshot() as snapshot:
-=======
-        async with FakeBroker() as broker, InMemoryRepository() as repository:
-            car = await Car.create(doors=3, color="blue", _broker=broker, _repository=repository)
-            self.assertEqual(Car(1, 1, 3, "blue", _broker=broker, _repository=repository), car)
-
-    async def test_create_raises(self):
-        async with FakeBroker() as broker, InMemoryRepository() as repository:
->>>>>>> 48a51d3b
+        async with FakeBroker() as broker, InMemoryRepository() as repository, InMemorySnapshot() as snapshot:
             with self.assertRaises(MinosRepositoryManuallySetAggregateIdException):
                 await Car.create(
                     id=1, doors=3, color="blue", _broker=broker, _repository=repository, _snapshot=snapshot
@@ -57,11 +44,7 @@
         self.assertEqual("tests.aggregate_classes.Car", Car.classname)
 
     async def test_get(self):
-<<<<<<< HEAD
-        async with FakeBroker() as broker, MinosInMemoryRepository() as repository, InMemorySnapshot() as snapshot:
-=======
-        async with FakeBroker() as broker, InMemoryRepository() as repository:
->>>>>>> 48a51d3b
+        async with FakeBroker() as broker, InMemoryRepository() as repository, InMemorySnapshot() as snapshot:
             originals = [
                 await Car.create(doors=3, color="blue", _broker=broker, _repository=repository, _snapshot=snapshot),
                 await Car.create(doors=3, color="red", _broker=broker, _repository=repository, _snapshot=snapshot),
@@ -73,37 +56,22 @@
             self.assertEqual(originals, recovered)
 
     async def test_get_one(self):
-<<<<<<< HEAD
-        async with FakeBroker() as broker, MinosInMemoryRepository() as repository, InMemorySnapshot() as snapshot:
+        async with FakeBroker() as broker, InMemoryRepository() as repository, InMemorySnapshot() as snapshot:
             original = await Car.create(
                 doors=3, color="blue", _broker=broker, _repository=repository, _snapshot=snapshot
             )
             recovered = await Car.get_one(original.id, _broker=broker, _repository=repository, _snapshot=snapshot)
-=======
-        async with FakeBroker() as broker, InMemoryRepository() as repository:
-            original = await Car.create(doors=3, color="blue", _broker=broker, _repository=repository)
-            recovered = await Car.get_one(original.id, _broker=broker, _repository=repository)
->>>>>>> 48a51d3b
 
             self.assertEqual(original, recovered)
 
     async def test_get_one_raises(self):
-<<<<<<< HEAD
-        async with FakeBroker() as broker, MinosInMemoryRepository() as repository, InMemorySnapshot() as snapshot:
-=======
-        async with FakeBroker() as broker, InMemoryRepository() as repository:
->>>>>>> 48a51d3b
+        async with FakeBroker() as broker, InMemoryRepository() as repository, InMemorySnapshot() as snapshot:
             with self.assertRaises(MinosRepositoryAggregateNotFoundException):
                 await Car.get_one(0, _broker=broker, _repository=repository, _snapshot=snapshot)
 
     async def test_update(self):
-<<<<<<< HEAD
-        async with FakeBroker() as broker, MinosInMemoryRepository() as repository, InMemorySnapshot() as snapshot:
+        async with FakeBroker() as broker, InMemoryRepository() as repository, InMemorySnapshot() as snapshot:
             car = await Car.create(doors=3, color="blue", _broker=broker, _repository=repository, _snapshot=snapshot)
-=======
-        async with FakeBroker() as broker, InMemoryRepository() as repository:
-            car = await Car.create(doors=3, color="blue", _broker=broker, _repository=repository)
->>>>>>> 48a51d3b
 
             await car.update(color="red")
             self.assertEqual(Car(1, 2, 3, "red", _broker=broker, _repository=repository, _snapshot=snapshot), car)
@@ -114,41 +82,24 @@
             self.assertEqual(car, await Car.get_one(car.id, _broker=broker, _repository=repository, _snapshot=snapshot))
 
     async def test_update_raises(self):
-<<<<<<< HEAD
-        async with FakeBroker() as broker, MinosInMemoryRepository() as repository, InMemorySnapshot() as snapshot:
-=======
-        async with FakeBroker() as broker, InMemoryRepository() as repository:
->>>>>>> 48a51d3b
+        async with FakeBroker() as broker, InMemoryRepository() as repository, InMemorySnapshot() as snapshot:
             with self.assertRaises(MinosRepositoryManuallySetAggregateVersionException):
                 await Car(1, 1, 3, "blue", _broker=broker, _repository=repository, _snapshot=snapshot).update(version=1)
 
     async def test_refresh(self):
-<<<<<<< HEAD
-        async with FakeBroker() as broker, MinosInMemoryRepository() as repository, InMemorySnapshot() as snapshot:
+        async with FakeBroker() as broker, InMemoryRepository() as repository, InMemorySnapshot() as snapshot:
             car = await Car.create(doors=3, color="blue", _broker=broker, _repository=repository, _snapshot=snapshot)
             car2 = await Car.get_one(car.id, _broker=broker, _repository=repository, _snapshot=snapshot)
             await car2.update(color="red", _broker=broker, _repository=repository, _snapshot=snapshot)
             await car2.update(doors=5, _broker=broker, _repository=repository, _snapshot=snapshot)
-=======
-        async with FakeBroker() as broker, InMemoryRepository() as repository:
-            car = await Car.create(doors=3, color="blue", _broker=broker, _repository=repository)
-            car2 = await Car.get_one(car.id, _broker=broker, _repository=repository)
-            await car2.update(color="red", _broker=broker, _repository=repository)
-            await car2.update(doors=5, _broker=broker, _repository=repository)
->>>>>>> 48a51d3b
 
             self.assertEqual(Car(1, 1, 3, "blue", _broker=broker, _repository=repository, _snapshot=snapshot), car)
             await car.refresh()
             self.assertEqual(Car(1, 3, 5, "red", _broker=broker, _repository=repository, _snapshot=snapshot), car)
 
     async def test_delete(self):
-<<<<<<< HEAD
-        async with FakeBroker() as broker, MinosInMemoryRepository() as repository, InMemorySnapshot() as snapshot:
+        async with FakeBroker() as broker, InMemoryRepository() as repository, InMemorySnapshot() as snapshot:
             car = await Car.create(doors=3, color="blue", _broker=broker, _repository=repository, _snapshot=snapshot)
-=======
-        async with FakeBroker() as broker, InMemoryRepository() as repository:
-            car = await Car.create(doors=3, color="blue", _broker=broker, _repository=repository)
->>>>>>> 48a51d3b
             await car.delete()
             with self.assertRaises(MinosRepositoryDeletedAggregateException):
                 await Car.get_one(car.id, _broker=broker, _repository=repository, _snapshot=snapshot)
