"""
Copyright (C) 2021 Clariteia SL

This file is part of minos framework.

Minos framework can not be copied and/or distributed without the express permission of Clariteia SL.
"""
import unittest
from typing import (
    TypedDict,
)

from minos.common import (
    DataTransferObject,
    MinosModelException,
    ModelField,
    ModelType,
)
from tests.model_classes import (
    Bar,
    Foo,
)


class TestDataTransferObject(unittest.IsolatedAsyncioTestCase):
    def test_from_avro_float(self):
        data = {"cost": 3.43}
        schema = [
<<<<<<< HEAD
            {"name": "ShoppingList", "fields": [{"name": "cost", "type": "float"}], "namespace": "", "type": "record"}
=======
            {"name": "ShoppingList", "namespace": "", "fields": [{"name": "cost", "type": "float"}], "type": "record"}
>>>>>>> 86538098
        ]

        dto = DataTransferObject.from_avro(schema, data)
        self.assertEqual(3.43, dto.cost)
        self.assertEqual(schema, dto.avro_schema)

    def test_from_avro_list(self):
        data = {"tickets": [3234, 3235, 3236]}
        schema = [
            {
                "fields": [{"name": "tickets", "type": {"items": "int", "type": "array"}}],
                "name": "ShoppingList",
                "namespace": "",
                "type": "record",
            }
        ]
        dto = DataTransferObject.from_avro(schema, data)

        self.assertEqual(data["tickets"], dto.tickets)
        self.assertEqual(schema, dto.avro_schema)

    def test_from_avro_dict(self):
        data = {"tickets": {"a": 1, "b": 2}}
        schema = [
            {
                "fields": [{"name": "tickets", "type": {"type": "map", "values": "int"}}],
                "name": "Order",
                "namespace": "",
                "type": "record",
            }
        ]
        dto = DataTransferObject.from_avro(schema, data)

        self.assertEqual(data["tickets"], dto.tickets)
        self.assertEqual(schema, dto.avro_schema)

    def test_from_avro_int(self):
        data = {"price": 120}
        schema = [{"fields": [{"name": "price", "type": "int"}], "name": "Order", "namespace": "", "type": "record"}]
        dto = DataTransferObject.from_avro(schema, data)

        self.assertEqual(data["price"], dto.price)

        self.assertEqual(schema, dto.avro_schema)

    def test_from_avro_union(self):
        data = {"username": "test"}
        schema = [
            {
                "fields": [{"name": "username", "type": ["string", "null"]}],
                "name": "Order",
                "namespace": "",
                "type": "record",
            }
        ]
        dto = DataTransferObject.from_avro(schema, data)

        self.assertEqual(data["username"], dto.username)
        self.assertEqual(schema, dto.avro_schema)

    def test_from_avro_dto(self):
        expected = DataTransferObject(
            "Order",
            fields={
                "price": ModelField("price", int, 34),
                "user": ModelField(
                    "user",
                    ModelType.build("User", {"username": list[int]}),
                    DataTransferObject(
                        "User", fields={"username": ModelField("username", list[int], [434324, 66464, 45432])}
                    ),
                ),
            },
        )

        data = {"price": 34, "user": {"username": [434324, 66464, 45432]}}
        schema = {
            "fields": [
                {
                    "name": "user",
                    "type": {
                        "fields": [{"name": "username", "type": {"type": "array", "items": "int"}}],
                        "name": "User",
                        "namespace": "",
                        "type": "record",
                    },
                },
                {"name": "price", "type": "int"},
            ],
            "name": "Order",
            "namespace": "",
            "type": "record",
        }
        dto = DataTransferObject.from_avro(schema, data)

        self.assertEqual(expected, dto)

    def test_from_avro_model(self):
        expected = Bar(first=Foo("one"), second=Foo("two"))
        dto = DataTransferObject.from_avro_bytes(expected.avro_bytes)
        self.assertEqual(expected, dto)

    def test_from_avro_with_namespace(self):
        schema = [
            {"fields": [{"name": "price", "type": "int"}], "name": "Order", "namespace": "example", "type": "record"}
        ]
        dto = DataTransferObject.from_avro(schema, {"price": 120})
        self.assertEqual(schema, dto.avro_schema)

    def test_classname(self):
        dto = DataTransferObject("Order", "example", {})
        self.assertEqual("example.Order", dto.classname)

    def test_from_typed_dict_model(self):
        dto = DataTransferObject.from_typed_dict(TypedDict("tests.model_classes.Foo", {"text": str}), {"text": "test"})
        self.assertEqual(Foo("test"), dto)

    def test_from_model_type_model(self):
        dto = DataTransferObject.from_model_type(
            ModelType.build("tests.model_classes.Foo", {"text": str}), {"text": "test"}
        )
        self.assertEqual(Foo("test"), dto)

    def test_from_typed_dict_model_raised(self):
        with self.assertRaises(MinosModelException):
            DataTransferObject.from_typed_dict(TypedDict("tests.model_classes.Foo", {"bar": str}), {"bar": "test"})

    def test_from_model_type_raised(self):
        with self.assertRaises(MinosModelException):
            DataTransferObject.from_model_type(
                ModelType.build("tests.model_classes.Foo", {"bar": str}), {"bar": "test"}
            )

    def test_avro_schema(self):
        data = {"price": 34, "user": {"username": [434324, 66464, 45432]}}
        schema = [
            {
                "fields": [
                    {
                        "name": "user",
                        "type": {
                            "fields": [{"name": "username", "type": {"type": "array", "items": "int"}}],
                            "name": "User",
                            "namespace": "",
                            "type": "record",
                            "namespace": "",
                        },
                    },
                    {"name": "price", "type": "int"},
                ],
                "name": "Order",
                "namespace": "",
                "type": "record",
            }
        ]
        dto = DataTransferObject.from_avro(schema, data)

        self.assertEqual(schema, dto.avro_schema)


if __name__ == "__main__":
    unittest.main()<|MERGE_RESOLUTION|>--- conflicted
+++ resolved
@@ -26,11 +26,13 @@
     def test_from_avro_float(self):
         data = {"cost": 3.43}
         schema = [
-<<<<<<< HEAD
-            {"name": "ShoppingList", "fields": [{"name": "cost", "type": "float"}], "namespace": "", "type": "record"}
-=======
-            {"name": "ShoppingList", "namespace": "", "fields": [{"name": "cost", "type": "float"}], "type": "record"}
->>>>>>> 86538098
+            {
+                "name": "ShoppingList",
+                "namespace": "",
+                "fields": [{"name": "cost", "type": "float"}],
+                "namespace": "",
+                "type": "record",
+            }
         ]
 
         dto = DataTransferObject.from_avro(schema, data)
@@ -176,7 +178,6 @@
                             "name": "User",
                             "namespace": "",
                             "type": "record",
-                            "namespace": "",
                         },
                     },
                     {"name": "price", "type": "int"},
