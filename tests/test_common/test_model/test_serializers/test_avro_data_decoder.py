"""
Copyright (C) 2021 Clariteia SL

This file is part of minos framework.

Minos framework can not be copied and/or distributed without the express permission of Clariteia SL.
"""

import unittest
from datetime import (
    date,
    datetime,
    time,
)
from typing import (
    Any,
    Optional,
    Union,
)
from uuid import (
    UUID,
    uuid4,
)

from minos.common import (
    AvroDataDecoder,
    DataTransferObject,
    EntitySet,
    Field,
    InMemorySnapshot,
    MinosMalformedAttributeException,
    MinosReqAttributeException,
    MinosTypeAttributeException,
    MissingSentinel,
    ModelRef,
    ModelType,
)
from tests.aggregate_classes import (
    Owner,
)
from tests.model_classes import (
    Base,
    GenericUser,
    User,
)
from tests.subaggregate_classes import (
    CartItem,
)
from tests.utils import (
    FakeBroker,
    FakeEntity,
    FakeRepository,
)


class TestAvroDataDecoder(unittest.IsolatedAsyncioTestCase):
    def test_model_type(self):
        observed = AvroDataDecoder("test", ModelType.build("Foo", {"bar": str})).build({"bar": "foobar"})

        self.assertIsInstance(observed, DataTransferObject)
        self.assertEqual({"bar": "foobar"}, observed.avro_data)

    def test_model_type_with_inheritance(self):
        # noinspection PyPep8Naming
        Foo = ModelType.build("Foo", {"bar": Base})
        decoder = AvroDataDecoder("test", Foo)
        value = Foo(User(1234))
        observed = decoder.build(value)
        self.assertEqual(value, observed)

    def test_model_type_already_casted(self):
        value = DataTransferObject("Foo", {"bar": Field("bar", str, "foobar")})
        observed = AvroDataDecoder("test", ModelType.build("Foo", {"bar": str})).build(value)
        self.assertEqual(value, observed)

    def test_model_type_raises(self):
        with self.assertRaises(MinosTypeAttributeException):
            AvroDataDecoder("test", ModelType.build("Foo", {"bar": str})).build(3)

    def test_any(self):
        decoder = AvroDataDecoder("test", Any)
        self.assertEqual(3, decoder.build(3))

    def test_any_raises(self):
        decoder = AvroDataDecoder("test", Any)
        with self.assertRaises(MinosTypeAttributeException):
            decoder.build({"one", "two"})

    def test_none(self):
        decoder = AvroDataDecoder("test", type(None))
        observed = decoder.build(None)
        self.assertEqual(None, observed)

    def test_none_raises(self):
        decoder = AvroDataDecoder("test", type(None))
        with self.assertRaises(MinosTypeAttributeException):
            decoder.build("hello")

    def test_int(self):
        decoder = AvroDataDecoder("test", int)
        observed = decoder.build(3)
        self.assertEqual(3, observed)

    def test_int_raises(self):
        decoder = AvroDataDecoder("test", int)
        with self.assertRaises(MinosTypeAttributeException):
            decoder.build("hello")

    def test_float(self):
        decoder = AvroDataDecoder("test", float)
        observed = decoder.build(3.14)
        self.assertEqual(3.14, observed)

    def test_bytes(self):
        decoder = AvroDataDecoder("test", bytes)
        observed = decoder.build(bytes("foo", "utf-8"))
        self.assertEqual(bytes("foo", "utf-8"), observed)

    def test_date(self):
        decoder = AvroDataDecoder("test", date)
        value = date(2021, 1, 21)
        observed = decoder.build(value)
        self.assertEqual(value, observed)

    def test_date_int(self):
        decoder = AvroDataDecoder("test", date)
        observed = decoder.build(18648)
        self.assertEqual(date(2021, 1, 21), observed)

    def test_date_raises(self):
        decoder = AvroDataDecoder("test", date)
        with self.assertRaises(MinosTypeAttributeException):
            decoder.build("2342342")

    def test_time(self):
        decoder = AvroDataDecoder("test", time)
        value = time(20, 45, 21)
        observed = decoder.build(value)
        self.assertEqual(value, observed)

    def test_time_int(self):
        decoder = AvroDataDecoder("test", time)
        observed = decoder.build(74721000000)
        self.assertEqual(time(20, 45, 21), observed)

    def test_time_raises(self):
        decoder = AvroDataDecoder("test", time)
        with self.assertRaises(MinosTypeAttributeException):
            decoder.build("2342342")

    def test_datetime(self):
        decoder = AvroDataDecoder("test", datetime)
        value = datetime.now()
        observed = decoder.build(value)
        self.assertEqual(value, observed)

    def test_datetime_int(self):
        decoder = AvroDataDecoder("test", datetime)
        observed = decoder.build(1615584741000000)
        self.assertEqual(datetime(2021, 3, 12, 21, 32, 21), observed)

    def test_datetime_raises(self):
        decoder = AvroDataDecoder("test", datetime)
        with self.assertRaises(MinosTypeAttributeException):
            decoder.build("2342342")

    def test_float_raises(self):
        decoder = AvroDataDecoder("test", float)
        with self.assertRaises(MinosTypeAttributeException):
            decoder.build([3])
        with self.assertRaises(MinosTypeAttributeException):
            decoder.build("foo")

    def test_bytes_raises(self):
        decoder = AvroDataDecoder("test", bytes)
        with self.assertRaises(MinosTypeAttributeException):
            decoder.build(3)

    def test_uuid(self):
        decoder = AvroDataDecoder("test", UUID)
        value = uuid4()
        observed = decoder.build(value)
        self.assertEqual(value, observed)

    def test_uuid_str(self):
        decoder = AvroDataDecoder("test", UUID)
        value = uuid4()
        observed = decoder.build(str(value))
        self.assertEqual(value, observed)

    def test_uuid_bytes(self):
        decoder = AvroDataDecoder("test", UUID)
        value = uuid4()
        observed = decoder.build(value.bytes)
        self.assertEqual(value, observed)

    def test_uuid_raises(self):
        decoder = AvroDataDecoder("test", UUID)
        with self.assertRaises(MinosTypeAttributeException):
            decoder.build("foo")

        decoder = AvroDataDecoder("test", UUID)
        with self.assertRaises(MinosTypeAttributeException):
            decoder.build(bytes())

    def test_list_int(self):
        decoder = AvroDataDecoder("test", list[int])
        observed = decoder.build([1, 2, 3])
        self.assertEqual([1, 2, 3], observed)

    def test_list_str(self):
        decoder = AvroDataDecoder("test", list[str])
        observed = decoder.build(["foo", "bar", "foobar"])
        self.assertEqual(["foo", "bar", "foobar"], observed)

    def test_list_model(self):
        decoder = AvroDataDecoder("test", list[User])
        value = [User(123), User(456)]
        observed = decoder.build(value)
        self.assertEqual(value, observed)

    async def test_list_model_ref(self):
        decoder = AvroDataDecoder("test", list[ModelRef[Owner]])
        async with FakeBroker() as broker, FakeRepository() as repository, InMemorySnapshot() as snapshot:
            value = [uuid4(), Owner("Foo", "Bar", 56, _broker=broker, _repository=repository, _snapshot=snapshot)]
            observed = decoder.build(value)
            self.assertEqual(value, observed)

    async def test_list_model_subaggregate_ref(self):
        decoder = AvroDataDecoder("test", list[ModelRef[CartItem]])
        async with FakeBroker():
            value = [uuid4(), CartItem(uuid4(), 3, "Foo", 56)]
            observed = decoder.build(value)
            self.assertEqual(value, observed)

    def test_list_raises(self):
        decoder = AvroDataDecoder("test", list)
        with self.assertRaises(MinosMalformedAttributeException):
            decoder.build([1, 2, 3])

        decoder = AvroDataDecoder("test", list[int])
        with self.assertRaises(MinosTypeAttributeException):
            decoder.build(3)
        with self.assertRaises(MinosReqAttributeException):
            decoder.build(None)

    def test_list_optional(self):
        decoder = AvroDataDecoder("test", list[Optional[int]])
        value = [1, None, 3, 4]
        observed = decoder.build(value)
        self.assertEqual(value, observed)

    def test_list_any(self):
        decoder = AvroDataDecoder("test", list[Any])
        self.assertEqual([1, "hola", True], decoder.build([1, "hola", True]))

    def test_dict(self):
        decoder = AvroDataDecoder("test", dict[str, bool])
        value = {"foo": True, "bar": False}
        observed = decoder.build(value)
        self.assertEqual(value, observed)

    def test_dict_raises(self):
        decoder = AvroDataDecoder("test", dict[str, bool])
        with self.assertRaises(MinosTypeAttributeException):
            decoder.build("foo")
        with self.assertRaises(MinosTypeAttributeException):
            decoder.build({"foo": 1, "bar": 2})
        with self.assertRaises(MinosTypeAttributeException):
            decoder.build({1: True, 2: False})

    def test_dict_keys_raises(self):
        decoder = AvroDataDecoder("test", dict[int, int])
        with self.assertRaises(MinosMalformedAttributeException):
            decoder.build({1: 2, 3: 4})

    def test_model(self):
        decoder = AvroDataDecoder("test", User)
        value = User(1234)
        observed = decoder.build(value)
        self.assertEqual(value, observed)

    def test_model_with_inheritance(self):
        decoder = AvroDataDecoder("test", Base)
        value = User(1234)
        observed = decoder.build(value)
        self.assertEqual(value, observed)

    def test_model_from_dict(self):
        decoder = AvroDataDecoder("test", User)
        value = User(1234)
        observed = decoder.build({"id": 1234})
        self.assertEqual(value, observed)

    async def test_model_ref_value(self):
        decoder = AvroDataDecoder("test", ModelRef[Owner])
        async with FakeBroker() as broker, FakeRepository() as repository, InMemorySnapshot() as snapshot:
            value = Owner("Foo", "Bar", _broker=broker, _repository=repository, _snapshot=snapshot)
            observed = decoder.build(value)
            self.assertEqual(value, observed)

    def test_model_ref_reference(self):
        decoder = AvroDataDecoder("test", ModelRef[Owner])
        value = uuid4()
        observed = decoder.build(value)
        self.assertEqual(value, observed)

    def test_model_raises(self):
        decoder = AvroDataDecoder("test", User)
        with self.assertRaises(MinosTypeAttributeException):
            decoder.build("foo")

    def test_model_ref_raises(self):
        decoder = AvroDataDecoder("test", ModelRef[User])
        with self.assertRaises(MinosMalformedAttributeException):
            decoder.build(User(1234))

    def test_model_optional(self):
        decoder = AvroDataDecoder("test", Optional[User])
        observed = decoder.build(None)
        self.assertIsNone(observed)

    def test_unsupported(self):
        decoder = AvroDataDecoder("test", set[int])
        with self.assertRaises(MinosTypeAttributeException):
            decoder.build({3})

    def test_empty_raises(self):
        decoder = AvroDataDecoder("test", date)
        with self.assertRaises(MinosReqAttributeException):
            decoder.build(None)
        with self.assertRaises(MinosReqAttributeException):
            decoder.build(MissingSentinel)

    def test_union_raises(self):
        decoder = AvroDataDecoder("test", Union[int, list[int]])
        with self.assertRaises(MinosReqAttributeException):
            decoder.build(None)
        with self.assertRaises(MinosReqAttributeException):
            decoder.build(MissingSentinel)
        with self.assertRaises(MinosTypeAttributeException):
            decoder.build("hello")

    def test_optional_type(self):
        decoder = AvroDataDecoder("test", Optional[int])
        observed = decoder.build(None)
        self.assertIsNone(observed)

<<<<<<< HEAD
    def test_entity_set(self):
        raw = {FakeEntity("John"), FakeEntity("Michael")}
        entities = EntitySet(raw)
        decoder = AvroDataDecoder("test", EntitySet[FakeEntity])
        observed = decoder.build(entities)

        self.assertEqual(entities, observed)

    def test_entity_set_raises(self):
        raw = {FakeEntity("John"), FakeEntity("Michael")}
        entities = EntitySet(raw)
        decoder = AvroDataDecoder("test", EntitySet[Base])
        with self.assertRaises(MinosTypeAttributeException):
            decoder.build(entities)
=======
    def test_model_generic(self):
        value = GenericUser("foo")
        decoder = AvroDataDecoder("test", GenericUser[str])
        observed = decoder.build(value)
        self.assertEqual(value, observed)

    def test_model_generic_fail(self):
        value = GenericUser("foo")
        decoder = AvroDataDecoder("test", GenericUser[int])
        with self.assertRaises(MinosTypeAttributeException):
            decoder.build(value)
>>>>>>> 9c5bbee1


if __name__ == "__main__":
    unittest.main()<|MERGE_RESOLUTION|>--- conflicted
+++ resolved
@@ -346,7 +346,18 @@
         observed = decoder.build(None)
         self.assertIsNone(observed)
 
-<<<<<<< HEAD
+    def test_model_generic(self):
+        value = GenericUser("foo")
+        decoder = AvroDataDecoder("test", GenericUser[str])
+        observed = decoder.build(value)
+        self.assertEqual(value, observed)
+
+    def test_model_generic_fail(self):
+        value = GenericUser("foo")
+        decoder = AvroDataDecoder("test", GenericUser[int])
+        with self.assertRaises(MinosTypeAttributeException):
+            decoder.build(value)
+
     def test_entity_set(self):
         raw = {FakeEntity("John"), FakeEntity("Michael")}
         entities = EntitySet(raw)
@@ -361,19 +372,6 @@
         decoder = AvroDataDecoder("test", EntitySet[Base])
         with self.assertRaises(MinosTypeAttributeException):
             decoder.build(entities)
-=======
-    def test_model_generic(self):
-        value = GenericUser("foo")
-        decoder = AvroDataDecoder("test", GenericUser[str])
-        observed = decoder.build(value)
-        self.assertEqual(value, observed)
-
-    def test_model_generic_fail(self):
-        value = GenericUser("foo")
-        decoder = AvroDataDecoder("test", GenericUser[int])
-        with self.assertRaises(MinosTypeAttributeException):
-            decoder.build(value)
->>>>>>> 9c5bbee1
 
 
 if __name__ == "__main__":
