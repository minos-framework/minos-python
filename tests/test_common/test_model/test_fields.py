"""
Copyright (C) 2021 Clariteia SL

This file is part of minos framework.

Minos framework can not be copied and/or distributed without the express permission of Clariteia SL.
"""
import unittest
<<<<<<< HEAD
from typing import (
    Optional,
    Union,
)

from minos.common import (
    MinosAttributeValidationException,
    MinosReqAttributeException,
    MinosTypeAttributeException,
    ModelField,
    ModelRef,
)
=======
from typing import List
from typing import Optional
from typing import Union

from minos.common import MinosAttributeValidationException
from minos.common import MinosReqAttributeException
from minos.common import MinosTypeAttributeException
from minos.common import ModelField
from minos.common import ModelRef
>>>>>>> e78d6590
from tests.modelClasses import (
    User,
)


class TestModelField(unittest.TestCase):
    def test_name(self):
        field = ModelField("test", int, 3)
        self.assertEqual("test", field.name)

    def test_type(self):
        field = ModelField("test", int, 3)
        self.assertEqual(int, field.type)

    def test_value_int(self):
        field = ModelField("test", int, 3)
        self.assertEqual(3, field.value)

    def test_value_float(self):
        field = ModelField("test", float, 3.14)
        self.assertEqual(3.14, field.value)

    def test_value_float_raises(self):
        with self.assertRaises(MinosTypeAttributeException):
            ModelField("test", float, [3])
        with self.assertRaises(MinosTypeAttributeException):
            ModelField("test", float, "foo")

    def test_value_list_int(self):
        field = ModelField("test", list[int], [1, 2, 3])
        self.assertEqual([1, 2, 3], field.value)

    def test_value_list_str(self):
        field = ModelField("test", list[str], ["foo", "bar", "foobar"])
        self.assertEqual(["foo", "bar", "foobar"], field.value)

    def test_value_list_model_ref(self):
        field = ModelField("test", list[ModelRef[User]], [User(123), User(456)])
        self.assertEqual([User(123), User(456)], field.value)

    def test_avro_schema_int(self):
        field = ModelField("test", int, 1)
        expected = {"name": "test", "type": "long"}
        self.assertEqual(expected, field.avro_schema)

    def test_avro_schema_string(self):
        field = ModelField("test", str, "foo")
        expected = {"name": "test", "type": "string"}
        self.assertEqual(expected, field.avro_schema)

    def test_avro_schema_list_model_ref(self):
        field = ModelField("test", list[Optional[ModelRef[User]]], [User(123), User(456)])
        expected = {"name": "test", "type": {"default": [], "items": ["User", "null"], "type": "array"}}
        self.assertEqual(expected, field.avro_schema)

    def test_avro_data_list_model_ref(self):
        field = ModelField("test", list[Optional[ModelRef[User]]], [User(123), User(456)])
        expected = [{"id": 123, "username": "null"}, {"id": 456, "username": "null"}]
        self.assertEqual(expected, field.avro_data)

    def test_value_list_optional(self):
        field = ModelField("test", list[Optional[int]], [1, None, 3, 4])
        self.assertEqual([1, None, 3, 4], field.value)

    def test_value_list_raises(self):
        with self.assertRaises(MinosTypeAttributeException):
            ModelField("test", list[int], 3)

    def test_value_dict(self):
        field = ModelField("test", dict[str, bool], {"foo": True, "bar": False})
        self.assertEqual({"foo": True, "bar": False}, field.value)

    def test_value_dict_raises(self):
        with self.assertRaises(MinosTypeAttributeException):
            ModelField("test", dict[str, int], 3)

    def test_value_model_ref(self):
        user = User(1234)
        field = ModelField("test", ModelRef[User], user)
        self.assertEqual(user, field.value)

    def test_value_model_ref_raises(self):
        with self.assertRaises(MinosTypeAttributeException):
            ModelField("test", ModelRef[User], "foo")

    def test_value_model_ref_optional(self):
        field = ModelField("test", Optional[ModelRef[User]], None)
        self.assertIsNone(field.value)

        user = User(1234)
        field.value = user
        self.assertEqual(user, field.value)

    def test_value_unsupported(self):
        with self.assertRaises(MinosTypeAttributeException):
            ModelField("test", set[int], {3,})

    def test_value_setter(self):
        field = ModelField("test", int, 3)
        field.value = 3
        self.assertEqual(3, field.value)

    def test_value_setter_raises(self):
        field = ModelField("test", int, 3)
        with self.assertRaises(MinosReqAttributeException):
            field.value = None

    def test_value_setter_list_raises_required(self):
        with self.assertRaises(MinosReqAttributeException):
            ModelField("test", list[int])

    def test_value_setter_union_raises_required(self):
        with self.assertRaises(MinosReqAttributeException):
            ModelField("test", Union[int, str])

    def test_value_setter_dict(self):
        field = ModelField("test", dict[str, bool], {})
        field.value = {"foo": True, "bar": False}
        self.assertEqual({"foo": True, "bar": False}, field.value)

    def test_value_setter_dict_raises(self):
        field = ModelField("test", dict[str, bool], {})
        with self.assertRaises(MinosTypeAttributeException):
            field.value = "foo"
        with self.assertRaises(MinosTypeAttributeException):
            field.value = {"foo": 1, "bar": 2}
        with self.assertRaises(MinosTypeAttributeException):
            field.value = {1: True, 2: False}

    def test_empty_value_raises(self):
        with self.assertRaises(MinosReqAttributeException):
            ModelField("id", int)

    def test_union_type(self):
        with self.assertRaises(MinosReqAttributeException):
            ModelField("test", Union[int, list[int]], None)

    def test_optional_type(self):
        field = ModelField("test", Optional[int])
        self.assertEqual(Optional[int], field.type)

    def test_empty_optional_value(self):
        field = ModelField("test", Optional[int])
        self.assertEqual(None, field.value)

    def test_empty_field_equality(self):
        self.assertEqual(ModelField("test", Optional[int], None), ModelField("test", Optional[int]))

    def test_value_setter_optional_int(self):
        field = ModelField("test", Optional[int], 3)
        self.assertEqual(3, field.value)
        field.value = None
        self.assertEqual(None, field.value)
        field.value = 4
        self.assertEqual(4, field.value)

    def test_value_setter_optional_list(self):
        field = ModelField("test", Optional[list[int]], [1, 2, 3])
        self.assertEqual([1, 2, 3], field.value)
        field.value = None
        self.assertEqual(None, field.value)
        field.value = [4]
        self.assertEqual([4], field.value)

    def test_parser(self):
        parser = lambda x: x.title()
        field = ModelField("test", str, "foo", parser)
        self.assertEqual(parser, field.parser)

    def test_parser_non_set(self):
        field = ModelField("test", str, "foo")
        self.assertEqual(None, field.parser)

    def test_parser_value(self):
        field = ModelField("test", str, "foo", lambda x: x.title())
        self.assertEqual("Foo", field.value)

    def test_parser_with_casting(self):
        field = ModelField("test", float, "1.234,56", lambda x: x.replace(".", "").replace(",", "."))
        self.assertEqual(1234.56, field.value)

    def test_parser_optional(self):
        field = ModelField("test", Optional[str], None, lambda x: x if x is None else x.title())
        self.assertEqual(None, field.value)

    def test_validator(self):
        validator = lambda x: not x.count(" ")
        field = ModelField("test", str, "foo", validator=validator)
        self.assertEqual(validator, field.validator)

    def test_validator_non_set(self):
        field = ModelField("test", str, "foo")
        self.assertEqual(None, field.validator)

    def test_validator_ok(self):
        field = ModelField("test", str, "foo", validator=lambda x: not x.count(" "))
        self.assertEqual("foo", field.value)

    def test_validator_raises(self):
        with self.assertRaises(MinosAttributeValidationException):
            ModelField("test", str, "foo bar", validator=lambda x: not x.count(" "))

    def test_validator_optional(self):
        field = ModelField("test", Optional[str], validator=lambda x: not x.count(" "))
        self.assertEqual(None, field.value)

    def test_equal(self):
        self.assertEqual(ModelField("id", Optional[int], 3), ModelField("id", Optional[int], 3))
        self.assertNotEqual(ModelField("id", Optional[int], 3), ModelField("id", Optional[int], None))
        self.assertNotEqual(ModelField("id", Optional[int], 3), ModelField("foo", Optional[int], 3))
        self.assertNotEqual(ModelField("id", Optional[int], 3), ModelField("id", int, 3))

    def test_iter(self):
        self.assertEqual(("id", Optional[int], 3, None, None), tuple(ModelField("id", Optional[int], 3)))

    def test_hash(self):
        self.assertEqual(hash(("id", Optional[int], 3, None, None)), hash(ModelField("id", Optional[int], 3)))

    def test_repr(self):
        field = ModelField("test", Optional[int], 1, parser=lambda x: x * 10, validator=lambda x: x > 0)
        expected = "ModelField(name='test', type=typing.Optional[int], value=10, parser=<lambda>, validator=<lambda>)"
        self.assertEqual(expected, repr(field))

    def test_repr_empty_parser(self):
        field = ModelField("test", Optional[int], 1)
        self.assertEqual(
            "ModelField(name='test', type=typing.Optional[int], value=1, parser=None, validator=None)", repr(field),
        )


if __name__ == "__main__":
    unittest.main()<|MERGE_RESOLUTION|>--- conflicted
+++ resolved
@@ -6,7 +6,6 @@
 Minos framework can not be copied and/or distributed without the express permission of Clariteia SL.
 """
 import unittest
-<<<<<<< HEAD
 from typing import (
     Optional,
     Union,
@@ -19,17 +18,6 @@
     ModelField,
     ModelRef,
 )
-=======
-from typing import List
-from typing import Optional
-from typing import Union
-
-from minos.common import MinosAttributeValidationException
-from minos.common import MinosReqAttributeException
-from minos.common import MinosTypeAttributeException
-from minos.common import ModelField
-from minos.common import ModelRef
->>>>>>> e78d6590
 from tests.modelClasses import (
     User,
 )
