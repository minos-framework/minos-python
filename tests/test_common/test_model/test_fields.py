--- conflicted
+++ resolved
@@ -7,7 +7,7 @@
 """
 
 import unittest
-from typing import Optional, Union, List
+from typing import Optional, Union
 
 from minos.common import ModelField, ModelRef, MinosTypeAttributeException, MinosReqAttributeException
 from tests.modelClasses import User
@@ -27,7 +27,6 @@
         field = ModelField("test", int, 3)
         self.assertEqual(3, field.value)
 
-<<<<<<< HEAD
     def test_value_float(self):
         field = ModelField("test", float, 3.14)
         self.assertEqual(3.14, field.value)
@@ -38,11 +37,6 @@
         with self.assertRaises(MinosTypeAttributeException):
             ModelField("test", float, "foo")
 
-    def test_value_list(self):
-        field = ModelField("test", list[int], [1, 2, 3])
-        self.assertEqual([1, 2, 3], field.value)
-
-=======
     def test_value_list_int(self):
         field = ModelField("test", list[int], [1, 2, 3])
         self.assertEqual([1, 2, 3], field.value)
@@ -59,7 +53,6 @@
         field = ModelField("test", list[Optional[int]], [1, None, 3, 4])
         self.assertEqual([1, None, 3, 4], field.value)
 
->>>>>>> 3b801339
     def test_value_list_raises(self):
         with self.assertRaises(MinosTypeAttributeException):
             ModelField("test", list[int], 3)
@@ -70,11 +63,7 @@
 
     def test_value_dict_raises(self):
         with self.assertRaises(MinosTypeAttributeException):
-<<<<<<< HEAD
             ModelField("test", dict[str, int], 3)
-=======
-            ModelField("test", dict[str, bool], 3)
->>>>>>> 3b801339
 
     def test_value_model_ref(self):
         user = User(1234)
@@ -135,7 +124,7 @@
 
     def test_union_type(self):
         with self.assertRaises(MinosReqAttributeException):
-            ModelField("test", Union[int, List[int]], None)
+            ModelField("test", Union[int, list[int]], None)
 
     def test_optional_type(self):
         field = ModelField("test", Optional[int])
