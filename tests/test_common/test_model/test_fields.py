"""
Copyright (C) 2021 Clariteia SL

This file is part of minos framework.

Minos framework can not be copied and/or distributed without the express permission of Clariteia SL.
"""

import unittest
from typing import Optional, Union

<<<<<<< HEAD
from minos.common import ModelField, ModelRef, MinosTypeAttributeException, MinosReqAttributeException
=======
from minos.common import (
    ModelField,
    ModelRef,
    MinosReqAttributeException,
    MinosTypeAttributeException,
    MinosAttributeValidationException,
)
>>>>>>> 97b39d51
from tests.modelClasses import User


class TestModelField(unittest.TestCase):

    def test_name(self):
        field = ModelField("test", int, 3)
        self.assertEqual("test", field.name)

    def test_type(self):
        field = ModelField("test", int, 3)
        self.assertEqual(int, field.type)

    def test_value_int(self):
        field = ModelField("test", int, 3)
        self.assertEqual(3, field.value)

    def test_value_float(self):
        field = ModelField("test", float, 3.14)
        self.assertEqual(3.14, field.value)

    def test_value_float_raises(self):
        with self.assertRaises(MinosTypeAttributeException):
            ModelField("test", float, [3])
        with self.assertRaises(MinosTypeAttributeException):
            ModelField("test", float, "foo")

    def test_value_list_int(self):
        field = ModelField("test", list[int], [1, 2, 3])
        self.assertEqual([1, 2, 3], field.value)

    def test_value_list_str(self):
        field = ModelField("test", list[str], ["foo", "bar", "foobar"])
        self.assertEqual(["foo", "bar", "foobar"], field.value)

    def test_value_list_model_ref(self):
        field = ModelField("test", list[ModelRef[User]], [User(123), User(456)])
        self.assertEqual([User(123), User(456)], field.value)

    def test_value_list_optional(self):
        field = ModelField("test", list[Optional[int]], [1, None, 3, 4])
        self.assertEqual([1, None, 3, 4], field.value)

    def test_value_list_raises(self):
        with self.assertRaises(MinosTypeAttributeException):
            ModelField("test", list[int], 3)

    def test_value_dict(self):
        field = ModelField("test", dict[str, bool], {"foo": True, "bar": False})
        self.assertEqual({"foo": True, "bar": False}, field.value)

    def test_value_dict_raises(self):
        with self.assertRaises(MinosTypeAttributeException):
            ModelField("test", dict[str, int], 3)

    def test_value_model_ref(self):
        user = User(1234)
        field = ModelField("test", ModelRef[User], user)
        self.assertEqual(user, field.value)

    def test_value_model_ref_raises(self):
        with self.assertRaises(MinosTypeAttributeException):
            ModelField("test", ModelRef[User], "foo")

    def test_value_model_ref_optional(self):
        field = ModelField("test", Optional[ModelRef[User]], None)
        self.assertIsNone(field.value)

        user = User(1234)
        field.value = user
        self.assertEqual(user, field.value)

    def test_value_unsupported(self):
        with self.assertRaises(MinosTypeAttributeException):
            ModelField("test", set[int], {3, })

    def test_value_setter(self):
        field = ModelField("test", int, 3)
        field.value = 3
        self.assertEqual(3, field.value)

    def test_value_setter_raises(self):
        field = ModelField("test", int, 3)
        with self.assertRaises(MinosReqAttributeException):
            field.value = None

    def test_value_setter_list_raises_required(self):
        with self.assertRaises(MinosReqAttributeException):
            ModelField("test", list[int])

    def test_value_setter_union_raises_required(self):
        with self.assertRaises(MinosReqAttributeException):
            ModelField("test", Union[int, str])

    def test_value_setter_dict(self):
        field = ModelField("test", dict[str, bool], {})
        field.value = {"foo": True, "bar": False}
        self.assertEqual({"foo": True, "bar": False}, field.value)

    def test_value_setter_dict_raises(self):
        field = ModelField("test", dict[str, bool], {})
        with self.assertRaises(MinosTypeAttributeException):
            field.value = "foo"
        with self.assertRaises(MinosTypeAttributeException):
            field.value = {"foo": 1, "bar": 2}
        with self.assertRaises(MinosTypeAttributeException):
            field.value = {1: True, 2: False}

    def test_empty_value_raises(self):
        with self.assertRaises(MinosReqAttributeException):
            ModelField("id", int)

    def test_union_type(self):
        with self.assertRaises(MinosReqAttributeException):
            ModelField("test", Union[int, list[int]], None)

    def test_optional_type(self):
        field = ModelField("test", Optional[int])
        self.assertEqual(Optional[int], field.type)

    def test_empty_optional_value(self):
        field = ModelField("test", Optional[int])
        self.assertEqual(None, field.value)

    def test_empty_field_equality(self):
        self.assertEqual(ModelField("test", Optional[int], None), ModelField("test", Optional[int]))

    def test_value_setter_optional_int(self):
        field = ModelField("test", Optional[int], 3)
        self.assertEqual(3, field.value)
        field.value = None
        self.assertEqual(None, field.value)
        field.value = 4
        self.assertEqual(4, field.value)

    def test_value_setter_optional_list(self):
        field = ModelField("test", Optional[list[int]], [1, 2, 3])
        self.assertEqual([1, 2, 3], field.value)
        field.value = None
        self.assertEqual(None, field.value)
        field.value = [4]
        self.assertEqual([4], field.value)

<<<<<<< HEAD
    def test_parser(self):
        parser = lambda x: x.title()
        field = ModelField("test", str, "foo", parser)
        self.assertEqual(parser, field.parser)

    def test_parser_non_set(self):
        field = ModelField("test", str, "foo")
        self.assertEqual(None, field.parser)

    def test_parser_value(self):
        field = ModelField("test", str, "foo", lambda x: x.title())
        self.assertEqual("Foo", field.value)

    def test_parser_with_casting(self):
        field = ModelField("test", float, "1.234,56", lambda x: x.replace(".", "").replace(",", "."))
        self.assertEqual(1234.56, field.value)

    def test_parser_optional(self):
        field = ModelField("test", Optional[str], None, lambda x: x if x is None else x.title())
=======
    def test_validator(self):
        validator = lambda x: not x.count(" ")
        field = ModelField("test", str, "foo", validator)
        self.assertEqual(validator, field.validator)

    def test_validator_non_set(self):
        field = ModelField("test", str, "foo")
        self.assertEqual(None, field.validator)

    def test_validator_ok(self):
        field = ModelField("test", str, "foo", lambda x: not x.count(" "))
        self.assertEqual("foo", field.value)

    def test_validator_raises(self):
        with self.assertRaises(MinosAttributeValidationException):
            ModelField("test", str, "foo bar", lambda x: not x.count(" "))

    def test_validator_optional(self):
        field = ModelField("test", Optional[str], None, lambda x: not x.count(" "))
>>>>>>> 97b39d51
        self.assertEqual(None, field.value)

    def test_equal(self):
        self.assertEqual(ModelField("id", Optional[int], 3), ModelField("id", Optional[int], 3))
        self.assertNotEqual(ModelField("id", Optional[int], 3), ModelField("id", Optional[int], None))
        self.assertNotEqual(ModelField("id", Optional[int], 3), ModelField("foo", Optional[int], 3))
        self.assertNotEqual(ModelField("id", Optional[int], 3), ModelField("id", int, 3))

    def test_iter(self):
        self.assertEqual(("id", Optional[int], 3, None), tuple(ModelField("id", Optional[int], 3)))

    def test_hash(self):
        self.assertEqual(hash(("id", Optional[int], 3, None)), hash(ModelField("id", Optional[int], 3)))

    def test_repr(self):
<<<<<<< HEAD
        field = ModelField("test", Optional[int], 1, lambda x: x * 10)
        self.assertEqual("ModelField(name='test', type=typing.Optional[int], value=10, parser=<lambda>)", repr(field))

    def test_repr_empty_parser(self):
        field = ModelField("test", Optional[int], 1)
        self.assertEqual("ModelField(name='test', type=typing.Optional[int], value=1, parser=None)", repr(field))
=======
        field = ModelField("test", Optional[int], 1, validator=lambda x: x > 0)
        self.assertEqual("ModelField(name='test', type=typing.Optional[int], value=1, validator=<lambda>)", repr(field))

    def test_repr_empty_parser(self):
        field = ModelField("test", Optional[int], 1)
        self.assertEqual("ModelField(name='test', type=typing.Optional[int], value=1, validator=None)", repr(field))
>>>>>>> 97b39d51


if __name__ == '__main__':
    unittest.main()<|MERGE_RESOLUTION|>--- conflicted
+++ resolved
@@ -9,9 +9,6 @@
 import unittest
 from typing import Optional, Union
 
-<<<<<<< HEAD
-from minos.common import ModelField, ModelRef, MinosTypeAttributeException, MinosReqAttributeException
-=======
 from minos.common import (
     ModelField,
     ModelRef,
@@ -19,7 +16,6 @@
     MinosTypeAttributeException,
     MinosAttributeValidationException,
 )
->>>>>>> 97b39d51
 from tests.modelClasses import User
 
 
@@ -163,7 +159,6 @@
         field.value = [4]
         self.assertEqual([4], field.value)
 
-<<<<<<< HEAD
     def test_parser(self):
         parser = lambda x: x.title()
         field = ModelField("test", str, "foo", parser)
@@ -183,10 +178,11 @@
 
     def test_parser_optional(self):
         field = ModelField("test", Optional[str], None, lambda x: x if x is None else x.title())
-=======
+        self.assertEqual(None, field.value)
+
     def test_validator(self):
         validator = lambda x: not x.count(" ")
-        field = ModelField("test", str, "foo", validator)
+        field = ModelField("test", str, "foo", validator=validator)
         self.assertEqual(validator, field.validator)
 
     def test_validator_non_set(self):
@@ -194,16 +190,15 @@
         self.assertEqual(None, field.validator)
 
     def test_validator_ok(self):
-        field = ModelField("test", str, "foo", lambda x: not x.count(" "))
+        field = ModelField("test", str, "foo", validator=lambda x: not x.count(" "))
         self.assertEqual("foo", field.value)
 
     def test_validator_raises(self):
         with self.assertRaises(MinosAttributeValidationException):
-            ModelField("test", str, "foo bar", lambda x: not x.count(" "))
+            ModelField("test", str, "foo bar", validator=lambda x: not x.count(" "))
 
     def test_validator_optional(self):
-        field = ModelField("test", Optional[str], None, lambda x: not x.count(" "))
->>>>>>> 97b39d51
+        field = ModelField("test", Optional[str], validator=lambda x: not x.count(" "))
         self.assertEqual(None, field.value)
 
     def test_equal(self):
@@ -213,27 +208,21 @@
         self.assertNotEqual(ModelField("id", Optional[int], 3), ModelField("id", int, 3))
 
     def test_iter(self):
-        self.assertEqual(("id", Optional[int], 3, None), tuple(ModelField("id", Optional[int], 3)))
+        self.assertEqual(("id", Optional[int], 3, None, None), tuple(ModelField("id", Optional[int], 3)))
 
     def test_hash(self):
-        self.assertEqual(hash(("id", Optional[int], 3, None)), hash(ModelField("id", Optional[int], 3)))
+        self.assertEqual(hash(("id", Optional[int], 3, None, None)), hash(ModelField("id", Optional[int], 3)))
 
     def test_repr(self):
-<<<<<<< HEAD
-        field = ModelField("test", Optional[int], 1, lambda x: x * 10)
-        self.assertEqual("ModelField(name='test', type=typing.Optional[int], value=10, parser=<lambda>)", repr(field))
+        field = ModelField("test", Optional[int], 1, parser=lambda x: x * 10, validator=lambda x: x > 0)
+        expected = "ModelField(name='test', type=typing.Optional[int], value=10, parser=<lambda>, validator=<lambda>)"
+        self.assertEqual(expected, repr(field))
 
     def test_repr_empty_parser(self):
         field = ModelField("test", Optional[int], 1)
-        self.assertEqual("ModelField(name='test', type=typing.Optional[int], value=1, parser=None)", repr(field))
-=======
-        field = ModelField("test", Optional[int], 1, validator=lambda x: x > 0)
-        self.assertEqual("ModelField(name='test', type=typing.Optional[int], value=1, validator=<lambda>)", repr(field))
-
-    def test_repr_empty_parser(self):
-        field = ModelField("test", Optional[int], 1)
-        self.assertEqual("ModelField(name='test', type=typing.Optional[int], value=1, validator=None)", repr(field))
->>>>>>> 97b39d51
+        self.assertEqual(
+            "ModelField(name='test', type=typing.Optional[int], value=1, parser=None, validator=None)", repr(field),
+        )
 
 
 if __name__ == '__main__':
