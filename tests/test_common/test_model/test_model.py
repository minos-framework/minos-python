"""
Copyright (C) 2021 Clariteia SL

This file is part of minos framework.

Minos framework can not be copied and/or distributed without the express permission of Clariteia SL.
"""
import unittest
from typing import (
    Optional,
)

import pytest
<<<<<<< HEAD
from minos.common import (
    MinosAttributeValidationException,
    MinosMalformedAttributeException,
    MinosModelException,
    MinosParseAttributeException,
    MinosReqAttributeException,
    MinosTypeAttributeException,
    ModelField,
)
from tests.modelClasses import (
    Analytics,
    Customer,
    CustomerFailDict,
    CustomerFailList,
    ShoppingList,
    User,
)
=======

from minos.common import MinosAttributeValidationException
from minos.common import MinosMalformedAttributeException
from minos.common import MinosModelException
from minos.common import MinosReqAttributeException
from minos.common import MinosTypeAttributeException
from minos.common import ModelField
from tests.modelClasses import Analytics
from tests.modelClasses import Customer
from tests.modelClasses import CustomerFailDict
from tests.modelClasses import CustomerFailList
from tests.modelClasses import ShoppingList
from tests.modelClasses import User
>>>>>>> e78d6590


class TestMinosModel(unittest.TestCase):
    def test_constructor_args(self):
        model = Customer(1234, "johndoe", "John", "Doe")
        self.assertEqual(1234, model.id)
        self.assertEqual("johndoe", model.username)
        self.assertEqual("John", model.name)
        self.assertEqual("Doe", model.surname)

    def test_constructor_multiple_values(self):
        with self.assertRaises(TypeError):
            Customer(1234, id=1234)
        with self.assertRaises(TypeError):
            Customer(None, id=1234)

    def test_constructor_kwargs(self):
        model = Customer(id=1234, username="johndoe", name="John", surname="Doe")
        self.assertEqual(1234, model.id)
        self.assertEqual("johndoe", model.username)
        self.assertEqual("Doe", model.surname)
        self.assertEqual("John", model.name)

    def test_aggregate_setter(self):
        model = Customer(1234)
        model.name = "John"
        model.surname = "Doe"
        self.assertEqual(1234, model.id)
        self.assertEqual("Doe", model.surname)
        self.assertEqual("John", model.name)

    def test_attribute_parser_same_type(self):
        model = Customer(1234, name="john")
        self.assertEqual("John", model.name)

    def test_attribute_parser_different_type(self):
        model = ShoppingList(User(1234), cost="1.234,56")
        self.assertEqual(1234.56, model.cost)

    def test_attribute_parser_attribute(self):
        model = ShoppingList(User(1234, "admin"), cost="1.234,56")
        self.assertEqual(0.0, model.cost)

    def test_aggregate_int_as_string_type_setter(self):
        model = Customer("1234")
        model.name = "John"
        self.assertEqual(1234, model.id)
        self.assertEqual("John", model.name)

    def test_aggregate_wrong_int_type_setter(self):
        with pytest.raises(MinosTypeAttributeException):
            Customer("1234S")

    def test_aggregate_string_type_setter(self):
        model = Customer(123)
        model.name = "John"
        self.assertEqual("John", model.name)

    def test_aggregate_wrong_string_type_setter_with_parser(self):
        model = Customer(123)
        with pytest.raises(MinosParseAttributeException):
            model.name = 456

    def test_aggregate_wrong_string_type_setter(self):
        model = Customer(123)
        with pytest.raises(MinosTypeAttributeException):
            model.surname = 456

    def test_aggregate_bool_type_setter(self):
        model = Customer(123)
        model.name = "John"
        model.is_admin = True
        self.assertTrue(model.is_admin)

    def test_aggregate_wrong_bool_type_setter(self):
        model = Customer(123)
        model.name = "John"
        with pytest.raises(MinosTypeAttributeException):
            model.is_admin = "True"

    def test_aggregate_empty_mandatory_field(self):
        with pytest.raises(MinosReqAttributeException):
            Customer()

    def test_model_is_freezed_class(self):
        model = Customer(123)
        with pytest.raises(MinosModelException):
            model.address = "str kennedy"

    def test_model_list_class_attribute(self):
        model = Customer(123)
        model.lists = [1, 5, 8, 6]

        self.assertEqual([1, 5, 8, 6], model.lists)

    def test_model_list_wrong_attribute_type(self):
        model = Customer(123)
        with pytest.raises(MinosTypeAttributeException):
            model.lists = [1, "hola", 8, 6]

    def test_model_ref(self):
        shopping_list = ShoppingList(cost=3.14)
        user = User(1234)
        shopping_list.user = user
        self.assertEqual(user, shopping_list.user)

    def test_avro_schema(self):
        shopping_list = ShoppingList(User(1234))
        expected = {
            "fields": [{"name": "user", "type": ["User", "null"]}],
            "name": "ShoppingList",
            "namespace": "minos.common.model.model",
            "type": "record",
        }
        self.assertEqual(expected, shopping_list.avro_schema)

    def test_avro_data(self):
        shopping_list = ShoppingList(User(1234))
        expected = {"user": {"id": 1234, "username": "null"}}
        self.assertEqual(expected, shopping_list.avro_data)

    def test_avro_schema_simple(self):
        customer = Customer(1234)
        expected = {
            "fields": [
                {"name": "id", "type": "long"},
                {"name": "username", "type": ["string", "null"]},
                {"name": "name", "type": ["string", "null"]},
                {"name": "surname", "type": ["string", "null"]},
                {"name": "is_admin", "type": ["boolean", "null"]},
                {"name": "lists", "type": [{"default": [], "items": "long", "type": "array"}, "null"]},
            ],
            "name": "Customer",
            "namespace": "minos.common.model.model",
            "type": "record",
        }
        self.assertEqual(expected, customer.avro_schema)

    def test_avro_data_simple(self):
        customer = Customer(1234)
        expected = {
            "id": 1234,
            "is_admin": "null",
            "lists": "null",
            "name": "null",
            "surname": "null",
            "username": "null",
        }
        self.assertEqual(expected, customer.avro_data)

    def test_model_ref_raises(self):
        shopping_list = ShoppingList(cost=3.14)
        with self.assertRaises(MinosTypeAttributeException):
            shopping_list.user = "foo"

    def test_recursive_type_composition(self):
        orders = {
            User(1): [ShoppingList(User(1)), ShoppingList(User(1))],
            User(2): [ShoppingList(User(2)), ShoppingList(User(2))],
        }

        analytics = Analytics(1, orders)
        self.assertEqual(orders, analytics.orders)

    def test_model_fail_list_class_attribute(self):
        with pytest.raises(MinosMalformedAttributeException):
            CustomerFailList(123)

    def test_model_fail_dict_class_attribute(self):
        with pytest.raises(MinosMalformedAttributeException):
            CustomerFailDict(123)

    def test_empty_required_value(self):
        with self.assertRaises(MinosReqAttributeException):
            User()

    def test_validate_required_raises(self):
        with self.assertRaises(MinosAttributeValidationException):
            User(-34)

    def test_validate_optional_raises(self):
        with self.assertRaises(MinosAttributeValidationException):
            User(1234, username="user name")

    def test_fields(self):
        user = User(123)
        fields = {
            "id": ModelField("id", int, 123, validator=user.validate_id),
<<<<<<< HEAD
            "username": ModelField(
                "username", Optional[str], parser=user.parse_username, validator=user.validate_username
            ),
=======
            "username": ModelField("username", Optional[str], validator=user.validate_username),
>>>>>>> e78d6590
        }
        self.assertEqual(fields, user.fields)

    def test_equal(self):
        a, b = User(123), User(123)
        self.assertEqual(a, b)

    def test_not_equal(self):
        a, b = User(123), User(456)
        self.assertNotEqual(a, b)

    def test_iter(self):
        user = User(123)
        expected = {
            "id": ModelField("id", int, 123, validator=user.validate_id),
<<<<<<< HEAD
            "username": ModelField(
                "username", Optional[str], parser=user.parse_username, validator=user.validate_username
            ),
=======
            "username": ModelField("username", Optional[str], validator=user.validate_username),
>>>>>>> e78d6590
        }
        self.assertEqual(expected, dict(user))

    def test_hash(self):
        user = User(123)

        expected = hash(
            (
<<<<<<< HEAD
                ("id", ModelField("id", int, 123, validator=user.validate_id)),
                (
                    "username",
                    ModelField("username", Optional[str], parser=user.parse_username, validator=user.validate_username),
                ),
=======
                ("id", ModelField("id", int, 123, user.validate_id)),
                ("username", ModelField("username", Optional[str], validator=user.validate_username)),
>>>>>>> e78d6590
            )
        )
        self.assertEqual(expected, hash(user))


if __name__ == "__main__":
    unittest.main()<|MERGE_RESOLUTION|>--- conflicted
+++ resolved
@@ -11,7 +11,6 @@
 )
 
 import pytest
-<<<<<<< HEAD
 from minos.common import (
     MinosAttributeValidationException,
     MinosMalformedAttributeException,
@@ -29,21 +28,6 @@
     ShoppingList,
     User,
 )
-=======
-
-from minos.common import MinosAttributeValidationException
-from minos.common import MinosMalformedAttributeException
-from minos.common import MinosModelException
-from minos.common import MinosReqAttributeException
-from minos.common import MinosTypeAttributeException
-from minos.common import ModelField
-from tests.modelClasses import Analytics
-from tests.modelClasses import Customer
-from tests.modelClasses import CustomerFailDict
-from tests.modelClasses import CustomerFailList
-from tests.modelClasses import ShoppingList
-from tests.modelClasses import User
->>>>>>> e78d6590
 
 
 class TestMinosModel(unittest.TestCase):
@@ -153,7 +137,7 @@
     def test_avro_schema(self):
         shopping_list = ShoppingList(User(1234))
         expected = {
-            "fields": [{"name": "user", "type": ["User", "null"]}],
+            "fields": [{"name": "user", "type": ["User", "null"]}, {'name': 'cost', 'type': 'double'}],
             "name": "ShoppingList",
             "namespace": "minos.common.model.model",
             "type": "record",
@@ -162,7 +146,7 @@
 
     def test_avro_data(self):
         shopping_list = ShoppingList(User(1234))
-        expected = {"user": {"id": 1234, "username": "null"}}
+        expected = {'cost': float("inf"), 'user': {'id': 1234, 'username': 'null'}}
         self.assertEqual(expected, shopping_list.avro_data)
 
     def test_avro_schema_simple(self):
@@ -232,13 +216,9 @@
         user = User(123)
         fields = {
             "id": ModelField("id", int, 123, validator=user.validate_id),
-<<<<<<< HEAD
             "username": ModelField(
                 "username", Optional[str], parser=user.parse_username, validator=user.validate_username
             ),
-=======
-            "username": ModelField("username", Optional[str], validator=user.validate_username),
->>>>>>> e78d6590
         }
         self.assertEqual(fields, user.fields)
 
@@ -254,13 +234,9 @@
         user = User(123)
         expected = {
             "id": ModelField("id", int, 123, validator=user.validate_id),
-<<<<<<< HEAD
             "username": ModelField(
                 "username", Optional[str], parser=user.parse_username, validator=user.validate_username
             ),
-=======
-            "username": ModelField("username", Optional[str], validator=user.validate_username),
->>>>>>> e78d6590
         }
         self.assertEqual(expected, dict(user))
 
@@ -269,16 +245,11 @@
 
         expected = hash(
             (
-<<<<<<< HEAD
                 ("id", ModelField("id", int, 123, validator=user.validate_id)),
                 (
                     "username",
                     ModelField("username", Optional[str], parser=user.parse_username, validator=user.validate_username),
                 ),
-=======
-                ("id", ModelField("id", int, 123, user.validate_id)),
-                ("username", ModelField("username", Optional[str], validator=user.validate_username)),
->>>>>>> e78d6590
             )
         )
         self.assertEqual(expected, hash(user))
