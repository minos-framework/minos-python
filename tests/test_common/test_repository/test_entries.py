"""
Copyright (C) 2021 Clariteia SL

This file is part of minos framework.

Minos framework can not be copied and/or distributed without the express permission of Clariteia SL.
"""
import unittest
from datetime import (
    datetime,
)
from uuid import (
    uuid4,
)

from minos.common import (
    Action,
    AggregateDiff,
    FieldDiff,
    FieldDiffContainer,
    RepositoryEntry,
    current_datetime,
)
from tests.aggregate_classes import (
    Car,
)


class TestRepositoryEntry(unittest.IsolatedAsyncioTestCase):
    def setUp(self) -> None:
        self.uuid = uuid4()

    def test_constructor(self):
        entry = RepositoryEntry(self.uuid, "example.Car", 0, bytes("car", "utf-8"))
        self.assertEqual(self.uuid, entry.aggregate_uuid)
        self.assertEqual("example.Car", entry.aggregate_name)
        self.assertEqual(0, entry.version)
        self.assertEqual(bytes("car", "utf-8"), entry.data)
        self.assertEqual(None, entry.id)
        self.assertEqual(None, entry.action)
        self.assertEqual(None, entry.created_at)

    def test_constructor_extended(self):
        entry = RepositoryEntry(
            aggregate_uuid=self.uuid,
            aggregate_name="example.Car",
            version=0,
            data=bytes("car", "utf-8"),
            id=5678,
            action=Action.CREATE,
            created_at=datetime(2020, 10, 13, 8, 45, 32),
        )
        self.assertEqual(self.uuid, entry.aggregate_uuid)
        self.assertEqual("example.Car", entry.aggregate_name)
        self.assertEqual(0, entry.version)
        self.assertEqual(bytes("car", "utf-8"), entry.data)
        self.assertEqual(5678, entry.id)
        self.assertEqual(Action.CREATE, entry.action)
        self.assertEqual(datetime(2020, 10, 13, 8, 45, 32), entry.created_at)

    async def test_from_aggregate_diff(self):
<<<<<<< HEAD
        fields_diff = FieldDiffContainer([FieldDiff("doors", int, 3), FieldDiff("color", str, "blue")])
        aggregate_diff = AggregateDiff(self.uuid, Car.classname, 1, Action.CREATE, fields_diff)
=======
        differences = FieldDiffContainer([FieldDiff("doors", int, 3), FieldDiff("color", str, "blue")])
        aggregate_diff = AggregateDiff(
            uuid=self.uuid,
            name=Car.classname,
            version=1,
            action=Action.CREATE,
            created_at=current_datetime(),
            fields_diff=differences,
        )
>>>>>>> 01ffac9a

        entry = RepositoryEntry.from_aggregate_diff(aggregate_diff)
        self.assertEqual(self.uuid, entry.aggregate_uuid)
        self.assertEqual("tests.aggregate_classes.Car", entry.aggregate_name)
        self.assertEqual(1, entry.version)
        self.assertEqual(fields_diff, FieldDiffContainer.from_avro_bytes(entry.data))
        self.assertEqual(None, entry.id)
        self.assertEqual(None, entry.action)
        self.assertEqual(None, entry.created_at)

    def test_id_set(self):
        entry = RepositoryEntry(self.uuid, "example.Car", 0, bytes("car", "utf-8"))
        self.assertEqual(None, entry.id)
        entry.id = 5678
        self.assertEqual(5678, entry.id)

    def test_id_action(self):
        entry = RepositoryEntry(self.uuid, "example.Car", 0, bytes("car", "utf-8"))
        self.assertEqual(None, entry.action)
        entry.action = Action.CREATE
        self.assertEqual(Action.CREATE, entry.action)

    def test_equals(self):
        a = RepositoryEntry(self.uuid, "example.Car", 0, bytes("car", "utf-8"))
        b = RepositoryEntry(self.uuid, "example.Car", 0, bytes("car", "utf-8"))
        self.assertEqual(a, b)

    def test_hash(self):
        entry = RepositoryEntry(self.uuid, "example.Car", 0, bytes("car", "utf-8"))
        self.assertIsInstance(hash(entry), int)

    def test_repr(self):
        entry = RepositoryEntry(
            aggregate_uuid=self.uuid,
            aggregate_name="example.Car",
            version=0,
            data=bytes("car", "utf-8"),
            id=5678,
            action=Action.CREATE,
            created_at=datetime(2020, 10, 13, 8, 45, 32),
        )
        expected = (
            f"RepositoryEntry(aggregate_uuid={self.uuid!r}, aggregate_name='example.Car', version=0, data=b'car', "
            "id=5678, action=<Action.CREATE: 'create'>, created_at=datetime.datetime(2020, 10, 13, 8, 45, 32))"
        )
        self.assertEqual(expected, repr(entry))


if __name__ == "__main__":
    unittest.main()<|MERGE_RESOLUTION|>--- conflicted
+++ resolved
@@ -59,20 +59,8 @@
         self.assertEqual(datetime(2020, 10, 13, 8, 45, 32), entry.created_at)
 
     async def test_from_aggregate_diff(self):
-<<<<<<< HEAD
         fields_diff = FieldDiffContainer([FieldDiff("doors", int, 3), FieldDiff("color", str, "blue")])
-        aggregate_diff = AggregateDiff(self.uuid, Car.classname, 1, Action.CREATE, fields_diff)
-=======
-        differences = FieldDiffContainer([FieldDiff("doors", int, 3), FieldDiff("color", str, "blue")])
-        aggregate_diff = AggregateDiff(
-            uuid=self.uuid,
-            name=Car.classname,
-            version=1,
-            action=Action.CREATE,
-            created_at=current_datetime(),
-            fields_diff=differences,
-        )
->>>>>>> 01ffac9a
+        aggregate_diff = AggregateDiff(self.uuid, Car.classname, 1, Action.CREATE, current_datetime(), fields_diff)
 
         entry = RepositoryEntry.from_aggregate_diff(aggregate_diff)
         self.assertEqual(self.uuid, entry.aggregate_uuid)
