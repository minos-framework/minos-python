"""
Copyright (C) 2021 Clariteia SL

This file is part of minos framework.

Minos framework can not be copied and/or distributed without the express permission of Clariteia SL.
"""
import unittest
from datetime import (
    datetime,
)

from minos.common import (
<<<<<<< HEAD
    InMemorySnapshot,
    MinosRepositoryAction,
    MinosRepositoryEntry,
=======
>>>>>>> 48a51d3b
    MinosRepositoryUnknownActionException,
    RepositoryAction,
    RepositoryEntry,
)
from tests.aggregate_classes import (
    Car,
)
from tests.utils import (
    FakeBroker,
    FakeRepository,
)


class TestMinosRepositoryAction(unittest.TestCase):
    def test_value_of(self):
        self.assertEqual(RepositoryAction.INSERT, RepositoryAction.value_of("insert"))
        self.assertEqual(RepositoryAction.UPDATE, RepositoryAction.value_of("update"))
        self.assertEqual(RepositoryAction.DELETE, RepositoryAction.value_of("delete"))

    def test_value_of_raises(self):
        with self.assertRaises(MinosRepositoryUnknownActionException):
            RepositoryAction.value_of("foo")


class TestMinosRepositoryEntry(unittest.IsolatedAsyncioTestCase):
    def test_constructor(self):
        entry = RepositoryEntry(1234, "example.Car", 0, bytes("car", "utf-8"))
        self.assertEqual(1234, entry.aggregate_id)
        self.assertEqual("example.Car", entry.aggregate_name)
        self.assertEqual(0, entry.version)
        self.assertEqual(bytes("car", "utf-8"), entry.data)
        self.assertEqual(None, entry.id)
        self.assertEqual(None, entry.action)
        self.assertEqual(None, entry.created_at)

    def test_constructor_extended(self):
        entry = RepositoryEntry(
            aggregate_id=1234,
            aggregate_name="example.Car",
            version=0,
            data=bytes("car", "utf-8"),
            id=5678,
            action=RepositoryAction.INSERT,
            created_at=datetime(2020, 10, 13, 8, 45, 32),
        )
        self.assertEqual(1234, entry.aggregate_id)
        self.assertEqual("example.Car", entry.aggregate_name)
        self.assertEqual(0, entry.version)
        self.assertEqual(bytes("car", "utf-8"), entry.data)
        self.assertEqual(5678, entry.id)
        self.assertEqual(RepositoryAction.INSERT, entry.action)
        self.assertEqual(datetime(2020, 10, 13, 8, 45, 32), entry.created_at)

    async def test_from_aggregate(self):
<<<<<<< HEAD
        async with FakeBroker() as broker, FakeRepository() as repository, InMemorySnapshot() as snapshot:
            car = Car(1, 1, 3, "blue", _broker=broker, _repository=repository, _snapshot=snapshot)
            entry = MinosRepositoryEntry.from_aggregate(car)
=======
        async with FakeBroker() as broker, FakeRepository() as repository:
            car = Car(1, 1, 3, "blue", _broker=broker, _repository=repository)
            entry = RepositoryEntry.from_aggregate(car)
>>>>>>> 48a51d3b
        self.assertEqual(car.id, entry.aggregate_id)
        self.assertEqual(car.classname, entry.aggregate_name)
        self.assertEqual(car.version, entry.version)
        self.assertIsInstance(entry.data, bytes)
        self.assertEqual(None, entry.id)
        self.assertEqual(None, entry.action)
        self.assertEqual(None, entry.created_at)

    def test_id_set(self):
        entry = RepositoryEntry(1234, "example.Car", 0, bytes("car", "utf-8"))
        self.assertEqual(None, entry.id)
        entry.id = 5678
        self.assertEqual(5678, entry.id)

    def test_id_action(self):
        entry = RepositoryEntry(1234, "example.Car", 0, bytes("car", "utf-8"))
        self.assertEqual(None, entry.action)
        entry.action = RepositoryAction.INSERT
        self.assertEqual(RepositoryAction.INSERT, entry.action)

    def test_equals(self):
        a = RepositoryEntry(1234, "example.Car", 0, bytes("car", "utf-8"))
        b = RepositoryEntry(1234, "example.Car", 0, bytes("car", "utf-8"))
        self.assertEqual(a, b)

    def test_hash(self):
        entry = RepositoryEntry(1234, "example.Car", 0, bytes("car", "utf-8"))
        self.assertIsInstance(hash(entry), int)

    def test_repr(self):
        entry = RepositoryEntry(
            aggregate_id=1234,
            aggregate_name="example.Car",
            version=0,
            data=bytes("car", "utf-8"),
            id=5678,
            action=RepositoryAction.INSERT,
            created_at=datetime(2020, 10, 13, 8, 45, 32),
        )
        expected = (
            "RepositoryEntry(aggregate_id=1234, aggregate_name='example.Car', version=0, data=b'car', id=5678, "
            "action=<RepositoryAction.INSERT: 'insert'>, created_at=datetime.datetime(2020, 10, 13, 8, 45, 32))"
        )
        self.assertEqual(expected, repr(entry))


if __name__ == "__main__":
    unittest.main()<|MERGE_RESOLUTION|>--- conflicted
+++ resolved
@@ -11,12 +11,7 @@
 )
 
 from minos.common import (
-<<<<<<< HEAD
     InMemorySnapshot,
-    MinosRepositoryAction,
-    MinosRepositoryEntry,
-=======
->>>>>>> 48a51d3b
     MinosRepositoryUnknownActionException,
     RepositoryAction,
     RepositoryEntry,
@@ -71,15 +66,9 @@
         self.assertEqual(datetime(2020, 10, 13, 8, 45, 32), entry.created_at)
 
     async def test_from_aggregate(self):
-<<<<<<< HEAD
         async with FakeBroker() as broker, FakeRepository() as repository, InMemorySnapshot() as snapshot:
             car = Car(1, 1, 3, "blue", _broker=broker, _repository=repository, _snapshot=snapshot)
-            entry = MinosRepositoryEntry.from_aggregate(car)
-=======
-        async with FakeBroker() as broker, FakeRepository() as repository:
-            car = Car(1, 1, 3, "blue", _broker=broker, _repository=repository)
             entry = RepositoryEntry.from_aggregate(car)
->>>>>>> 48a51d3b
         self.assertEqual(car.id, entry.aggregate_id)
         self.assertEqual(car.classname, entry.aggregate_name)
         self.assertEqual(car.version, entry.version)
