"""
Copyright (C) 2021 Clariteia SL

This file is part of minos framework.

Minos framework can not be copied and/or distributed without the express permission of Clariteia SL.
"""
import unittest

from minos.common import (
    InMemoryRepository,
    MinosRepository,
    RepositoryAction,
    RepositoryEntry,
)


class TestStringMethods(unittest.IsolatedAsyncioTestCase):
    def test_constructor(self):
        repository = InMemoryRepository()
        self.assertIsInstance(repository, MinosRepository)

<<<<<<< HEAD
    async def test_create(self):
        async with MinosInMemoryRepository() as repository:
            await repository.create(MinosRepositoryEntry(0, "example.Car", 1, bytes("foo", "utf-8")))

            expected = [
                MinosRepositoryEntry(1, "example.Car", 1, bytes("foo", "utf-8"), 1, MinosRepositoryAction.CREATE)
            ]
=======
    async def test_insert(self):
        async with InMemoryRepository() as repository:
            await repository.insert(RepositoryEntry(0, "example.Car", 1, bytes("foo", "utf-8")))

            expected = [RepositoryEntry(1, "example.Car", 1, bytes("foo", "utf-8"), 1, RepositoryAction.INSERT)]
>>>>>>> 3ac9826e
            self.assertEqual(expected, [v async for v in repository.select()])

    async def test_update(self):
        async with InMemoryRepository() as repository:
            await repository.update(RepositoryEntry(0, "example.Car", 1, bytes("foo", "utf-8")))
            expected = [RepositoryEntry(1, "example.Car", 1, bytes("foo", "utf-8"), 1, RepositoryAction.UPDATE)]
            self.assertEqual(expected, [v async for v in repository.select()])

    async def test_delete(self):
        async with InMemoryRepository() as repository:
            await repository.delete(RepositoryEntry(0, "example.Car", 1, bytes()))
            expected = [RepositoryEntry(1, "example.Car", 1, bytes(), 1, RepositoryAction.DELETE)]
            self.assertEqual(expected, [v async for v in repository.select()])

    async def test_select(self):
        repository = await self._build_repository()
        expected = [
<<<<<<< HEAD
            MinosRepositoryEntry(1, "example.Car", 1, bytes("foo", "utf-8"), 1, MinosRepositoryAction.CREATE),
            MinosRepositoryEntry(1, "example.Car", 2, bytes("bar", "utf-8"), 2, MinosRepositoryAction.UPDATE),
            MinosRepositoryEntry(2, "example.Car", 1, bytes("hello", "utf-8"), 3, MinosRepositoryAction.CREATE),
            MinosRepositoryEntry(1, "example.Car", 3, bytes("foobar", "utf-8"), 4, MinosRepositoryAction.UPDATE),
            MinosRepositoryEntry(1, "example.Car", 4, bytes(), 5, MinosRepositoryAction.DELETE),
            MinosRepositoryEntry(2, "example.Car", 2, bytes("bye", "utf-8"), 6, MinosRepositoryAction.UPDATE),
            MinosRepositoryEntry(1, "example.MotorCycle", 1, bytes("one", "utf-8"), 7, MinosRepositoryAction.CREATE),
=======
            RepositoryEntry(1, "example.Car", 1, bytes("foo", "utf-8"), 1, RepositoryAction.INSERT),
            RepositoryEntry(1, "example.Car", 2, bytes("bar", "utf-8"), 2, RepositoryAction.UPDATE),
            RepositoryEntry(2, "example.Car", 1, bytes("hello", "utf-8"), 3, RepositoryAction.INSERT),
            RepositoryEntry(1, "example.Car", 3, bytes("foobar", "utf-8"), 4, RepositoryAction.UPDATE),
            RepositoryEntry(1, "example.Car", 4, bytes(), 5, RepositoryAction.DELETE),
            RepositoryEntry(2, "example.Car", 2, bytes("bye", "utf-8"), 6, RepositoryAction.UPDATE),
            RepositoryEntry(1, "example.MotorCycle", 1, bytes("one", "utf-8"), 7, RepositoryAction.INSERT),
>>>>>>> 3ac9826e
        ]
        self.assertEqual(expected, [v async for v in repository.select()])

    async def test_select_empty(self):
        repository = InMemoryRepository()
        self.assertEqual([], [v async for v in repository.select()])

    async def test_select_id(self):
        repository = await self._build_repository()
        expected = [
            RepositoryEntry(1, "example.Car", 2, bytes("bar", "utf-8"), 2, RepositoryAction.UPDATE),
        ]
        self.assertEqual(expected, [v async for v in repository.select(id=2)])

    async def test_select_id_lt(self):
        repository = await self._build_repository()
        expected = [
<<<<<<< HEAD
            MinosRepositoryEntry(1, "example.Car", 1, bytes("foo", "utf-8"), 1, MinosRepositoryAction.CREATE),
            MinosRepositoryEntry(1, "example.Car", 2, bytes("bar", "utf-8"), 2, MinosRepositoryAction.UPDATE),
            MinosRepositoryEntry(2, "example.Car", 1, bytes("hello", "utf-8"), 3, MinosRepositoryAction.CREATE),
            MinosRepositoryEntry(1, "example.Car", 3, bytes("foobar", "utf-8"), 4, MinosRepositoryAction.UPDATE),
=======
            RepositoryEntry(1, "example.Car", 1, bytes("foo", "utf-8"), 1, RepositoryAction.INSERT),
            RepositoryEntry(1, "example.Car", 2, bytes("bar", "utf-8"), 2, RepositoryAction.UPDATE),
            RepositoryEntry(2, "example.Car", 1, bytes("hello", "utf-8"), 3, RepositoryAction.INSERT),
            RepositoryEntry(1, "example.Car", 3, bytes("foobar", "utf-8"), 4, RepositoryAction.UPDATE),
>>>>>>> 3ac9826e
        ]
        self.assertEqual(expected, [v async for v in repository.select(id_lt=5)])

    async def test_select_id_gt(self):
        repository = await self._build_repository()
        expected = [
<<<<<<< HEAD
            MinosRepositoryEntry(1, "example.Car", 4, bytes(), 5, MinosRepositoryAction.DELETE),
            MinosRepositoryEntry(2, "example.Car", 2, bytes("bye", "utf-8"), 6, MinosRepositoryAction.UPDATE),
            MinosRepositoryEntry(1, "example.MotorCycle", 1, bytes("one", "utf-8"), 7, MinosRepositoryAction.CREATE),
=======
            RepositoryEntry(1, "example.Car", 4, bytes(), 5, RepositoryAction.DELETE),
            RepositoryEntry(2, "example.Car", 2, bytes("bye", "utf-8"), 6, RepositoryAction.UPDATE),
            RepositoryEntry(1, "example.MotorCycle", 1, bytes("one", "utf-8"), 7, RepositoryAction.INSERT),
>>>>>>> 3ac9826e
        ]
        self.assertEqual(expected, [v async for v in repository.select(id_gt=4)])

    async def test_select_id_le(self):
        repository = await self._build_repository()
        expected = [
<<<<<<< HEAD
            MinosRepositoryEntry(1, "example.Car", 1, bytes("foo", "utf-8"), 1, MinosRepositoryAction.CREATE),
            MinosRepositoryEntry(1, "example.Car", 2, bytes("bar", "utf-8"), 2, MinosRepositoryAction.UPDATE),
            MinosRepositoryEntry(2, "example.Car", 1, bytes("hello", "utf-8"), 3, MinosRepositoryAction.CREATE),
            MinosRepositoryEntry(1, "example.Car", 3, bytes("foobar", "utf-8"), 4, MinosRepositoryAction.UPDATE),
=======
            RepositoryEntry(1, "example.Car", 1, bytes("foo", "utf-8"), 1, RepositoryAction.INSERT),
            RepositoryEntry(1, "example.Car", 2, bytes("bar", "utf-8"), 2, RepositoryAction.UPDATE),
            RepositoryEntry(2, "example.Car", 1, bytes("hello", "utf-8"), 3, RepositoryAction.INSERT),
            RepositoryEntry(1, "example.Car", 3, bytes("foobar", "utf-8"), 4, RepositoryAction.UPDATE),
>>>>>>> 3ac9826e
        ]
        self.assertEqual(expected, [v async for v in repository.select(id_le=4)])

    async def test_select_id_ge(self):
        repository = await self._build_repository()
        expected = [
<<<<<<< HEAD
            MinosRepositoryEntry(1, "example.Car", 4, bytes(), 5, MinosRepositoryAction.DELETE),
            MinosRepositoryEntry(2, "example.Car", 2, bytes("bye", "utf-8"), 6, MinosRepositoryAction.UPDATE),
            MinosRepositoryEntry(1, "example.MotorCycle", 1, bytes("one", "utf-8"), 7, MinosRepositoryAction.CREATE),
=======
            RepositoryEntry(1, "example.Car", 4, bytes(), 5, RepositoryAction.DELETE),
            RepositoryEntry(2, "example.Car", 2, bytes("bye", "utf-8"), 6, RepositoryAction.UPDATE),
            RepositoryEntry(1, "example.MotorCycle", 1, bytes("one", "utf-8"), 7, RepositoryAction.INSERT),
>>>>>>> 3ac9826e
        ]
        self.assertEqual(expected, [v async for v in repository.select(id_ge=5)])

    async def test_select_aggregate_id(self):
        repository = await self._build_repository()
        expected = [
<<<<<<< HEAD
            MinosRepositoryEntry(2, "example.Car", 1, bytes("hello", "utf-8"), 3, MinosRepositoryAction.CREATE),
            MinosRepositoryEntry(2, "example.Car", 2, bytes("bye", "utf-8"), 6, MinosRepositoryAction.UPDATE),
=======
            RepositoryEntry(2, "example.Car", 1, bytes("hello", "utf-8"), 3, RepositoryAction.INSERT),
            RepositoryEntry(2, "example.Car", 2, bytes("bye", "utf-8"), 6, RepositoryAction.UPDATE),
>>>>>>> 3ac9826e
        ]
        self.assertEqual(expected, [v async for v in repository.select(aggregate_id=2)])

    async def test_select_aggregate_name(self):
        repository = await self._build_repository()
        expected = [
<<<<<<< HEAD
            MinosRepositoryEntry(1, "example.MotorCycle", 1, bytes("one", "utf-8"), 7, MinosRepositoryAction.CREATE),
=======
            RepositoryEntry(1, "example.MotorCycle", 1, bytes("one", "utf-8"), 7, RepositoryAction.INSERT),
>>>>>>> 3ac9826e
        ]
        self.assertEqual(expected, [v async for v in repository.select(aggregate_name="example.MotorCycle")])

    async def test_select_version(self):
        repository = await self._build_repository()
        expected = [
            RepositoryEntry(1, "example.Car", 4, bytes(), 5, RepositoryAction.DELETE),
        ]
        self.assertEqual(expected, [v async for v in repository.select(version=4)])

    async def test_select_version_lt(self):
        repository = await self._build_repository()
        expected = [
<<<<<<< HEAD
            MinosRepositoryEntry(1, "example.Car", 1, bytes("foo", "utf-8"), 1, MinosRepositoryAction.CREATE),
            MinosRepositoryEntry(2, "example.Car", 1, bytes("hello", "utf-8"), 3, MinosRepositoryAction.CREATE),
            MinosRepositoryEntry(1, "example.MotorCycle", 1, bytes("one", "utf-8"), 7, MinosRepositoryAction.CREATE),
=======
            RepositoryEntry(1, "example.Car", 1, bytes("foo", "utf-8"), 1, RepositoryAction.INSERT),
            RepositoryEntry(2, "example.Car", 1, bytes("hello", "utf-8"), 3, RepositoryAction.INSERT),
            RepositoryEntry(1, "example.MotorCycle", 1, bytes("one", "utf-8"), 7, RepositoryAction.INSERT),
>>>>>>> 3ac9826e
        ]
        self.assertEqual(expected, [v async for v in repository.select(version_lt=2)])

    async def test_select_version_gt(self):
        repository = await self._build_repository()
        expected = [
            RepositoryEntry(1, "example.Car", 2, bytes("bar", "utf-8"), 2, RepositoryAction.UPDATE),
            RepositoryEntry(1, "example.Car", 3, bytes("foobar", "utf-8"), 4, RepositoryAction.UPDATE),
            RepositoryEntry(1, "example.Car", 4, bytes(), 5, RepositoryAction.DELETE),
            RepositoryEntry(2, "example.Car", 2, bytes("bye", "utf-8"), 6, RepositoryAction.UPDATE),
        ]
        self.assertEqual(expected, [v async for v in repository.select(version_gt=1)])

    async def test_select_version_le(self):
        repository = await self._build_repository()
        expected = [
<<<<<<< HEAD
            MinosRepositoryEntry(1, "example.Car", 1, bytes("foo", "utf-8"), 1, MinosRepositoryAction.CREATE),
            MinosRepositoryEntry(2, "example.Car", 1, bytes("hello", "utf-8"), 3, MinosRepositoryAction.CREATE),
            MinosRepositoryEntry(1, "example.MotorCycle", 1, bytes("one", "utf-8"), 7, MinosRepositoryAction.CREATE),
=======
            RepositoryEntry(1, "example.Car", 1, bytes("foo", "utf-8"), 1, RepositoryAction.INSERT),
            RepositoryEntry(2, "example.Car", 1, bytes("hello", "utf-8"), 3, RepositoryAction.INSERT),
            RepositoryEntry(1, "example.MotorCycle", 1, bytes("one", "utf-8"), 7, RepositoryAction.INSERT),
>>>>>>> 3ac9826e
        ]
        self.assertEqual(expected, [v async for v in repository.select(version_le=1)])

    async def test_select_version_ge(self):
        repository = await self._build_repository()
        expected = [
            RepositoryEntry(1, "example.Car", 2, bytes("bar", "utf-8"), 2, RepositoryAction.UPDATE),
            RepositoryEntry(1, "example.Car", 3, bytes("foobar", "utf-8"), 4, RepositoryAction.UPDATE),
            RepositoryEntry(1, "example.Car", 4, bytes(), 5, RepositoryAction.DELETE),
            RepositoryEntry(2, "example.Car", 2, bytes("bye", "utf-8"), 6, RepositoryAction.UPDATE),
        ]
        self.assertEqual(expected, [v async for v in repository.select(version_ge=2)])

    async def test_select_combine(self):
        repository = await self._build_repository()
        expected = [
            RepositoryEntry(1, "example.Car", 3, bytes("foobar", "utf-8"), 4, RepositoryAction.UPDATE),
            RepositoryEntry(1, "example.Car", 4, bytes(), 5, RepositoryAction.DELETE),
            RepositoryEntry(2, "example.Car", 2, bytes("bye", "utf-8"), 6, RepositoryAction.UPDATE),
        ]
        self.assertEqual(expected, [v async for v in repository.select(aggregate_name="example.Car", id_ge=4)])

    @staticmethod
    async def _build_repository():
<<<<<<< HEAD
        repository = MinosInMemoryRepository()
        await repository.create(MinosRepositoryEntry(1, "example.Car", 1, bytes("foo", "utf-8")))
        await repository.update(MinosRepositoryEntry(1, "example.Car", 2, bytes("bar", "utf-8")))
        await repository.create(MinosRepositoryEntry(2, "example.Car", 1, bytes("hello", "utf-8")))
        await repository.update(MinosRepositoryEntry(1, "example.Car", 3, bytes("foobar", "utf-8")))
        await repository.delete(MinosRepositoryEntry(1, "example.Car", 4))
        await repository.update(MinosRepositoryEntry(2, "example.Car", 2, bytes("bye", "utf-8")))
        await repository.create(MinosRepositoryEntry(1, "example.MotorCycle", 1, bytes("one", "utf-8")))
=======
        repository = InMemoryRepository()
        await repository.insert(RepositoryEntry(1, "example.Car", 1, bytes("foo", "utf-8")))
        await repository.update(RepositoryEntry(1, "example.Car", 2, bytes("bar", "utf-8")))
        await repository.insert(RepositoryEntry(2, "example.Car", 1, bytes("hello", "utf-8")))
        await repository.update(RepositoryEntry(1, "example.Car", 3, bytes("foobar", "utf-8")))
        await repository.delete(RepositoryEntry(1, "example.Car", 4))
        await repository.update(RepositoryEntry(2, "example.Car", 2, bytes("bye", "utf-8")))
        await repository.insert(RepositoryEntry(1, "example.MotorCycle", 1, bytes("one", "utf-8")))
>>>>>>> 3ac9826e

        return repository


if __name__ == "__main__":
    unittest.main()<|MERGE_RESOLUTION|>--- conflicted
+++ resolved
@@ -20,21 +20,11 @@
         repository = InMemoryRepository()
         self.assertIsInstance(repository, MinosRepository)
 
-<<<<<<< HEAD
     async def test_create(self):
-        async with MinosInMemoryRepository() as repository:
-            await repository.create(MinosRepositoryEntry(0, "example.Car", 1, bytes("foo", "utf-8")))
+        async with InMemoryRepository() as repository:
+            await repository.create(RepositoryEntry(0, "example.Car", 1, bytes("foo", "utf-8")))
 
-            expected = [
-                MinosRepositoryEntry(1, "example.Car", 1, bytes("foo", "utf-8"), 1, MinosRepositoryAction.CREATE)
-            ]
-=======
-    async def test_insert(self):
-        async with InMemoryRepository() as repository:
-            await repository.insert(RepositoryEntry(0, "example.Car", 1, bytes("foo", "utf-8")))
-
-            expected = [RepositoryEntry(1, "example.Car", 1, bytes("foo", "utf-8"), 1, RepositoryAction.INSERT)]
->>>>>>> 3ac9826e
+            expected = [RepositoryEntry(1, "example.Car", 1, bytes("foo", "utf-8"), 1, RepositoryAction.CREATE)]
             self.assertEqual(expected, [v async for v in repository.select()])
 
     async def test_update(self):
@@ -52,23 +42,13 @@
     async def test_select(self):
         repository = await self._build_repository()
         expected = [
-<<<<<<< HEAD
-            MinosRepositoryEntry(1, "example.Car", 1, bytes("foo", "utf-8"), 1, MinosRepositoryAction.CREATE),
-            MinosRepositoryEntry(1, "example.Car", 2, bytes("bar", "utf-8"), 2, MinosRepositoryAction.UPDATE),
-            MinosRepositoryEntry(2, "example.Car", 1, bytes("hello", "utf-8"), 3, MinosRepositoryAction.CREATE),
-            MinosRepositoryEntry(1, "example.Car", 3, bytes("foobar", "utf-8"), 4, MinosRepositoryAction.UPDATE),
-            MinosRepositoryEntry(1, "example.Car", 4, bytes(), 5, MinosRepositoryAction.DELETE),
-            MinosRepositoryEntry(2, "example.Car", 2, bytes("bye", "utf-8"), 6, MinosRepositoryAction.UPDATE),
-            MinosRepositoryEntry(1, "example.MotorCycle", 1, bytes("one", "utf-8"), 7, MinosRepositoryAction.CREATE),
-=======
-            RepositoryEntry(1, "example.Car", 1, bytes("foo", "utf-8"), 1, RepositoryAction.INSERT),
+            RepositoryEntry(1, "example.Car", 1, bytes("foo", "utf-8"), 1, RepositoryAction.CREATE),
             RepositoryEntry(1, "example.Car", 2, bytes("bar", "utf-8"), 2, RepositoryAction.UPDATE),
-            RepositoryEntry(2, "example.Car", 1, bytes("hello", "utf-8"), 3, RepositoryAction.INSERT),
+            RepositoryEntry(2, "example.Car", 1, bytes("hello", "utf-8"), 3, RepositoryAction.CREATE),
             RepositoryEntry(1, "example.Car", 3, bytes("foobar", "utf-8"), 4, RepositoryAction.UPDATE),
             RepositoryEntry(1, "example.Car", 4, bytes(), 5, RepositoryAction.DELETE),
             RepositoryEntry(2, "example.Car", 2, bytes("bye", "utf-8"), 6, RepositoryAction.UPDATE),
-            RepositoryEntry(1, "example.MotorCycle", 1, bytes("one", "utf-8"), 7, RepositoryAction.INSERT),
->>>>>>> 3ac9826e
+            RepositoryEntry(1, "example.MotorCycle", 1, bytes("one", "utf-8"), 7, RepositoryAction.CREATE),
         ]
         self.assertEqual(expected, [v async for v in repository.select()])
 
@@ -86,88 +66,53 @@
     async def test_select_id_lt(self):
         repository = await self._build_repository()
         expected = [
-<<<<<<< HEAD
-            MinosRepositoryEntry(1, "example.Car", 1, bytes("foo", "utf-8"), 1, MinosRepositoryAction.CREATE),
-            MinosRepositoryEntry(1, "example.Car", 2, bytes("bar", "utf-8"), 2, MinosRepositoryAction.UPDATE),
-            MinosRepositoryEntry(2, "example.Car", 1, bytes("hello", "utf-8"), 3, MinosRepositoryAction.CREATE),
-            MinosRepositoryEntry(1, "example.Car", 3, bytes("foobar", "utf-8"), 4, MinosRepositoryAction.UPDATE),
-=======
-            RepositoryEntry(1, "example.Car", 1, bytes("foo", "utf-8"), 1, RepositoryAction.INSERT),
+            RepositoryEntry(1, "example.Car", 1, bytes("foo", "utf-8"), 1, RepositoryAction.CREATE),
             RepositoryEntry(1, "example.Car", 2, bytes("bar", "utf-8"), 2, RepositoryAction.UPDATE),
-            RepositoryEntry(2, "example.Car", 1, bytes("hello", "utf-8"), 3, RepositoryAction.INSERT),
+            RepositoryEntry(2, "example.Car", 1, bytes("hello", "utf-8"), 3, RepositoryAction.CREATE),
             RepositoryEntry(1, "example.Car", 3, bytes("foobar", "utf-8"), 4, RepositoryAction.UPDATE),
->>>>>>> 3ac9826e
         ]
         self.assertEqual(expected, [v async for v in repository.select(id_lt=5)])
 
     async def test_select_id_gt(self):
         repository = await self._build_repository()
         expected = [
-<<<<<<< HEAD
-            MinosRepositoryEntry(1, "example.Car", 4, bytes(), 5, MinosRepositoryAction.DELETE),
-            MinosRepositoryEntry(2, "example.Car", 2, bytes("bye", "utf-8"), 6, MinosRepositoryAction.UPDATE),
-            MinosRepositoryEntry(1, "example.MotorCycle", 1, bytes("one", "utf-8"), 7, MinosRepositoryAction.CREATE),
-=======
             RepositoryEntry(1, "example.Car", 4, bytes(), 5, RepositoryAction.DELETE),
             RepositoryEntry(2, "example.Car", 2, bytes("bye", "utf-8"), 6, RepositoryAction.UPDATE),
-            RepositoryEntry(1, "example.MotorCycle", 1, bytes("one", "utf-8"), 7, RepositoryAction.INSERT),
->>>>>>> 3ac9826e
+            RepositoryEntry(1, "example.MotorCycle", 1, bytes("one", "utf-8"), 7, RepositoryAction.CREATE),
         ]
         self.assertEqual(expected, [v async for v in repository.select(id_gt=4)])
 
     async def test_select_id_le(self):
         repository = await self._build_repository()
         expected = [
-<<<<<<< HEAD
-            MinosRepositoryEntry(1, "example.Car", 1, bytes("foo", "utf-8"), 1, MinosRepositoryAction.CREATE),
-            MinosRepositoryEntry(1, "example.Car", 2, bytes("bar", "utf-8"), 2, MinosRepositoryAction.UPDATE),
-            MinosRepositoryEntry(2, "example.Car", 1, bytes("hello", "utf-8"), 3, MinosRepositoryAction.CREATE),
-            MinosRepositoryEntry(1, "example.Car", 3, bytes("foobar", "utf-8"), 4, MinosRepositoryAction.UPDATE),
-=======
-            RepositoryEntry(1, "example.Car", 1, bytes("foo", "utf-8"), 1, RepositoryAction.INSERT),
+            RepositoryEntry(1, "example.Car", 1, bytes("foo", "utf-8"), 1, RepositoryAction.CREATE),
             RepositoryEntry(1, "example.Car", 2, bytes("bar", "utf-8"), 2, RepositoryAction.UPDATE),
-            RepositoryEntry(2, "example.Car", 1, bytes("hello", "utf-8"), 3, RepositoryAction.INSERT),
+            RepositoryEntry(2, "example.Car", 1, bytes("hello", "utf-8"), 3, RepositoryAction.CREATE),
             RepositoryEntry(1, "example.Car", 3, bytes("foobar", "utf-8"), 4, RepositoryAction.UPDATE),
->>>>>>> 3ac9826e
         ]
         self.assertEqual(expected, [v async for v in repository.select(id_le=4)])
 
     async def test_select_id_ge(self):
         repository = await self._build_repository()
         expected = [
-<<<<<<< HEAD
-            MinosRepositoryEntry(1, "example.Car", 4, bytes(), 5, MinosRepositoryAction.DELETE),
-            MinosRepositoryEntry(2, "example.Car", 2, bytes("bye", "utf-8"), 6, MinosRepositoryAction.UPDATE),
-            MinosRepositoryEntry(1, "example.MotorCycle", 1, bytes("one", "utf-8"), 7, MinosRepositoryAction.CREATE),
-=======
             RepositoryEntry(1, "example.Car", 4, bytes(), 5, RepositoryAction.DELETE),
             RepositoryEntry(2, "example.Car", 2, bytes("bye", "utf-8"), 6, RepositoryAction.UPDATE),
-            RepositoryEntry(1, "example.MotorCycle", 1, bytes("one", "utf-8"), 7, RepositoryAction.INSERT),
->>>>>>> 3ac9826e
+            RepositoryEntry(1, "example.MotorCycle", 1, bytes("one", "utf-8"), 7, RepositoryAction.CREATE),
         ]
         self.assertEqual(expected, [v async for v in repository.select(id_ge=5)])
 
     async def test_select_aggregate_id(self):
         repository = await self._build_repository()
         expected = [
-<<<<<<< HEAD
-            MinosRepositoryEntry(2, "example.Car", 1, bytes("hello", "utf-8"), 3, MinosRepositoryAction.CREATE),
-            MinosRepositoryEntry(2, "example.Car", 2, bytes("bye", "utf-8"), 6, MinosRepositoryAction.UPDATE),
-=======
-            RepositoryEntry(2, "example.Car", 1, bytes("hello", "utf-8"), 3, RepositoryAction.INSERT),
+            RepositoryEntry(2, "example.Car", 1, bytes("hello", "utf-8"), 3, RepositoryAction.CREATE),
             RepositoryEntry(2, "example.Car", 2, bytes("bye", "utf-8"), 6, RepositoryAction.UPDATE),
->>>>>>> 3ac9826e
         ]
         self.assertEqual(expected, [v async for v in repository.select(aggregate_id=2)])
 
     async def test_select_aggregate_name(self):
         repository = await self._build_repository()
         expected = [
-<<<<<<< HEAD
-            MinosRepositoryEntry(1, "example.MotorCycle", 1, bytes("one", "utf-8"), 7, MinosRepositoryAction.CREATE),
-=======
-            RepositoryEntry(1, "example.MotorCycle", 1, bytes("one", "utf-8"), 7, RepositoryAction.INSERT),
->>>>>>> 3ac9826e
+            RepositoryEntry(1, "example.MotorCycle", 1, bytes("one", "utf-8"), 7, RepositoryAction.CREATE),
         ]
         self.assertEqual(expected, [v async for v in repository.select(aggregate_name="example.MotorCycle")])
 
@@ -181,15 +126,9 @@
     async def test_select_version_lt(self):
         repository = await self._build_repository()
         expected = [
-<<<<<<< HEAD
-            MinosRepositoryEntry(1, "example.Car", 1, bytes("foo", "utf-8"), 1, MinosRepositoryAction.CREATE),
-            MinosRepositoryEntry(2, "example.Car", 1, bytes("hello", "utf-8"), 3, MinosRepositoryAction.CREATE),
-            MinosRepositoryEntry(1, "example.MotorCycle", 1, bytes("one", "utf-8"), 7, MinosRepositoryAction.CREATE),
-=======
-            RepositoryEntry(1, "example.Car", 1, bytes("foo", "utf-8"), 1, RepositoryAction.INSERT),
-            RepositoryEntry(2, "example.Car", 1, bytes("hello", "utf-8"), 3, RepositoryAction.INSERT),
-            RepositoryEntry(1, "example.MotorCycle", 1, bytes("one", "utf-8"), 7, RepositoryAction.INSERT),
->>>>>>> 3ac9826e
+            RepositoryEntry(1, "example.Car", 1, bytes("foo", "utf-8"), 1, RepositoryAction.CREATE),
+            RepositoryEntry(2, "example.Car", 1, bytes("hello", "utf-8"), 3, RepositoryAction.CREATE),
+            RepositoryEntry(1, "example.MotorCycle", 1, bytes("one", "utf-8"), 7, RepositoryAction.CREATE),
         ]
         self.assertEqual(expected, [v async for v in repository.select(version_lt=2)])
 
@@ -206,15 +145,9 @@
     async def test_select_version_le(self):
         repository = await self._build_repository()
         expected = [
-<<<<<<< HEAD
-            MinosRepositoryEntry(1, "example.Car", 1, bytes("foo", "utf-8"), 1, MinosRepositoryAction.CREATE),
-            MinosRepositoryEntry(2, "example.Car", 1, bytes("hello", "utf-8"), 3, MinosRepositoryAction.CREATE),
-            MinosRepositoryEntry(1, "example.MotorCycle", 1, bytes("one", "utf-8"), 7, MinosRepositoryAction.CREATE),
-=======
-            RepositoryEntry(1, "example.Car", 1, bytes("foo", "utf-8"), 1, RepositoryAction.INSERT),
-            RepositoryEntry(2, "example.Car", 1, bytes("hello", "utf-8"), 3, RepositoryAction.INSERT),
-            RepositoryEntry(1, "example.MotorCycle", 1, bytes("one", "utf-8"), 7, RepositoryAction.INSERT),
->>>>>>> 3ac9826e
+            RepositoryEntry(1, "example.Car", 1, bytes("foo", "utf-8"), 1, RepositoryAction.CREATE),
+            RepositoryEntry(2, "example.Car", 1, bytes("hello", "utf-8"), 3, RepositoryAction.CREATE),
+            RepositoryEntry(1, "example.MotorCycle", 1, bytes("one", "utf-8"), 7, RepositoryAction.CREATE),
         ]
         self.assertEqual(expected, [v async for v in repository.select(version_le=1)])
 
@@ -239,25 +172,14 @@
 
     @staticmethod
     async def _build_repository():
-<<<<<<< HEAD
-        repository = MinosInMemoryRepository()
-        await repository.create(MinosRepositoryEntry(1, "example.Car", 1, bytes("foo", "utf-8")))
-        await repository.update(MinosRepositoryEntry(1, "example.Car", 2, bytes("bar", "utf-8")))
-        await repository.create(MinosRepositoryEntry(2, "example.Car", 1, bytes("hello", "utf-8")))
-        await repository.update(MinosRepositoryEntry(1, "example.Car", 3, bytes("foobar", "utf-8")))
-        await repository.delete(MinosRepositoryEntry(1, "example.Car", 4))
-        await repository.update(MinosRepositoryEntry(2, "example.Car", 2, bytes("bye", "utf-8")))
-        await repository.create(MinosRepositoryEntry(1, "example.MotorCycle", 1, bytes("one", "utf-8")))
-=======
         repository = InMemoryRepository()
-        await repository.insert(RepositoryEntry(1, "example.Car", 1, bytes("foo", "utf-8")))
+        await repository.create(RepositoryEntry(1, "example.Car", 1, bytes("foo", "utf-8")))
         await repository.update(RepositoryEntry(1, "example.Car", 2, bytes("bar", "utf-8")))
-        await repository.insert(RepositoryEntry(2, "example.Car", 1, bytes("hello", "utf-8")))
+        await repository.create(RepositoryEntry(2, "example.Car", 1, bytes("hello", "utf-8")))
         await repository.update(RepositoryEntry(1, "example.Car", 3, bytes("foobar", "utf-8")))
         await repository.delete(RepositoryEntry(1, "example.Car", 4))
         await repository.update(RepositoryEntry(2, "example.Car", 2, bytes("bye", "utf-8")))
-        await repository.insert(RepositoryEntry(1, "example.MotorCycle", 1, bytes("one", "utf-8")))
->>>>>>> 3ac9826e
+        await repository.create(RepositoryEntry(1, "example.MotorCycle", 1, bytes("one", "utf-8")))
 
         return repository
 
