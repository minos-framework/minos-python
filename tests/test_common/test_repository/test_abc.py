--- conflicted
+++ resolved
@@ -29,12 +29,7 @@
     MinosRepositoryException,
     MinosSetup,
     MinosTransactionRepositoryNotProvidedException,
-<<<<<<< HEAD
-    Transaction,
-=======
-    RepositoryEntry,
     TransactionEntry,
->>>>>>> 4450ee66
     TransactionStatus,
     current_datetime,
 )
@@ -79,17 +74,10 @@
 
     def test_transaction(self):
         uuid = uuid4()
-<<<<<<< HEAD
         transaction = self.event_repository.transaction(uuid=uuid)
-        self.assertEqual(Transaction(uuid), transaction)
+        self.assertEqual(TransactionEntry(uuid), transaction)
         self.assertEqual(self.event_repository, transaction._event_repository)
         self.assertEqual(self.transaction_repository, transaction._transaction_repository)
-=======
-        transaction = self.repository.transaction(uuid=uuid)
-        self.assertEqual(TransactionEntry(uuid), transaction)
-        self.assertEqual(self.repository, transaction.event_repository)
-        self.assertEqual(self.transaction_repository, transaction.transaction_repository)
->>>>>>> 4450ee66
 
     async def test_create(self):
         mock = AsyncMock(side_effect=lambda x: x)
