--- conflicted
+++ resolved
@@ -42,7 +42,6 @@
                 entry: make --directory=packages/plugins/minos-broker-kafka check
                 name: Check minos-broker-kafka
                 files: ^packages/plugins/minos-broker-kafka/
-<<<<<<< HEAD
                 language: system
 
             -   id: minos-discovery-minos-check
@@ -50,13 +49,4 @@
                 entry: make --directory=packages/plugins/minos-discovery-minos check
                 name: Check minos-discovery-minos
                 files: ^packages/plugins/minos-discovery-minos/
-                language: system
-
-            -   id: tutorial-eboutique
-                pass_filenames: false
-                entry: make --directory=tutorials/eboutique check
-                name: Check tutorial eboutique
-                files: ^tutorials/eboutique/
-=======
->>>>>>> dc38ddf0
                 language: system