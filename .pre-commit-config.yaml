--- conflicted
+++ resolved
@@ -44,6 +44,13 @@
                 files: ^packages/plugins/minos-broker-kafka/
                 language: system
 
+            -   id: minos-discovery-minos-check
+                pass_filenames: false
+                entry: make --directory=packages/plugins/minos-discovery-minos check
+                name: Check minos-discovery-minos
+                files: ^packages/plugins/minos-discovery-minos/
+                language: system
+
             -   id: minos-http-aiohttp-check
                 pass_filenames: false
                 entry: make --directory=packages/plugins/minos-http-aiohttp check
@@ -51,17 +58,9 @@
                 files: ^packages/plugins/minos-http-aiohttp/
                 language: system
 
-<<<<<<< HEAD
             -   id: minos-router-graphql-check
                 pass_filenames: false
                 entry: make --directory=packages/plugins/minos-router-graphql check
                 name: Check minos-router-graphql
                 files: ^packages/plugins/minos-router-graphql/
-=======
-            -   id: minos-discovery-minos-check
-                pass_filenames: false
-                entry: make --directory=packages/plugins/minos-discovery-minos check
-                name: Check minos-discovery-minos
-                files: ^packages/plugins/minos-discovery-minos/
->>>>>>> 7a94bd1d
                 language: system