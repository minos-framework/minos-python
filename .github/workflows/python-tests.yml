--- conflicted
+++ resolved
@@ -12,20 +12,13 @@
             -   name: Install Poetry
                 uses: snok/install-poetry@v1.1.4
 
-<<<<<<< HEAD
             -   name: Install dependencies
                 run: make install
-=======
-      - name: Lint code
-        run: |
-          make lint
 
-      - name: Test with pytest
-        run: |
-          make test
->>>>>>> 15b371bc
+            -   name: Lint code
+                run: make lint
 
-            -   name: Test with pytest
+            -   name: Test Code
                 run: make test
 
             -   name: Generate coverage report
