on: push

jobs:
  build:

    runs-on: ubuntu-latest
    container: python:3.9-buster

    # Service containers to run with `container-job`
    services:
      # Label used to access the service container
      postgres:
        # Docker Hub image
        image: postgres:latest
        # Provide the password for postgres
        env:
          POSTGRES_USER: postgres
          POSTGRES_PASSWORD: postgres
          POSTGRES_HOST: localhost
          POSTGRES_HOST_AUTH_METHOD: trust
        # Set health checks to wait until postgres has started
        options: >-
          --health-cmd pg_isready
          --health-interval 10s
          --health-timeout 5s
          --health-retries 5
        ports:
          # Maps tcp port 5432 on service container to the host
          - 5432:5432

    # Service containers to run with `container-job`
    services:
      # Label used to access the service container
      postgres:
        # Docker Hub image
        image: postgres
        # Provide the password for postgres
        env:
          POSTGRES_USER: postgres
          POSTGRES_PASSWORD: postgres
          POSTGRES_HOST: localhost
          POSTGRES_HOST_AUTH_METHOD: trust
        # Set health checks to wait until postgres has started
        options: >-
          --health-cmd pg_isready
          --health-interval 10s
          --health-timeout 5s
          --health-retries 5
        ports:
          # Maps tcp port 5432 on service container to the host
          - 5432:5432

    steps:
    - uses: actions/checkout@v2
    - name: Set up Python ${{ matrix.python-version }}
      uses: actions/setup-python@v2
      with:
        python-version: ${{ matrix.python-version }}
    - name: Install dependencies
      run: |
          python -m pip install --upgrade pip
          if [ -f requirements_dev.txt ]; then pip install -r requirements_dev.txt; fi
          python setup.py install
<<<<<<< HEAD
    - name: Create database
      run: |
          PGPASSWORD=postgres psql -U postgres -h localhost -p 5432 -tc "CREATE ROLE broker with createdb login password 'br0k3r';"
          PGPASSWORD=postgres psql -U postgres -h localhost -p 5432 -tc "CREATE DATABASE broker_db OWNER broker;"
=======
    - name: Install Postgresql client
      run: |
          apt-get update
          apt-get install --yes postgresql-client
    - name: Create database
      run: |
          PGPASSWORD=postgres psql -U postgres -h postgres -p 5432 -tc "CREATE ROLE broker with createdb login password 'br0k3r';"
          PGPASSWORD=postgres psql -U postgres -h postgres -p 5432 -tc "CREATE DATABASE broker_db OWNER broker;"
>>>>>>> 24c9aaa8
    - name: Test with pytest
      run: |
          make test
    -   name: Generate coverage report
        run: |
            make coverage
    -   name: Codecov
        uses: codecov/codecov-action@v1.3.1
        with:
            token: ${{ secrets.CODECOV_TOKEN }}
            files: ./coverage.xml
            fail_ci_if_error: true<|MERGE_RESOLUTION|>--- conflicted
+++ resolved
@@ -61,12 +61,6 @@
           python -m pip install --upgrade pip
           if [ -f requirements_dev.txt ]; then pip install -r requirements_dev.txt; fi
           python setup.py install
-<<<<<<< HEAD
-    - name: Create database
-      run: |
-          PGPASSWORD=postgres psql -U postgres -h localhost -p 5432 -tc "CREATE ROLE broker with createdb login password 'br0k3r';"
-          PGPASSWORD=postgres psql -U postgres -h localhost -p 5432 -tc "CREATE DATABASE broker_db OWNER broker;"
-=======
     - name: Install Postgresql client
       run: |
           apt-get update
@@ -75,7 +69,6 @@
       run: |
           PGPASSWORD=postgres psql -U postgres -h postgres -p 5432 -tc "CREATE ROLE broker with createdb login password 'br0k3r';"
           PGPASSWORD=postgres psql -U postgres -h postgres -p 5432 -tc "CREATE DATABASE broker_db OWNER broker;"
->>>>>>> 24c9aaa8
     - name: Test with pytest
       run: |
           make test
