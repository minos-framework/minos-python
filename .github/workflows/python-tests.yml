--- conflicted
+++ resolved
@@ -16,17 +16,9 @@
         python-version: ${{ matrix.python-version }}
     - name: Install dependencies
       run: |
-<<<<<<< HEAD
-          apt update
-          apt-get install -y libc6 build-essential
           python -m pip install --upgrade pip
           if [ -f requirements_dev.txt ]; then pip install -r requirements_dev.txt; fi
           python setup.py install
-=======
-        python -m pip install --upgrade pip
-        if [ -f requirements_dev.txt ]; then pip install -r requirements_dev.txt; fi
-        python setup.py install
->>>>>>> 041ba7c8
     - name: Test with pytest
       run: |
           make test
