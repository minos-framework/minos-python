[[package]]
name = "aiohttp"
version = "3.7.4.post0"
description = "Async http client/server framework (asyncio)"
category = "main"
optional = false
python-versions = ">=3.6"

[package.dependencies]
async-timeout = ">=3.0,<4.0"
attrs = ">=17.3.0"
chardet = ">=2.0,<5.0"
multidict = ">=4.5,<7.0"
typing-extensions = ">=3.6.5"
yarl = ">=1.0,<2.0"

[package.extras]
speedups = ["aiodns", "brotlipy", "cchardet"]

[[package]]
name = "aiokafka"
version = "0.7.1"
description = "Kafka integration with asyncio."
category = "main"
optional = false
python-versions = "*"

[package.dependencies]
kafka-python = ">=2.0.0"

[package.extras]
snappy = ["python-snappy (>=0.5)"]

[[package]]
name = "aiomisc"
<<<<<<< HEAD
version = "14.3.2"
=======
version = "14.3.16"
>>>>>>> d50b2c76
description = "aiomisc - miscellaneous utils for asyncio"
category = "main"
optional = false
python-versions = "*"

[package.dependencies]
colorlog = "*"

[package.extras]
aiohttp = ["aiohttp"]
asgi = ["aiohttp-asgi"]
carbon = ["aiocarbon (>=0.15,<1.0)"]
contextvars = ["contextvars (>=2.4,<3.0)"]
cron = ["croniter (>=0.3.34,<0.4.0)"]
develop = ["aiocontextvars (==0.2.2)", "aiohttp (<4)", "aiohttp-asgi", "async-generator", "async-timeout", "coverage (==4.5.1)", "coveralls", "croniter (>=0.3.34,<0.4.0)", "fastapi", "freezegun (<1.1)", "mypy (>=0.782,<1.0)", "pylava", "pytest", "pytest-cov (>=2.5.1,<2.6.0)", "pytest-freezegun (>=0.4.2,<0.5.0)", "sphinx (>=3.5.1)", "sphinx-autobuild", "sphinx-intl", "timeout-decorator", "types-croniter", "tox (>=2.4)"]
raven = ["raven-aiohttp"]
uvloop = ["uvloop (>=0.14,<1)"]

[[package]]
name = "aiopg"
version = "1.3.1"
description = "Postgres integration with asyncio."
category = "main"
optional = false
python-versions = ">=3.6"

[package.dependencies]
async-timeout = ">=3.0,<4.0"
psycopg2-binary = ">=2.8.4"

[package.extras]
sa = ["sqlalchemy[postgresql_psycopg2binary] (>=1.3,<1.5)"]

[[package]]
name = "alabaster"
version = "0.7.12"
description = "A configurable sidebar-enabled Sphinx theme"
category = "dev"
optional = false
python-versions = "*"

[[package]]
name = "appdirs"
version = "1.4.4"
description = "A small Python module for determining appropriate platform-specific dirs, e.g. a \"user data dir\"."
category = "dev"
optional = false
python-versions = "*"

[[package]]
name = "async-timeout"
version = "3.0.1"
description = "Timeout context manager for asyncio programs"
category = "main"
optional = false
python-versions = ">=3.5.3"

[[package]]
name = "atomicwrites"
version = "1.4.0"
description = "Atomic file writes."
category = "dev"
optional = false
python-versions = ">=2.7, !=3.0.*, !=3.1.*, !=3.2.*, !=3.3.*"

[[package]]
name = "attrs"
version = "21.2.0"
description = "Classes Without Boilerplate"
category = "main"
optional = false
python-versions = ">=2.7, !=3.0.*, !=3.1.*, !=3.2.*, !=3.3.*, !=3.4.*"

[package.extras]
dev = ["coverage[toml] (>=5.0.2)", "hypothesis", "pympler", "pytest (>=4.3.0)", "six", "mypy", "pytest-mypy-plugins", "zope.interface", "furo", "sphinx", "sphinx-notfound-page", "pre-commit"]
docs = ["furo", "sphinx", "zope.interface", "sphinx-notfound-page"]
tests = ["coverage[toml] (>=5.0.2)", "hypothesis", "pympler", "pytest (>=4.3.0)", "six", "mypy", "pytest-mypy-plugins", "zope.interface"]
tests_no_zope = ["coverage[toml] (>=5.0.2)", "hypothesis", "pympler", "pytest (>=4.3.0)", "six", "mypy", "pytest-mypy-plugins"]

[[package]]
name = "babel"
version = "2.9.1"
description = "Internationalization utilities"
category = "dev"
optional = false
python-versions = ">=2.7, !=3.0.*, !=3.1.*, !=3.2.*, !=3.3.*"

[package.dependencies]
pytz = ">=2015.7"

[[package]]
name = "backports.entry-points-selectable"
version = "1.1.0"
description = "Compatibility shim providing selectable entry points for older implementations"
category = "dev"
optional = false
python-versions = ">=2.7"

[package.extras]
docs = ["sphinx", "jaraco.packaging (>=8.2)", "rst.linker (>=1.9)"]
testing = ["pytest (>=4.6)", "pytest-flake8", "pytest-cov", "pytest-black (>=0.3.7)", "pytest-mypy", "pytest-checkdocs (>=2.4)", "pytest-enabler (>=1.0.1)"]

[[package]]
name = "black"
version = "19.10b0"
description = "The uncompromising code formatter."
category = "dev"
optional = false
python-versions = ">=3.6"

[package.dependencies]
appdirs = "*"
attrs = ">=18.1.0"
click = ">=6.5"
pathspec = ">=0.6,<1"
regex = "*"
toml = ">=0.9.4"
typed-ast = ">=1.4.0"

[package.extras]
d = ["aiohttp (>=3.3.2)", "aiohttp-cors"]

[[package]]
name = "cached-property"
version = "1.5.2"
description = "A decorator for caching properties in classes."
category = "main"
optional = false
python-versions = "*"

[[package]]
name = "certifi"
version = "2021.5.30"
description = "Python package for providing Mozilla's CA Bundle."
category = "dev"
optional = false
python-versions = "*"

[[package]]
name = "cffi"
version = "1.14.6"
description = "Foreign Function Interface for Python calling C code."
category = "main"
optional = false
python-versions = "*"

[package.dependencies]
pycparser = "*"

[[package]]
name = "cfgv"
version = "3.3.0"
description = "Validate configuration and produce human readable error messages."
category = "dev"
optional = false
python-versions = ">=3.6.1"

[[package]]
name = "chardet"
version = "4.0.0"
description = "Universal encoding detector for Python 2 and 3"
category = "main"
optional = false
python-versions = ">=2.7, !=3.0.*, !=3.1.*, !=3.2.*, !=3.3.*, !=3.4.*"

[[package]]
name = "charset-normalizer"
version = "2.0.4"
description = "The Real First Universal Charset Detector. Open, modern and actively maintained alternative to Chardet."
category = "dev"
optional = false
python-versions = ">=3.5.0"

[package.extras]
unicode_backport = ["unicodedata2"]

[[package]]
name = "click"
version = "8.0.1"
description = "Composable command line interface toolkit"
category = "dev"
optional = false
python-versions = ">=3.6"

[package.dependencies]
colorama = {version = "*", markers = "platform_system == \"Windows\""}

[[package]]
name = "colorama"
version = "0.4.4"
description = "Cross-platform colored terminal text."
category = "main"
optional = false
python-versions = ">=2.7, !=3.0.*, !=3.1.*, !=3.2.*, !=3.3.*, !=3.4.*"

[[package]]
name = "colorlog"
version = "5.0.1"
description = "Add colours to the output of Python's logging module."
category = "main"
optional = false
python-versions = "*"

[package.dependencies]
colorama = {version = "*", markers = "sys_platform == \"win32\""}

[[package]]
name = "coverage"
version = "5.5"
description = "Code coverage measurement for Python"
category = "dev"
optional = false
python-versions = ">=2.7, !=3.0.*, !=3.1.*, !=3.2.*, !=3.3.*, !=3.4.*, <4"

[package.extras]
toml = ["toml"]

[[package]]
name = "dependency-injector"
version = "4.35.0"
description = "Dependency injection framework for Python"
category = "main"
optional = false
python-versions = "*"

[package.dependencies]
six = ">=1.7.0,<=1.16.0"

[package.extras]
aiohttp = ["aiohttp"]
flask = ["flask"]
pydantic = ["pydantic"]
yaml = ["pyyaml"]

[[package]]
name = "distlib"
version = "0.3.2"
description = "Distribution utilities"
category = "dev"
optional = false
python-versions = "*"

[[package]]
name = "docutils"
version = "0.16"
description = "Docutils -- Python Documentation Utilities"
category = "dev"
optional = false
python-versions = ">=2.7, !=3.0.*, !=3.1.*, !=3.2.*, !=3.3.*, !=3.4.*"

[[package]]
name = "fastavro"
version = "1.4.4"
description = "Fast read/write of AVRO files"
category = "main"
optional = false
python-versions = ">=3.6"

[package.extras]
codecs = ["python-snappy", "zstandard", "lz4"]
lz4 = ["lz4"]
snappy = ["python-snappy"]
zstandard = ["zstandard"]

[[package]]
name = "filelock"
version = "3.0.12"
description = "A platform independent file lock."
category = "dev"
optional = false
python-versions = "*"

[[package]]
name = "flake8"
version = "3.9.2"
description = "the modular source code checker: pep8 pyflakes and co"
category = "dev"
optional = false
python-versions = "!=3.0.*,!=3.1.*,!=3.2.*,!=3.3.*,!=3.4.*,>=2.7"

[package.dependencies]
mccabe = ">=0.6.0,<0.7.0"
pycodestyle = ">=2.7.0,<2.8.0"
pyflakes = ">=2.3.0,<2.4.0"

[[package]]
name = "identify"
version = "2.2.11"
description = "File identification library for Python"
category = "dev"
optional = false
python-versions = ">=3.6.1"

[package.extras]
license = ["editdistance-s"]

[[package]]
name = "idna"
version = "3.2"
description = "Internationalized Domain Names in Applications (IDNA)"
category = "main"
optional = false
python-versions = ">=3.5"

[[package]]
name = "imagesize"
version = "1.2.0"
description = "Getting image size from png/jpeg/jpeg2000/gif file"
category = "dev"
optional = false
python-versions = ">=2.7, !=3.0.*, !=3.1.*, !=3.2.*, !=3.3.*"

[[package]]
name = "iniconfig"
version = "1.1.1"
description = "iniconfig: brain-dead simple config-ini parsing"
category = "dev"
optional = false
python-versions = "*"

[[package]]
name = "isort"
version = "5.9.3"
description = "A Python utility / library to sort Python imports."
category = "dev"
optional = false
python-versions = ">=3.6.1,<4.0"

[package.extras]
pipfile_deprecated_finder = ["pipreqs", "requirementslib"]
requirements_deprecated_finder = ["pipreqs", "pip-api"]
colors = ["colorama (>=0.4.3,<0.5.0)"]
plugins = ["setuptools"]

[[package]]
name = "jinja2"
version = "3.0.1"
description = "A very fast and expressive template engine."
category = "dev"
optional = false
python-versions = ">=3.6"

[package.dependencies]
MarkupSafe = ">=2.0"

[package.extras]
i18n = ["Babel (>=2.7)"]

[[package]]
name = "kafka-python"
version = "2.0.2"
description = "Pure Python client for Apache Kafka"
category = "main"
optional = false
python-versions = "*"

[package.extras]
crc32c = ["crc32c"]

[[package]]
name = "lmdb"
version = "1.2.1"
description = "Universal Python binding for the LMDB 'Lightning' Database"
category = "main"
optional = false
python-versions = "*"

[package.dependencies]
cffi = ">=0.8"

[[package]]
name = "m2r2"
version = "0.2.8"
description = "Markdown and reStructuredText in a single file."
category = "dev"
optional = false
python-versions = "*"

[package.dependencies]
docutils = "*"
mistune = "*"

[[package]]
name = "markupsafe"
version = "2.0.1"
description = "Safely add untrusted strings to HTML/XML markup."
category = "dev"
optional = false
python-versions = ">=3.6"

[[package]]
name = "mccabe"
version = "0.6.1"
description = "McCabe checker, plugin for flake8"
category = "dev"
optional = false
python-versions = "*"

[[package]]
name = "minos-microservice-common"
version = "0.1.8"
description = "Python Package with common Classes and Utilities used in Minos Microservices."
category = "main"
optional = false
python-versions = ">=3.9,<4.0"

[package.dependencies]
aiomisc = ">=14.0.3,<15.0.0"
aiopg = ">=1.2.1,<2.0.0"
cached-property = ">=1.5.2,<2.0.0"
dependency-injector = ">=4.32.2,<5.0.0"
fastavro = ">=1.4.0,<2.0.0"
lmdb = ">=1.2.1,<2.0.0"
orjson = ">=3.5.2,<4.0.0"
PyYAML = ">=5.4.1,<6.0.0"

[[package]]
name = "mistune"
version = "0.8.4"
description = "The fastest markdown parser in pure Python"
category = "dev"
optional = false
python-versions = "*"

[[package]]
name = "multidict"
version = "5.1.0"
description = "multidict implementation"
category = "main"
optional = false
python-versions = ">=3.6"

[[package]]
name = "nodeenv"
version = "1.6.0"
description = "Node.js virtual environment builder"
category = "dev"
optional = false
python-versions = "*"

[[package]]
name = "orjson"
version = "3.6.0"
description = "Fast, correct Python JSON library supporting dataclasses, datetimes, and numpy"
category = "main"
optional = false
python-versions = ">=3.6"

[[package]]
name = "packaging"
version = "21.0"
description = "Core utilities for Python packages"
category = "dev"
optional = false
python-versions = ">=3.6"

[package.dependencies]
pyparsing = ">=2.0.2"

[[package]]
name = "pathspec"
version = "0.9.0"
description = "Utility library for gitignore style pattern matching of file paths."
category = "dev"
optional = false
python-versions = "!=3.0.*,!=3.1.*,!=3.2.*,!=3.3.*,!=3.4.*,>=2.7"

[[package]]
name = "pbr"
version = "5.6.0"
description = "Python Build Reasonableness"
category = "dev"
optional = false
python-versions = ">=2.6"

[[package]]
name = "platformdirs"
version = "2.2.0"
description = "A small Python module for determining appropriate platform-specific dirs, e.g. a \"user data dir\"."
category = "dev"
optional = false
python-versions = ">=3.6"

[package.extras]
docs = ["Sphinx (>=4)", "furo (>=2021.7.5b38)", "proselint (>=0.10.2)", "sphinx-autodoc-typehints (>=1.12)"]
test = ["appdirs (==1.4.4)", "pytest (>=6)", "pytest-cov (>=2.7)", "pytest-mock (>=3.6)"]

[[package]]
name = "pluggy"
version = "0.13.1"
description = "plugin and hook calling mechanisms for python"
category = "dev"
optional = false
python-versions = ">=2.7, !=3.0.*, !=3.1.*, !=3.2.*, !=3.3.*"

[package.extras]
dev = ["pre-commit", "tox"]

[[package]]
name = "pre-commit"
version = "2.13.0"
description = "A framework for managing and maintaining multi-language pre-commit hooks."
category = "dev"
optional = false
python-versions = ">=3.6.1"

[package.dependencies]
cfgv = ">=2.0.0"
identify = ">=1.0.0"
nodeenv = ">=0.11.1"
pyyaml = ">=5.1"
toml = "*"
virtualenv = ">=20.0.8"

[[package]]
name = "psycopg2-binary"
version = "2.9.1"
description = "psycopg2 - Python-PostgreSQL Database Adapter"
category = "main"
optional = false
python-versions = ">=3.6"

[[package]]
name = "py"
version = "1.10.0"
description = "library with cross-python path, ini-parsing, io, code, log facilities"
category = "dev"
optional = false
python-versions = ">=2.7, !=3.0.*, !=3.1.*, !=3.2.*, !=3.3.*"

[[package]]
name = "pycodestyle"
version = "2.7.0"
description = "Python style guide checker"
category = "dev"
optional = false
python-versions = ">=2.7, !=3.0.*, !=3.1.*, !=3.2.*, !=3.3.*"

[[package]]
name = "pycparser"
version = "2.20"
description = "C parser in Python"
category = "main"
optional = false
python-versions = ">=2.7, !=3.0.*, !=3.1.*, !=3.2.*, !=3.3.*"

[[package]]
name = "pyflakes"
version = "2.3.1"
description = "passive checker of Python programs"
category = "dev"
optional = false
python-versions = ">=2.7, !=3.0.*, !=3.1.*, !=3.2.*, !=3.3.*"

[[package]]
name = "pygments"
version = "2.9.0"
description = "Pygments is a syntax highlighting package written in Python."
category = "dev"
optional = false
python-versions = ">=3.5"

[[package]]
name = "pyparsing"
version = "2.4.7"
description = "Python parsing module"
category = "dev"
optional = false
python-versions = ">=2.6, !=3.0.*, !=3.1.*, !=3.2.*"

[[package]]
name = "pytest"
version = "6.2.4"
description = "pytest: simple powerful testing with Python"
category = "dev"
optional = false
python-versions = ">=3.6"

[package.dependencies]
atomicwrites = {version = ">=1.0", markers = "sys_platform == \"win32\""}
attrs = ">=19.2.0"
colorama = {version = "*", markers = "sys_platform == \"win32\""}
iniconfig = "*"
packaging = "*"
pluggy = ">=0.12,<1.0.0a1"
py = ">=1.8.2"
toml = "*"

[package.extras]
testing = ["argcomplete", "hypothesis (>=3.56)", "mock", "nose", "requests", "xmlschema"]

[[package]]
name = "pytz"
version = "2021.1"
description = "World timezone definitions, modern and historical"
category = "dev"
optional = false
python-versions = "*"

[[package]]
name = "pyyaml"
version = "5.4.1"
description = "YAML parser and emitter for Python"
category = "main"
optional = false
python-versions = ">=2.7, !=3.0.*, !=3.1.*, !=3.2.*, !=3.3.*, !=3.4.*, !=3.5.*"

[[package]]
name = "regex"
version = "2021.7.6"
description = "Alternative regular expression module, to replace re."
category = "dev"
optional = false
python-versions = "*"

[[package]]
name = "requests"
version = "2.26.0"
description = "Python HTTP for Humans."
category = "dev"
optional = false
python-versions = ">=2.7, !=3.0.*, !=3.1.*, !=3.2.*, !=3.3.*, !=3.4.*, !=3.5.*"

[package.dependencies]
certifi = ">=2017.4.17"
charset-normalizer = {version = ">=2.0.0,<2.1.0", markers = "python_version >= \"3\""}
idna = {version = ">=2.5,<4", markers = "python_version >= \"3\""}
urllib3 = ">=1.21.1,<1.27"

[package.extras]
socks = ["PySocks (>=1.5.6,!=1.5.7)", "win-inet-pton"]
use_chardet_on_py3 = ["chardet (>=3.0.2,<5)"]

[[package]]
name = "six"
version = "1.16.0"
description = "Python 2 and 3 compatibility utilities"
category = "main"
optional = false
python-versions = ">=2.7, !=3.0.*, !=3.1.*, !=3.2.*"

[[package]]
name = "snowballstemmer"
version = "2.1.0"
description = "This package provides 29 stemmers for 28 languages generated from Snowball algorithms."
category = "dev"
optional = false
python-versions = "*"

[[package]]
name = "sphinx"
version = "4.1.2"
description = "Python documentation generator"
category = "dev"
optional = false
python-versions = ">=3.6"

[package.dependencies]
alabaster = ">=0.7,<0.8"
babel = ">=1.3"
colorama = {version = ">=0.3.5", markers = "sys_platform == \"win32\""}
docutils = ">=0.14,<0.18"
imagesize = "*"
Jinja2 = ">=2.3"
packaging = "*"
Pygments = ">=2.0"
requests = ">=2.5.0"
snowballstemmer = ">=1.1"
sphinxcontrib-applehelp = "*"
sphinxcontrib-devhelp = "*"
sphinxcontrib-htmlhelp = ">=2.0.0"
sphinxcontrib-jsmath = "*"
sphinxcontrib-qthelp = "*"
sphinxcontrib-serializinghtml = ">=1.1.5"

[package.extras]
docs = ["sphinxcontrib-websupport"]
lint = ["flake8 (>=3.5.0)", "isort", "mypy (>=0.900)", "docutils-stubs", "types-typed-ast", "types-pkg-resources", "types-requests"]
test = ["pytest", "pytest-cov", "html5lib", "cython", "typed-ast"]

[[package]]
name = "sphinx-autodoc-typehints"
version = "1.12.0"
description = "Type hints (PEP 484) support for the Sphinx autodoc extension"
category = "dev"
optional = false
python-versions = ">=3.6"

[package.dependencies]
Sphinx = ">=3.0"

[package.extras]
test = ["pytest (>=3.1.0)", "typing-extensions (>=3.5)", "sphobjinv (>=2.0)", "Sphinx (>=3.2.0)", "dataclasses"]
type_comments = ["typed-ast (>=1.4.0)"]

[[package]]
name = "sphinx-rtd-theme"
version = "0.5.2"
description = "Read the Docs theme for Sphinx"
category = "dev"
optional = false
python-versions = "*"

[package.dependencies]
docutils = "<0.17"
sphinx = "*"

[package.extras]
dev = ["transifex-client", "sphinxcontrib-httpdomain", "bump2version"]

[[package]]
name = "sphinxcontrib-apidoc"
version = "0.3.0"
description = "A Sphinx extension for running 'sphinx-apidoc' on each build"
category = "dev"
optional = false
python-versions = "*"

[package.dependencies]
pbr = "*"
Sphinx = ">=1.6.0"

[[package]]
name = "sphinxcontrib-applehelp"
version = "1.0.2"
description = "sphinxcontrib-applehelp is a sphinx extension which outputs Apple help books"
category = "dev"
optional = false
python-versions = ">=3.5"

[package.extras]
lint = ["flake8", "mypy", "docutils-stubs"]
test = ["pytest"]

[[package]]
name = "sphinxcontrib-devhelp"
version = "1.0.2"
description = "sphinxcontrib-devhelp is a sphinx extension which outputs Devhelp document."
category = "dev"
optional = false
python-versions = ">=3.5"

[package.extras]
lint = ["flake8", "mypy", "docutils-stubs"]
test = ["pytest"]

[[package]]
name = "sphinxcontrib-htmlhelp"
version = "2.0.0"
description = "sphinxcontrib-htmlhelp is a sphinx extension which renders HTML help files"
category = "dev"
optional = false
python-versions = ">=3.6"

[package.extras]
lint = ["flake8", "mypy", "docutils-stubs"]
test = ["pytest", "html5lib"]

[[package]]
name = "sphinxcontrib-jsmath"
version = "1.0.1"
description = "A sphinx extension which renders display math in HTML via JavaScript"
category = "dev"
optional = false
python-versions = ">=3.5"

[package.extras]
test = ["pytest", "flake8", "mypy"]

[[package]]
name = "sphinxcontrib-qthelp"
version = "1.0.3"
description = "sphinxcontrib-qthelp is a sphinx extension which outputs QtHelp document."
category = "dev"
optional = false
python-versions = ">=3.5"

[package.extras]
lint = ["flake8", "mypy", "docutils-stubs"]
test = ["pytest"]

[[package]]
name = "sphinxcontrib-serializinghtml"
version = "1.1.5"
description = "sphinxcontrib-serializinghtml is a sphinx extension which outputs \"serialized\" HTML files (json and pickle)."
category = "dev"
optional = false
python-versions = ">=3.5"

[package.extras]
lint = ["flake8", "mypy", "docutils-stubs"]
test = ["pytest"]

[[package]]
name = "toml"
version = "0.10.2"
description = "Python Library for Tom's Obvious, Minimal Language"
category = "dev"
optional = false
python-versions = ">=2.6, !=3.0.*, !=3.1.*, !=3.2.*"

[[package]]
name = "typed-ast"
version = "1.4.3"
description = "a fork of Python 2 and 3 ast modules with type comment support"
category = "dev"
optional = false
python-versions = "*"

[[package]]
name = "typing-extensions"
version = "3.10.0.0"
description = "Backported and Experimental Type Hints for Python 3.5+"
category = "main"
optional = false
python-versions = "*"

[[package]]
name = "urllib3"
version = "1.26.6"
description = "HTTP library with thread-safe connection pooling, file post, and more."
category = "dev"
optional = false
python-versions = ">=2.7, !=3.0.*, !=3.1.*, !=3.2.*, !=3.3.*, !=3.4.*, <4"

[package.extras]
brotli = ["brotlipy (>=0.6.0)"]
secure = ["pyOpenSSL (>=0.14)", "cryptography (>=1.3.4)", "idna (>=2.0.0)", "certifi", "ipaddress"]
socks = ["PySocks (>=1.5.6,!=1.5.7,<2.0)"]

[[package]]
name = "virtualenv"
version = "20.7.0"
description = "Virtual Python Environment builder"
category = "dev"
optional = false
python-versions = "!=3.0.*,!=3.1.*,!=3.2.*,!=3.3.*,!=3.4.*,>=2.7"

[package.dependencies]
"backports.entry-points-selectable" = ">=1.0.4"
distlib = ">=0.3.1,<1"
filelock = ">=3.0.0,<4"
platformdirs = ">=2,<3"
six = ">=1.9.0,<2"

[package.extras]
docs = ["proselint (>=0.10.2)", "sphinx (>=3)", "sphinx-argparse (>=0.2.5)", "sphinx-rtd-theme (>=0.4.3)", "towncrier (>=19.9.0rc1)"]
testing = ["coverage (>=4)", "coverage-enable-subprocess (>=1)", "flaky (>=3)", "pytest (>=4)", "pytest-env (>=0.6.2)", "pytest-freezegun (>=0.4.1)", "pytest-mock (>=2)", "pytest-randomly (>=1)", "pytest-timeout (>=1)", "packaging (>=20.0)"]

[[package]]
name = "yarl"
version = "1.6.3"
description = "Yet another URL library"
category = "main"
optional = false
python-versions = ">=3.6"

[package.dependencies]
idna = ">=2.0"
multidict = ">=4.0"

[metadata]
lock-version = "1.1"
python-versions = "^3.9"
content-hash = "5e97f98c40aad0613f1c898ac4444a838b039d53cd9f06c855006e8c76e5c90c"

[metadata.files]
aiohttp = [
    {file = "aiohttp-3.7.4.post0-cp36-cp36m-macosx_10_14_x86_64.whl", hash = "sha256:3cf75f7cdc2397ed4442594b935a11ed5569961333d49b7539ea741be2cc79d5"},
    {file = "aiohttp-3.7.4.post0-cp36-cp36m-manylinux1_i686.whl", hash = "sha256:4b302b45040890cea949ad092479e01ba25911a15e648429c7c5aae9650c67a8"},
    {file = "aiohttp-3.7.4.post0-cp36-cp36m-manylinux2014_aarch64.whl", hash = "sha256:fe60131d21b31fd1a14bd43e6bb88256f69dfc3188b3a89d736d6c71ed43ec95"},
    {file = "aiohttp-3.7.4.post0-cp36-cp36m-manylinux2014_i686.whl", hash = "sha256:393f389841e8f2dfc86f774ad22f00923fdee66d238af89b70ea314c4aefd290"},
    {file = "aiohttp-3.7.4.post0-cp36-cp36m-manylinux2014_ppc64le.whl", hash = "sha256:c6e9dcb4cb338d91a73f178d866d051efe7c62a7166653a91e7d9fb18274058f"},
    {file = "aiohttp-3.7.4.post0-cp36-cp36m-manylinux2014_s390x.whl", hash = "sha256:5df68496d19f849921f05f14f31bd6ef53ad4b00245da3195048c69934521809"},
    {file = "aiohttp-3.7.4.post0-cp36-cp36m-manylinux2014_x86_64.whl", hash = "sha256:0563c1b3826945eecd62186f3f5c7d31abb7391fedc893b7e2b26303b5a9f3fe"},
    {file = "aiohttp-3.7.4.post0-cp36-cp36m-win32.whl", hash = "sha256:3d78619672183be860b96ed96f533046ec97ca067fd46ac1f6a09cd9b7484287"},
    {file = "aiohttp-3.7.4.post0-cp36-cp36m-win_amd64.whl", hash = "sha256:f705e12750171c0ab4ef2a3c76b9a4024a62c4103e3a55dd6f99265b9bc6fcfc"},
    {file = "aiohttp-3.7.4.post0-cp37-cp37m-macosx_10_14_x86_64.whl", hash = "sha256:230a8f7e24298dea47659251abc0fd8b3c4e38a664c59d4b89cca7f6c09c9e87"},
    {file = "aiohttp-3.7.4.post0-cp37-cp37m-manylinux1_i686.whl", hash = "sha256:2e19413bf84934d651344783c9f5e22dee452e251cfd220ebadbed2d9931dbf0"},
    {file = "aiohttp-3.7.4.post0-cp37-cp37m-manylinux2014_aarch64.whl", hash = "sha256:e4b2b334e68b18ac9817d828ba44d8fcb391f6acb398bcc5062b14b2cbeac970"},
    {file = "aiohttp-3.7.4.post0-cp37-cp37m-manylinux2014_i686.whl", hash = "sha256:d012ad7911653a906425d8473a1465caa9f8dea7fcf07b6d870397b774ea7c0f"},
    {file = "aiohttp-3.7.4.post0-cp37-cp37m-manylinux2014_ppc64le.whl", hash = "sha256:40eced07f07a9e60e825554a31f923e8d3997cfc7fb31dbc1328c70826e04cde"},
    {file = "aiohttp-3.7.4.post0-cp37-cp37m-manylinux2014_s390x.whl", hash = "sha256:209b4a8ee987eccc91e2bd3ac36adee0e53a5970b8ac52c273f7f8fd4872c94c"},
    {file = "aiohttp-3.7.4.post0-cp37-cp37m-manylinux2014_x86_64.whl", hash = "sha256:14762875b22d0055f05d12abc7f7d61d5fd4fe4642ce1a249abdf8c700bf1fd8"},
    {file = "aiohttp-3.7.4.post0-cp37-cp37m-win32.whl", hash = "sha256:7615dab56bb07bff74bc865307aeb89a8bfd9941d2ef9d817b9436da3a0ea54f"},
    {file = "aiohttp-3.7.4.post0-cp37-cp37m-win_amd64.whl", hash = "sha256:d9e13b33afd39ddeb377eff2c1c4f00544e191e1d1dee5b6c51ddee8ea6f0cf5"},
    {file = "aiohttp-3.7.4.post0-cp38-cp38-macosx_10_14_x86_64.whl", hash = "sha256:547da6cacac20666422d4882cfcd51298d45f7ccb60a04ec27424d2f36ba3eaf"},
    {file = "aiohttp-3.7.4.post0-cp38-cp38-manylinux1_i686.whl", hash = "sha256:af9aa9ef5ba1fd5b8c948bb11f44891968ab30356d65fd0cc6707d989cd521df"},
    {file = "aiohttp-3.7.4.post0-cp38-cp38-manylinux2014_aarch64.whl", hash = "sha256:64322071e046020e8797117b3658b9c2f80e3267daec409b350b6a7a05041213"},
    {file = "aiohttp-3.7.4.post0-cp38-cp38-manylinux2014_i686.whl", hash = "sha256:bb437315738aa441251214dad17428cafda9cdc9729499f1d6001748e1d432f4"},
    {file = "aiohttp-3.7.4.post0-cp38-cp38-manylinux2014_ppc64le.whl", hash = "sha256:e54962802d4b8b18b6207d4a927032826af39395a3bd9196a5af43fc4e60b009"},
    {file = "aiohttp-3.7.4.post0-cp38-cp38-manylinux2014_s390x.whl", hash = "sha256:a00bb73540af068ca7390e636c01cbc4f644961896fa9363154ff43fd37af2f5"},
    {file = "aiohttp-3.7.4.post0-cp38-cp38-manylinux2014_x86_64.whl", hash = "sha256:79ebfc238612123a713a457d92afb4096e2148be17df6c50fb9bf7a81c2f8013"},
    {file = "aiohttp-3.7.4.post0-cp38-cp38-win32.whl", hash = "sha256:515dfef7f869a0feb2afee66b957cc7bbe9ad0cdee45aec7fdc623f4ecd4fb16"},
    {file = "aiohttp-3.7.4.post0-cp38-cp38-win_amd64.whl", hash = "sha256:114b281e4d68302a324dd33abb04778e8557d88947875cbf4e842c2c01a030c5"},
    {file = "aiohttp-3.7.4.post0-cp39-cp39-macosx_10_14_x86_64.whl", hash = "sha256:7b18b97cf8ee5452fa5f4e3af95d01d84d86d32c5e2bfa260cf041749d66360b"},
    {file = "aiohttp-3.7.4.post0-cp39-cp39-manylinux1_i686.whl", hash = "sha256:15492a6368d985b76a2a5fdd2166cddfea5d24e69eefed4630cbaae5c81d89bd"},
    {file = "aiohttp-3.7.4.post0-cp39-cp39-manylinux2014_aarch64.whl", hash = "sha256:bdb230b4943891321e06fc7def63c7aace16095be7d9cf3b1e01be2f10fba439"},
    {file = "aiohttp-3.7.4.post0-cp39-cp39-manylinux2014_i686.whl", hash = "sha256:cffe3ab27871bc3ea47df5d8f7013945712c46a3cc5a95b6bee15887f1675c22"},
    {file = "aiohttp-3.7.4.post0-cp39-cp39-manylinux2014_ppc64le.whl", hash = "sha256:f881853d2643a29e643609da57b96d5f9c9b93f62429dcc1cbb413c7d07f0e1a"},
    {file = "aiohttp-3.7.4.post0-cp39-cp39-manylinux2014_s390x.whl", hash = "sha256:a5ca29ee66f8343ed336816c553e82d6cade48a3ad702b9ffa6125d187e2dedb"},
    {file = "aiohttp-3.7.4.post0-cp39-cp39-manylinux2014_x86_64.whl", hash = "sha256:17c073de315745a1510393a96e680d20af8e67e324f70b42accbd4cb3315c9fb"},
    {file = "aiohttp-3.7.4.post0-cp39-cp39-win32.whl", hash = "sha256:932bb1ea39a54e9ea27fc9232163059a0b8855256f4052e776357ad9add6f1c9"},
    {file = "aiohttp-3.7.4.post0-cp39-cp39-win_amd64.whl", hash = "sha256:02f46fc0e3c5ac58b80d4d56eb0a7c7d97fcef69ace9326289fb9f1955e65cfe"},
    {file = "aiohttp-3.7.4.post0.tar.gz", hash = "sha256:493d3299ebe5f5a7c66b9819eacdcfbbaaf1a8e84911ddffcdc48888497afecf"},
]
aiokafka = [
    {file = "aiokafka-0.7.1-cp36-cp36m-macosx_10_9_x86_64.whl", hash = "sha256:90a91155aeb28c872b74ecb3c9f671253db10cf23dc3af858bd9ed1630c0d1ae"},
    {file = "aiokafka-0.7.1-cp36-cp36m-manylinux1_i686.whl", hash = "sha256:02f67258a78e5d9d17470816ea879a653c5efecc0c6686e18d792fbd38e1f70c"},
    {file = "aiokafka-0.7.1-cp36-cp36m-manylinux1_x86_64.whl", hash = "sha256:dfd8d58f7418aabc07f1e8c1b904f478bf955919b743d4d44607dbf18a2c54b2"},
    {file = "aiokafka-0.7.1-cp36-cp36m-manylinux2010_i686.whl", hash = "sha256:8b5e71d6da8edf0f592080488b198af42fbe9778de077762e4452d574e694efa"},
    {file = "aiokafka-0.7.1-cp36-cp36m-manylinux2010_x86_64.whl", hash = "sha256:5fac6f1168c15b08f3fcb951347343a78d8c130292127d8a4e23466a5d2510f7"},
    {file = "aiokafka-0.7.1-cp36-cp36m-win32.whl", hash = "sha256:4cb2544ca8d5d5a4055c57fbb6c4ecfc82e6f3b670485c291b256c90d506acf3"},
    {file = "aiokafka-0.7.1-cp36-cp36m-win_amd64.whl", hash = "sha256:061799f1b8b005f950012a11948ff8a6ab48114eac91341acd8feec5430f0f31"},
    {file = "aiokafka-0.7.1-cp37-cp37m-macosx_10_9_x86_64.whl", hash = "sha256:b7390a9d9d03a2a3dbee0f8fa6735b008408e0f561a279b3df13e9758ab6d67f"},
    {file = "aiokafka-0.7.1-cp37-cp37m-manylinux1_i686.whl", hash = "sha256:e8276baed94281ef4548f19e039b9b4a8af79afee324bd259d8898638ca15da6"},
    {file = "aiokafka-0.7.1-cp37-cp37m-manylinux1_x86_64.whl", hash = "sha256:2294ba68ff87fdf6cf70a5603afb4020c4fc7a39053ccd8e6abdf0aa34ba1ca3"},
    {file = "aiokafka-0.7.1-cp37-cp37m-manylinux2010_i686.whl", hash = "sha256:edcf1cdcf9246edd5c4c1b649609a7ac5bfe4276da586aede470b73f9d00b809"},
    {file = "aiokafka-0.7.1-cp37-cp37m-manylinux2010_x86_64.whl", hash = "sha256:c70ed4b09e01d774d1821db30f6fbc6475a41224d0dc1488d018ef97610dc3da"},
    {file = "aiokafka-0.7.1-cp37-cp37m-win32.whl", hash = "sha256:2f1a2fcb5f0643527d77446437d27ed93ae94844c1b324e904a813acce675db8"},
    {file = "aiokafka-0.7.1-cp37-cp37m-win_amd64.whl", hash = "sha256:035d1fb4cb22273bb0a47f31040fabfd9b248f8026dd306dd50e7e69f005a71d"},
    {file = "aiokafka-0.7.1-cp38-cp38-macosx_10_9_x86_64.whl", hash = "sha256:120d3c477e7e9a53dd55f1a16b9c67e8a51cdc38e5e46fc25aae7d20f78519f2"},
    {file = "aiokafka-0.7.1-cp38-cp38-manylinux1_i686.whl", hash = "sha256:6e7d031b8bc08f9d9c4149c6afaedb650082309f01a3b79f0619814cc299fc4d"},
    {file = "aiokafka-0.7.1-cp38-cp38-manylinux1_x86_64.whl", hash = "sha256:49517e2309826c27eaff940384e90773d89c69da023907663cda7853a00fb9ee"},
    {file = "aiokafka-0.7.1-cp38-cp38-manylinux2010_i686.whl", hash = "sha256:95edb38631bf5dbb8cd65fecd8620e11a15534cd6dd22e0dc45488b4266b5452"},
    {file = "aiokafka-0.7.1-cp38-cp38-manylinux2010_x86_64.whl", hash = "sha256:09cef9cf579193b497d3c65644b71ba1523660b7677805d0efea6c3206e4e643"},
    {file = "aiokafka-0.7.1-cp38-cp38-win32.whl", hash = "sha256:47cda205e8fe16edf126c362a59071d0a4b74dd07bee6f070b26e5d2580cc37b"},
    {file = "aiokafka-0.7.1-cp38-cp38-win_amd64.whl", hash = "sha256:8ebb032a05a6696b25abbe5db677890adca9a3284d13e1975842009c1d7678dd"},
    {file = "aiokafka-0.7.1-cp39-cp39-macosx_10_9_x86_64.whl", hash = "sha256:45704e5a8c81e4db6333ab6315effc1b83feec1dfc2fc3a28e7c7600b0d80a23"},
    {file = "aiokafka-0.7.1-cp39-cp39-manylinux1_i686.whl", hash = "sha256:90a4cb54ae23ff55758a9ce8f3ba1ec67c6f2328f9197c3bacc61a24f812cf04"},
    {file = "aiokafka-0.7.1-cp39-cp39-manylinux1_x86_64.whl", hash = "sha256:567a3b856639bff36b8c74a92dfecd64ace8d07d755bb3ee6d5332273d2a8c6e"},
    {file = "aiokafka-0.7.1-cp39-cp39-manylinux2010_i686.whl", hash = "sha256:b19d00b16637d02cfcee3d5cfdbcfd497702c09ae1f63e194830798cd223f910"},
    {file = "aiokafka-0.7.1-cp39-cp39-manylinux2010_x86_64.whl", hash = "sha256:f3a2138649ca2427a91dfc0927ddd445a9a6aaf9a9b0972d683cb230923f821f"},
    {file = "aiokafka-0.7.1-cp39-cp39-win32.whl", hash = "sha256:02156dee5156a0c5283d45df0f0e8aa516ec7f3d966d7dfeb35f8ada7c8f8557"},
    {file = "aiokafka-0.7.1-cp39-cp39-win_amd64.whl", hash = "sha256:4c463265252236b7759920998862b56bad3d6eedfdfd3fce0774ad99bb2c4877"},
    {file = "aiokafka-0.7.1.tar.gz", hash = "sha256:b5a6fb1cfd77eac4b397ef5af3765d1d881c86b157137b12ca4f12aef1db433c"},
]
aiomisc = [
<<<<<<< HEAD
    {file = "aiomisc-14.3.2-py3-none-any.whl", hash = "sha256:186699fe0fdebf06b1dedbeb765599790e7688b14d8cda573d69e38529772e44"},
    {file = "aiomisc-14.3.2.tar.gz", hash = "sha256:cdfcca5cd6351afe227e4386972706c66625125d6856a6dbc47c075ac7a0f7bb"},
=======
    {file = "aiomisc-14.3.16-py3-none-any.whl", hash = "sha256:aed11ac85b60ddbf5eaeafb7fb5458da1d798a98975366aaab7e7701f6ee8d12"},
    {file = "aiomisc-14.3.16.tar.gz", hash = "sha256:808f81520d5973d0a8758b85f0cc1aeecd5d30f293fee073eb2feb7ba3ded26e"},
>>>>>>> d50b2c76
]
aiopg = [
    {file = "aiopg-1.3.1-py3-none-any.whl", hash = "sha256:7a3fb1eb399ab0bb0335ddca66b51de31f6bb2251b5af2a45e7fec20040e5eac"},
    {file = "aiopg-1.3.1.tar.gz", hash = "sha256:837fb1cbc84fc95be78e4b1a1e3ff176eee836051b957304b10b18ee30f999b6"},
]
alabaster = [
    {file = "alabaster-0.7.12-py2.py3-none-any.whl", hash = "sha256:446438bdcca0e05bd45ea2de1668c1d9b032e1a9154c2c259092d77031ddd359"},
    {file = "alabaster-0.7.12.tar.gz", hash = "sha256:a661d72d58e6ea8a57f7a86e37d86716863ee5e92788398526d58b26a4e4dc02"},
]
appdirs = [
    {file = "appdirs-1.4.4-py2.py3-none-any.whl", hash = "sha256:a841dacd6b99318a741b166adb07e19ee71a274450e68237b4650ca1055ab128"},
    {file = "appdirs-1.4.4.tar.gz", hash = "sha256:7d5d0167b2b1ba821647616af46a749d1c653740dd0d2415100fe26e27afdf41"},
]
async-timeout = [
    {file = "async-timeout-3.0.1.tar.gz", hash = "sha256:0c3c816a028d47f659d6ff5c745cb2acf1f966da1fe5c19c77a70282b25f4c5f"},
    {file = "async_timeout-3.0.1-py3-none-any.whl", hash = "sha256:4291ca197d287d274d0b6cb5d6f8f8f82d434ed288f962539ff18cc9012f9ea3"},
]
atomicwrites = [
    {file = "atomicwrites-1.4.0-py2.py3-none-any.whl", hash = "sha256:6d1784dea7c0c8d4a5172b6c620f40b6e4cbfdf96d783691f2e1302a7b88e197"},
    {file = "atomicwrites-1.4.0.tar.gz", hash = "sha256:ae70396ad1a434f9c7046fd2dd196fc04b12f9e91ffb859164193be8b6168a7a"},
]
attrs = [
    {file = "attrs-21.2.0-py2.py3-none-any.whl", hash = "sha256:149e90d6d8ac20db7a955ad60cf0e6881a3f20d37096140088356da6c716b0b1"},
    {file = "attrs-21.2.0.tar.gz", hash = "sha256:ef6aaac3ca6cd92904cdd0d83f629a15f18053ec84e6432106f7a4d04ae4f5fb"},
]
babel = [
    {file = "Babel-2.9.1-py2.py3-none-any.whl", hash = "sha256:ab49e12b91d937cd11f0b67cb259a57ab4ad2b59ac7a3b41d6c06c0ac5b0def9"},
    {file = "Babel-2.9.1.tar.gz", hash = "sha256:bc0c176f9f6a994582230df350aa6e05ba2ebe4b3ac317eab29d9be5d2768da0"},
]
"backports.entry-points-selectable" = [
    {file = "backports.entry_points_selectable-1.1.0-py2.py3-none-any.whl", hash = "sha256:a6d9a871cde5e15b4c4a53e3d43ba890cc6861ec1332c9c2428c92f977192acc"},
    {file = "backports.entry_points_selectable-1.1.0.tar.gz", hash = "sha256:988468260ec1c196dab6ae1149260e2f5472c9110334e5d51adcb77867361f6a"},
]
black = [
    {file = "black-19.10b0-py36-none-any.whl", hash = "sha256:1b30e59be925fafc1ee4565e5e08abef6b03fe455102883820fe5ee2e4734e0b"},
    {file = "black-19.10b0.tar.gz", hash = "sha256:c2edb73a08e9e0e6f65a0e6af18b059b8b1cdd5bef997d7a0b181df93dc81539"},
]
cached-property = [
    {file = "cached-property-1.5.2.tar.gz", hash = "sha256:9fa5755838eecbb2d234c3aa390bd80fbd3ac6b6869109bfc1b499f7bd89a130"},
    {file = "cached_property-1.5.2-py2.py3-none-any.whl", hash = "sha256:df4f613cf7ad9a588cc381aaf4a512d26265ecebd5eb9e1ba12f1319eb85a6a0"},
]
certifi = [
    {file = "certifi-2021.5.30-py2.py3-none-any.whl", hash = "sha256:50b1e4f8446b06f41be7dd6338db18e0990601dce795c2b1686458aa7e8fa7d8"},
    {file = "certifi-2021.5.30.tar.gz", hash = "sha256:2bbf76fd432960138b3ef6dda3dde0544f27cbf8546c458e60baf371917ba9ee"},
]
cffi = [
    {file = "cffi-1.14.6-cp27-cp27m-macosx_10_9_x86_64.whl", hash = "sha256:22b9c3c320171c108e903d61a3723b51e37aaa8c81255b5e7ce102775bd01e2c"},
    {file = "cffi-1.14.6-cp27-cp27m-manylinux1_i686.whl", hash = "sha256:f0c5d1acbfca6ebdd6b1e3eded8d261affb6ddcf2186205518f1428b8569bb99"},
    {file = "cffi-1.14.6-cp27-cp27m-manylinux1_x86_64.whl", hash = "sha256:99f27fefe34c37ba9875f224a8f36e31d744d8083e00f520f133cab79ad5e819"},
    {file = "cffi-1.14.6-cp27-cp27m-win32.whl", hash = "sha256:55af55e32ae468e9946f741a5d51f9896da6b9bf0bbdd326843fec05c730eb20"},
    {file = "cffi-1.14.6-cp27-cp27m-win_amd64.whl", hash = "sha256:7bcac9a2b4fdbed2c16fa5681356d7121ecabf041f18d97ed5b8e0dd38a80224"},
    {file = "cffi-1.14.6-cp27-cp27mu-manylinux1_i686.whl", hash = "sha256:ed38b924ce794e505647f7c331b22a693bee1538fdf46b0222c4717b42f744e7"},
    {file = "cffi-1.14.6-cp27-cp27mu-manylinux1_x86_64.whl", hash = "sha256:e22dcb48709fc51a7b58a927391b23ab37eb3737a98ac4338e2448bef8559b33"},
    {file = "cffi-1.14.6-cp35-cp35m-macosx_10_9_x86_64.whl", hash = "sha256:aedb15f0a5a5949ecb129a82b72b19df97bbbca024081ed2ef88bd5c0a610534"},
    {file = "cffi-1.14.6-cp35-cp35m-manylinux1_i686.whl", hash = "sha256:48916e459c54c4a70e52745639f1db524542140433599e13911b2f329834276a"},
    {file = "cffi-1.14.6-cp35-cp35m-manylinux1_x86_64.whl", hash = "sha256:f627688813d0a4140153ff532537fbe4afea5a3dffce1f9deb7f91f848a832b5"},
    {file = "cffi-1.14.6-cp35-cp35m-win32.whl", hash = "sha256:f0010c6f9d1a4011e429109fda55a225921e3206e7f62a0c22a35344bfd13cca"},
    {file = "cffi-1.14.6-cp35-cp35m-win_amd64.whl", hash = "sha256:57e555a9feb4a8460415f1aac331a2dc833b1115284f7ded7278b54afc5bd218"},
    {file = "cffi-1.14.6-cp36-cp36m-macosx_10_9_x86_64.whl", hash = "sha256:e8c6a99be100371dbb046880e7a282152aa5d6127ae01783e37662ef73850d8f"},
    {file = "cffi-1.14.6-cp36-cp36m-manylinux1_i686.whl", hash = "sha256:19ca0dbdeda3b2615421d54bef8985f72af6e0c47082a8d26122adac81a95872"},
    {file = "cffi-1.14.6-cp36-cp36m-manylinux1_x86_64.whl", hash = "sha256:d950695ae4381ecd856bcaf2b1e866720e4ab9a1498cba61c602e56630ca7195"},
    {file = "cffi-1.14.6-cp36-cp36m-manylinux_2_17_aarch64.manylinux2014_aarch64.whl", hash = "sha256:e9dc245e3ac69c92ee4c167fbdd7428ec1956d4e754223124991ef29eb57a09d"},
    {file = "cffi-1.14.6-cp36-cp36m-manylinux_2_17_ppc64le.manylinux2014_ppc64le.whl", hash = "sha256:a8661b2ce9694ca01c529bfa204dbb144b275a31685a075ce123f12331be790b"},
    {file = "cffi-1.14.6-cp36-cp36m-manylinux_2_17_s390x.manylinux2014_s390x.whl", hash = "sha256:b315d709717a99f4b27b59b021e6207c64620790ca3e0bde636a6c7f14618abb"},
    {file = "cffi-1.14.6-cp36-cp36m-win32.whl", hash = "sha256:80b06212075346b5546b0417b9f2bf467fea3bfe7352f781ffc05a8ab24ba14a"},
    {file = "cffi-1.14.6-cp36-cp36m-win_amd64.whl", hash = "sha256:a9da7010cec5a12193d1af9872a00888f396aba3dc79186604a09ea3ee7c029e"},
    {file = "cffi-1.14.6-cp37-cp37m-macosx_10_9_x86_64.whl", hash = "sha256:4373612d59c404baeb7cbd788a18b2b2a8331abcc84c3ba40051fcd18b17a4d5"},
    {file = "cffi-1.14.6-cp37-cp37m-manylinux1_i686.whl", hash = "sha256:f10afb1004f102c7868ebfe91c28f4a712227fe4cb24974350ace1f90e1febbf"},
    {file = "cffi-1.14.6-cp37-cp37m-manylinux1_x86_64.whl", hash = "sha256:fd4305f86f53dfd8cd3522269ed7fc34856a8ee3709a5e28b2836b2db9d4cd69"},
    {file = "cffi-1.14.6-cp37-cp37m-manylinux_2_17_aarch64.manylinux2014_aarch64.whl", hash = "sha256:6d6169cb3c6c2ad50db5b868db6491a790300ade1ed5d1da29289d73bbe40b56"},
    {file = "cffi-1.14.6-cp37-cp37m-manylinux_2_17_ppc64le.manylinux2014_ppc64le.whl", hash = "sha256:5d4b68e216fc65e9fe4f524c177b54964af043dde734807586cf5435af84045c"},
    {file = "cffi-1.14.6-cp37-cp37m-manylinux_2_17_s390x.manylinux2014_s390x.whl", hash = "sha256:33791e8a2dc2953f28b8d8d300dde42dd929ac28f974c4b4c6272cb2955cb762"},
    {file = "cffi-1.14.6-cp37-cp37m-win32.whl", hash = "sha256:0c0591bee64e438883b0c92a7bed78f6290d40bf02e54c5bf0978eaf36061771"},
    {file = "cffi-1.14.6-cp37-cp37m-win_amd64.whl", hash = "sha256:8eb687582ed7cd8c4bdbff3df6c0da443eb89c3c72e6e5dcdd9c81729712791a"},
    {file = "cffi-1.14.6-cp38-cp38-macosx_10_9_x86_64.whl", hash = "sha256:ba6f2b3f452e150945d58f4badd92310449876c4c954836cfb1803bdd7b422f0"},
    {file = "cffi-1.14.6-cp38-cp38-manylinux1_i686.whl", hash = "sha256:64fda793737bc4037521d4899be780534b9aea552eb673b9833b01f945904c2e"},
    {file = "cffi-1.14.6-cp38-cp38-manylinux1_x86_64.whl", hash = "sha256:9f3e33c28cd39d1b655ed1ba7247133b6f7fc16fa16887b120c0c670e35ce346"},
    {file = "cffi-1.14.6-cp38-cp38-manylinux_2_17_aarch64.manylinux2014_aarch64.whl", hash = "sha256:26bb2549b72708c833f5abe62b756176022a7b9a7f689b571e74c8478ead51dc"},
    {file = "cffi-1.14.6-cp38-cp38-manylinux_2_17_ppc64le.manylinux2014_ppc64le.whl", hash = "sha256:eb687a11f0a7a1839719edd80f41e459cc5366857ecbed383ff376c4e3cc6afd"},
    {file = "cffi-1.14.6-cp38-cp38-manylinux_2_17_s390x.manylinux2014_s390x.whl", hash = "sha256:d2ad4d668a5c0645d281dcd17aff2be3212bc109b33814bbb15c4939f44181cc"},
    {file = "cffi-1.14.6-cp38-cp38-win32.whl", hash = "sha256:487d63e1454627c8e47dd230025780e91869cfba4c753a74fda196a1f6ad6548"},
    {file = "cffi-1.14.6-cp38-cp38-win_amd64.whl", hash = "sha256:c33d18eb6e6bc36f09d793c0dc58b0211fccc6ae5149b808da4a62660678b156"},
    {file = "cffi-1.14.6-cp39-cp39-macosx_10_9_x86_64.whl", hash = "sha256:06c54a68935738d206570b20da5ef2b6b6d92b38ef3ec45c5422c0ebaf338d4d"},
    {file = "cffi-1.14.6-cp39-cp39-manylinux1_i686.whl", hash = "sha256:f174135f5609428cc6e1b9090f9268f5c8935fddb1b25ccb8255a2d50de6789e"},
    {file = "cffi-1.14.6-cp39-cp39-manylinux1_x86_64.whl", hash = "sha256:f3ebe6e73c319340830a9b2825d32eb6d8475c1dac020b4f0aa774ee3b898d1c"},
    {file = "cffi-1.14.6-cp39-cp39-manylinux_2_17_aarch64.manylinux2014_aarch64.whl", hash = "sha256:3c8d896becff2fa653dc4438b54a5a25a971d1f4110b32bd3068db3722c80202"},
    {file = "cffi-1.14.6-cp39-cp39-manylinux_2_17_ppc64le.manylinux2014_ppc64le.whl", hash = "sha256:4922cd707b25e623b902c86188aca466d3620892db76c0bdd7b99a3d5e61d35f"},
    {file = "cffi-1.14.6-cp39-cp39-manylinux_2_17_s390x.manylinux2014_s390x.whl", hash = "sha256:c9e005e9bd57bc987764c32a1bee4364c44fdc11a3cc20a40b93b444984f2b87"},
    {file = "cffi-1.14.6-cp39-cp39-win32.whl", hash = "sha256:eb9e2a346c5238a30a746893f23a9535e700f8192a68c07c0258e7ece6ff3728"},
    {file = "cffi-1.14.6-cp39-cp39-win_amd64.whl", hash = "sha256:818014c754cd3dba7229c0f5884396264d51ffb87ec86e927ef0be140bfdb0d2"},
    {file = "cffi-1.14.6.tar.gz", hash = "sha256:c9a875ce9d7fe32887784274dd533c57909b7b1dcadcc128a2ac21331a9765dd"},
]
cfgv = [
    {file = "cfgv-3.3.0-py2.py3-none-any.whl", hash = "sha256:b449c9c6118fe8cca7fa5e00b9ec60ba08145d281d52164230a69211c5d597a1"},
    {file = "cfgv-3.3.0.tar.gz", hash = "sha256:9e600479b3b99e8af981ecdfc80a0296104ee610cab48a5ae4ffd0b668650eb1"},
]
chardet = [
    {file = "chardet-4.0.0-py2.py3-none-any.whl", hash = "sha256:f864054d66fd9118f2e67044ac8981a54775ec5b67aed0441892edb553d21da5"},
    {file = "chardet-4.0.0.tar.gz", hash = "sha256:0d6f53a15db4120f2b08c94f11e7d93d2c911ee118b6b30a04ec3ee8310179fa"},
]
charset-normalizer = [
    {file = "charset-normalizer-2.0.4.tar.gz", hash = "sha256:f23667ebe1084be45f6ae0538e4a5a865206544097e4e8bbcacf42cd02a348f3"},
    {file = "charset_normalizer-2.0.4-py3-none-any.whl", hash = "sha256:0c8911edd15d19223366a194a513099a302055a962bca2cec0f54b8b63175d8b"},
]
click = [
    {file = "click-8.0.1-py3-none-any.whl", hash = "sha256:fba402a4a47334742d782209a7c79bc448911afe1149d07bdabdf480b3e2f4b6"},
    {file = "click-8.0.1.tar.gz", hash = "sha256:8c04c11192119b1ef78ea049e0a6f0463e4c48ef00a30160c704337586f3ad7a"},
]
colorama = [
    {file = "colorama-0.4.4-py2.py3-none-any.whl", hash = "sha256:9f47eda37229f68eee03b24b9748937c7dc3868f906e8ba69fbcbdd3bc5dc3e2"},
    {file = "colorama-0.4.4.tar.gz", hash = "sha256:5941b2b48a20143d2267e95b1c2a7603ce057ee39fd88e7329b0c292aa16869b"},
]
colorlog = [
    {file = "colorlog-5.0.1-py2.py3-none-any.whl", hash = "sha256:4e6be13d9169254e2ded6526a6a4a1abb8ac564f2fa65b310a98e4ca5bea2c04"},
    {file = "colorlog-5.0.1.tar.gz", hash = "sha256:f17c013a06962b02f4449ee07cfdbe6b287df29efc2c9a1515b4a376f4e588ea"},
]
coverage = [
    {file = "coverage-5.5-cp27-cp27m-macosx_10_9_x86_64.whl", hash = "sha256:b6d534e4b2ab35c9f93f46229363e17f63c53ad01330df9f2d6bd1187e5eaacf"},
    {file = "coverage-5.5-cp27-cp27m-manylinux1_i686.whl", hash = "sha256:b7895207b4c843c76a25ab8c1e866261bcfe27bfaa20c192de5190121770672b"},
    {file = "coverage-5.5-cp27-cp27m-manylinux1_x86_64.whl", hash = "sha256:c2723d347ab06e7ddad1a58b2a821218239249a9e4365eaff6649d31180c1669"},
    {file = "coverage-5.5-cp27-cp27m-manylinux2010_i686.whl", hash = "sha256:900fbf7759501bc7807fd6638c947d7a831fc9fdf742dc10f02956ff7220fa90"},
    {file = "coverage-5.5-cp27-cp27m-manylinux2010_x86_64.whl", hash = "sha256:004d1880bed2d97151facef49f08e255a20ceb6f9432df75f4eef018fdd5a78c"},
    {file = "coverage-5.5-cp27-cp27m-win32.whl", hash = "sha256:06191eb60f8d8a5bc046f3799f8a07a2d7aefb9504b0209aff0b47298333302a"},
    {file = "coverage-5.5-cp27-cp27m-win_amd64.whl", hash = "sha256:7501140f755b725495941b43347ba8a2777407fc7f250d4f5a7d2a1050ba8e82"},
    {file = "coverage-5.5-cp27-cp27mu-manylinux1_i686.whl", hash = "sha256:372da284cfd642d8e08ef606917846fa2ee350f64994bebfbd3afb0040436905"},
    {file = "coverage-5.5-cp27-cp27mu-manylinux1_x86_64.whl", hash = "sha256:8963a499849a1fc54b35b1c9f162f4108017b2e6db2c46c1bed93a72262ed083"},
    {file = "coverage-5.5-cp27-cp27mu-manylinux2010_i686.whl", hash = "sha256:869a64f53488f40fa5b5b9dcb9e9b2962a66a87dab37790f3fcfb5144b996ef5"},
    {file = "coverage-5.5-cp27-cp27mu-manylinux2010_x86_64.whl", hash = "sha256:4a7697d8cb0f27399b0e393c0b90f0f1e40c82023ea4d45d22bce7032a5d7b81"},
    {file = "coverage-5.5-cp310-cp310-macosx_10_14_x86_64.whl", hash = "sha256:8d0a0725ad7c1a0bcd8d1b437e191107d457e2ec1084b9f190630a4fb1af78e6"},
    {file = "coverage-5.5-cp310-cp310-manylinux1_x86_64.whl", hash = "sha256:51cb9476a3987c8967ebab3f0fe144819781fca264f57f89760037a2ea191cb0"},
    {file = "coverage-5.5-cp310-cp310-win_amd64.whl", hash = "sha256:c0891a6a97b09c1f3e073a890514d5012eb256845c451bd48f7968ef939bf4ae"},
    {file = "coverage-5.5-cp35-cp35m-macosx_10_9_x86_64.whl", hash = "sha256:3487286bc29a5aa4b93a072e9592f22254291ce96a9fbc5251f566b6b7343cdb"},
    {file = "coverage-5.5-cp35-cp35m-manylinux1_i686.whl", hash = "sha256:deee1077aae10d8fa88cb02c845cfba9b62c55e1183f52f6ae6a2df6a2187160"},
    {file = "coverage-5.5-cp35-cp35m-manylinux1_x86_64.whl", hash = "sha256:f11642dddbb0253cc8853254301b51390ba0081750a8ac03f20ea8103f0c56b6"},
    {file = "coverage-5.5-cp35-cp35m-manylinux2010_i686.whl", hash = "sha256:6c90e11318f0d3c436a42409f2749ee1a115cd8b067d7f14c148f1ce5574d701"},
    {file = "coverage-5.5-cp35-cp35m-manylinux2010_x86_64.whl", hash = "sha256:30c77c1dc9f253283e34c27935fded5015f7d1abe83bc7821680ac444eaf7793"},
    {file = "coverage-5.5-cp35-cp35m-win32.whl", hash = "sha256:9a1ef3b66e38ef8618ce5fdc7bea3d9f45f3624e2a66295eea5e57966c85909e"},
    {file = "coverage-5.5-cp35-cp35m-win_amd64.whl", hash = "sha256:972c85d205b51e30e59525694670de6a8a89691186012535f9d7dbaa230e42c3"},
    {file = "coverage-5.5-cp36-cp36m-macosx_10_9_x86_64.whl", hash = "sha256:af0e781009aaf59e25c5a678122391cb0f345ac0ec272c7961dc5455e1c40066"},
    {file = "coverage-5.5-cp36-cp36m-manylinux1_i686.whl", hash = "sha256:74d881fc777ebb11c63736622b60cb9e4aee5cace591ce274fb69e582a12a61a"},
    {file = "coverage-5.5-cp36-cp36m-manylinux1_x86_64.whl", hash = "sha256:92b017ce34b68a7d67bd6d117e6d443a9bf63a2ecf8567bb3d8c6c7bc5014465"},
    {file = "coverage-5.5-cp36-cp36m-manylinux2010_i686.whl", hash = "sha256:d636598c8305e1f90b439dbf4f66437de4a5e3c31fdf47ad29542478c8508bbb"},
    {file = "coverage-5.5-cp36-cp36m-manylinux2010_x86_64.whl", hash = "sha256:41179b8a845742d1eb60449bdb2992196e211341818565abded11cfa90efb821"},
    {file = "coverage-5.5-cp36-cp36m-win32.whl", hash = "sha256:040af6c32813fa3eae5305d53f18875bedd079960822ef8ec067a66dd8afcd45"},
    {file = "coverage-5.5-cp36-cp36m-win_amd64.whl", hash = "sha256:5fec2d43a2cc6965edc0bb9e83e1e4b557f76f843a77a2496cbe719583ce8184"},
    {file = "coverage-5.5-cp37-cp37m-macosx_10_9_x86_64.whl", hash = "sha256:18ba8bbede96a2c3dde7b868de9dcbd55670690af0988713f0603f037848418a"},
    {file = "coverage-5.5-cp37-cp37m-manylinux1_i686.whl", hash = "sha256:2910f4d36a6a9b4214bb7038d537f015346f413a975d57ca6b43bf23d6563b53"},
    {file = "coverage-5.5-cp37-cp37m-manylinux1_x86_64.whl", hash = "sha256:f0b278ce10936db1a37e6954e15a3730bea96a0997c26d7fee88e6c396c2086d"},
    {file = "coverage-5.5-cp37-cp37m-manylinux2010_i686.whl", hash = "sha256:796c9c3c79747146ebd278dbe1e5c5c05dd6b10cc3bcb8389dfdf844f3ead638"},
    {file = "coverage-5.5-cp37-cp37m-manylinux2010_x86_64.whl", hash = "sha256:53194af30d5bad77fcba80e23a1441c71abfb3e01192034f8246e0d8f99528f3"},
    {file = "coverage-5.5-cp37-cp37m-win32.whl", hash = "sha256:184a47bbe0aa6400ed2d41d8e9ed868b8205046518c52464fde713ea06e3a74a"},
    {file = "coverage-5.5-cp37-cp37m-win_amd64.whl", hash = "sha256:2949cad1c5208b8298d5686d5a85b66aae46d73eec2c3e08c817dd3513e5848a"},
    {file = "coverage-5.5-cp38-cp38-macosx_10_9_x86_64.whl", hash = "sha256:217658ec7187497e3f3ebd901afdca1af062b42cfe3e0dafea4cced3983739f6"},
    {file = "coverage-5.5-cp38-cp38-manylinux1_i686.whl", hash = "sha256:1aa846f56c3d49205c952d8318e76ccc2ae23303351d9270ab220004c580cfe2"},
    {file = "coverage-5.5-cp38-cp38-manylinux1_x86_64.whl", hash = "sha256:24d4a7de75446be83244eabbff746d66b9240ae020ced65d060815fac3423759"},
    {file = "coverage-5.5-cp38-cp38-manylinux2010_i686.whl", hash = "sha256:d1f8bf7b90ba55699b3a5e44930e93ff0189aa27186e96071fac7dd0d06a1873"},
    {file = "coverage-5.5-cp38-cp38-manylinux2010_x86_64.whl", hash = "sha256:970284a88b99673ccb2e4e334cfb38a10aab7cd44f7457564d11898a74b62d0a"},
    {file = "coverage-5.5-cp38-cp38-win32.whl", hash = "sha256:01d84219b5cdbfc8122223b39a954820929497a1cb1422824bb86b07b74594b6"},
    {file = "coverage-5.5-cp38-cp38-win_amd64.whl", hash = "sha256:2e0d881ad471768bf6e6c2bf905d183543f10098e3b3640fc029509530091502"},
    {file = "coverage-5.5-cp39-cp39-macosx_10_9_x86_64.whl", hash = "sha256:d1f9ce122f83b2305592c11d64f181b87153fc2c2bbd3bb4a3dde8303cfb1a6b"},
    {file = "coverage-5.5-cp39-cp39-manylinux1_i686.whl", hash = "sha256:13c4ee887eca0f4c5a247b75398d4114c37882658300e153113dafb1d76de529"},
    {file = "coverage-5.5-cp39-cp39-manylinux1_x86_64.whl", hash = "sha256:52596d3d0e8bdf3af43db3e9ba8dcdaac724ba7b5ca3f6358529d56f7a166f8b"},
    {file = "coverage-5.5-cp39-cp39-manylinux2010_i686.whl", hash = "sha256:2cafbbb3af0733db200c9b5f798d18953b1a304d3f86a938367de1567f4b5bff"},
    {file = "coverage-5.5-cp39-cp39-manylinux2010_x86_64.whl", hash = "sha256:44d654437b8ddd9eee7d1eaee28b7219bec228520ff809af170488fd2fed3e2b"},
    {file = "coverage-5.5-cp39-cp39-win32.whl", hash = "sha256:d314ed732c25d29775e84a960c3c60808b682c08d86602ec2c3008e1202e3bb6"},
    {file = "coverage-5.5-cp39-cp39-win_amd64.whl", hash = "sha256:13034c4409db851670bc9acd836243aeee299949bd5673e11844befcb0149f03"},
    {file = "coverage-5.5-pp36-none-any.whl", hash = "sha256:f030f8873312a16414c0d8e1a1ddff2d3235655a2174e3648b4fa66b3f2f1079"},
    {file = "coverage-5.5-pp37-none-any.whl", hash = "sha256:2a3859cb82dcbda1cfd3e6f71c27081d18aa251d20a17d87d26d4cd216fb0af4"},
    {file = "coverage-5.5.tar.gz", hash = "sha256:ebe78fe9a0e874362175b02371bdfbee64d8edc42a044253ddf4ee7d3c15212c"},
]
dependency-injector = [
    {file = "dependency-injector-4.35.0.tar.gz", hash = "sha256:9fc976b3022ee98e1bfcae7043cfa294d56e53dbad342da95ae263c0903b1711"},
    {file = "dependency_injector-4.35.0-cp27-cp27m-macosx_10_9_x86_64.whl", hash = "sha256:dd43f0b71558ff32c9ea8b06b417d531da713b8f5c3f9e60cf9b29c9b47db6d6"},
    {file = "dependency_injector-4.35.0-cp27-cp27m-manylinux1_i686.whl", hash = "sha256:1b9a69df4d2eef53cfb26d1eb7a95f50d448f6542a03ed73f9a9c81495cec408"},
    {file = "dependency_injector-4.35.0-cp27-cp27m-manylinux1_x86_64.whl", hash = "sha256:7475118e39d6c74fb7407c78a6fa0b85ba878fd36ab8353ad21b82bc46417901"},
    {file = "dependency_injector-4.35.0-cp27-cp27m-manylinux2010_i686.whl", hash = "sha256:b8f9be42e06ac2885fa6c9f0cceeeac59e1cef18e4b92867ed0add2a8007f21a"},
    {file = "dependency_injector-4.35.0-cp27-cp27m-manylinux2010_x86_64.whl", hash = "sha256:c9fd2ad0c691b9457878417db3c9486e9fbeb54d76c654c82e29d5afde033bb5"},
    {file = "dependency_injector-4.35.0-cp27-cp27mu-manylinux1_i686.whl", hash = "sha256:9978b48fd08458104eeeb1a864e7deda4957d58c6e3413abec3b6f540f6ec55d"},
    {file = "dependency_injector-4.35.0-cp27-cp27mu-manylinux1_x86_64.whl", hash = "sha256:fc9217e27e3a1d9f7600d0bbffde02e6bd5eddb7cae81199aabdf43303b52a00"},
    {file = "dependency_injector-4.35.0-cp27-cp27mu-manylinux2010_i686.whl", hash = "sha256:b1ea10446436c02ff7260200f8f4dc6255f2440182f30cf67e9a91b730d24027"},
    {file = "dependency_injector-4.35.0-cp27-cp27mu-manylinux2010_x86_64.whl", hash = "sha256:bf644f69de7c8afae4518e61ec6f075703eb5ec1aef2a565d4897158efdb445b"},
    {file = "dependency_injector-4.35.0-cp35-cp35m-macosx_10_9_x86_64.whl", hash = "sha256:37dc4eedede6caec5c41e39eb276ffa516d017817e3c272b63f17ac4144cce36"},
    {file = "dependency_injector-4.35.0-cp35-cp35m-manylinux1_i686.whl", hash = "sha256:99b8dd76b39bbcafb5dac7d6f6df313bc1eabc4f373887a51cd2b7a894d10a4e"},
    {file = "dependency_injector-4.35.0-cp35-cp35m-manylinux1_x86_64.whl", hash = "sha256:406c326f239deb8cd29847fba2639fb6da10caf732bfa1dacc41db2c15a5fa36"},
    {file = "dependency_injector-4.35.0-cp35-cp35m-manylinux2010_i686.whl", hash = "sha256:cccd090a062f299482e9ed75d19c7a99a1e1d81df01f3b2d772c932bba230061"},
    {file = "dependency_injector-4.35.0-cp35-cp35m-manylinux2010_x86_64.whl", hash = "sha256:1adaaf8392a5f2af25acce9e4847fc59fae87b6ce93af5ae0792f6c4b01b74e0"},
    {file = "dependency_injector-4.35.0-cp35-cp35m-manylinux2014_aarch64.whl", hash = "sha256:80c19cd4492c63c0a514cd9892a83572d69a17ea77d8ba8fca892ecdd4caf660"},
    {file = "dependency_injector-4.35.0-cp35-cp35m-win32.whl", hash = "sha256:10a465c75e20f02955093adff9173e8be6882047582769a1f25d2c7e0816f3a8"},
    {file = "dependency_injector-4.35.0-cp35-cp35m-win_amd64.whl", hash = "sha256:dc155c275c4eab402c2866510f611f84c7aab90f9f367ca3d3dae2b5d906fdd1"},
    {file = "dependency_injector-4.35.0-cp36-cp36m-macosx_10_9_x86_64.whl", hash = "sha256:fe054b046f8a217da7a617620dd6044bd7f6900582036544fbdfdd2212ffd307"},
    {file = "dependency_injector-4.35.0-cp36-cp36m-manylinux1_i686.whl", hash = "sha256:b7c9190bffd725e9ab3c37dd07b2afc7d64009edbf2c07fdcb1fd86b364c6a8f"},
    {file = "dependency_injector-4.35.0-cp36-cp36m-manylinux1_x86_64.whl", hash = "sha256:081cf541589131cd4ce73fc621090b405d61feafd713694b7badda4771c10ed2"},
    {file = "dependency_injector-4.35.0-cp36-cp36m-manylinux2010_i686.whl", hash = "sha256:dbfd343bcb315f428b34b32195cb59f4a3be8ac51afae26ca9596fb8022a2236"},
    {file = "dependency_injector-4.35.0-cp36-cp36m-manylinux2010_x86_64.whl", hash = "sha256:d05ff4fbbe4e51b8fd4f4f96f4dc5ea873e9add03ec0e3ff729fa8cbb8d750d2"},
    {file = "dependency_injector-4.35.0-cp36-cp36m-manylinux2014_aarch64.whl", hash = "sha256:7564a44a8566ff6d985c470386b1fae9303c043b33f64fd4d869cda074fb3852"},
    {file = "dependency_injector-4.35.0-cp36-cp36m-win32.whl", hash = "sha256:9f7c59e8ccd65e04be9d6e23262ca4ca58a792e5031d5c69de2f0ac964feaa78"},
    {file = "dependency_injector-4.35.0-cp36-cp36m-win_amd64.whl", hash = "sha256:9c800a8f96dbb32655f44ad8c5bbef1b432c322673d5897946279c08c0676538"},
    {file = "dependency_injector-4.35.0-cp37-cp37m-macosx_10_9_x86_64.whl", hash = "sha256:6bd916f690cef2b419b24b3c65f8593c6c0189cacf03ae6b5ac50daa9fe70e5e"},
    {file = "dependency_injector-4.35.0-cp37-cp37m-manylinux1_i686.whl", hash = "sha256:eaa83667e258125ba79fbd17b14d904fb1b8dd65a10a9c6ec43b08ff2c73695a"},
    {file = "dependency_injector-4.35.0-cp37-cp37m-manylinux1_x86_64.whl", hash = "sha256:858aee9d295ef91ae74ba4524363781371513c954be42aa6b425dd76e80fb7b6"},
    {file = "dependency_injector-4.35.0-cp37-cp37m-manylinux2010_i686.whl", hash = "sha256:095686bd84001dc3a4fcf4f1469496301d54624a9a45cd64883df0051259ee78"},
    {file = "dependency_injector-4.35.0-cp37-cp37m-manylinux2010_x86_64.whl", hash = "sha256:b329a316d77b1783b3e16c7bcd5018a12e43d7f94b3fb5a8358c78ffbdcb568e"},
    {file = "dependency_injector-4.35.0-cp37-cp37m-manylinux2014_aarch64.whl", hash = "sha256:01b25a3121d6439d1ff1043f1ab801faf8ec37844ae9166b9f2ed46d0ff5a519"},
    {file = "dependency_injector-4.35.0-cp37-cp37m-win32.whl", hash = "sha256:a65225cf2fe9c2a6051d7b355dede2a83d91fb44c3eb988af19246f2e0ae5e19"},
    {file = "dependency_injector-4.35.0-cp37-cp37m-win_amd64.whl", hash = "sha256:ade54915ab18ff4c69182b16c696c6083c1aa13d8c147634285bb9f4fb70e600"},
    {file = "dependency_injector-4.35.0-cp38-cp38-macosx_10_9_x86_64.whl", hash = "sha256:dd67d3f6c1c29eb125ef7f4a9b620d12b43ec507e7bb3cb07138df5ec770118c"},
    {file = "dependency_injector-4.35.0-cp38-cp38-manylinux1_i686.whl", hash = "sha256:3acc513be836b766378e35570de973e02ee26d6a42b5fbcdd3a4a8c0f68432ad"},
    {file = "dependency_injector-4.35.0-cp38-cp38-manylinux1_x86_64.whl", hash = "sha256:a5ac61d78fb95f3a753f1f067cf9986dabd610e514b997d50970d96e27f9e0ae"},
    {file = "dependency_injector-4.35.0-cp38-cp38-manylinux2010_i686.whl", hash = "sha256:a6f00b449e2c34236ef750bdeda2ce90fa63886c9d15edc6984a002367231fb0"},
    {file = "dependency_injector-4.35.0-cp38-cp38-manylinux2010_x86_64.whl", hash = "sha256:599de56e60b219d2884466083072516674843b9cc28fdb72b491710b34f7abce"},
    {file = "dependency_injector-4.35.0-cp38-cp38-manylinux2014_aarch64.whl", hash = "sha256:91ed4a74baa88d7cd1af915acd5306321afb17703d7c07aa0f486be3856acfbc"},
    {file = "dependency_injector-4.35.0-cp38-cp38-win32.whl", hash = "sha256:658c9aa5911223081ac8c206cf028bb308fec7e1fce7c75710c8083e0132ca56"},
    {file = "dependency_injector-4.35.0-cp38-cp38-win_amd64.whl", hash = "sha256:da327a8c937c9f93a041bc8fc1cb5b319acbd2423a5d518d06e3eb569dd99323"},
    {file = "dependency_injector-4.35.0-cp39-cp39-macosx_10_9_x86_64.whl", hash = "sha256:6b91bae17b2532d86474d124b8300aaed3bf6285e7548dfbc4f3818dc9428f5c"},
    {file = "dependency_injector-4.35.0-cp39-cp39-manylinux1_i686.whl", hash = "sha256:ab5237936bd9f04d0dce4f99d5df36884d40de18bc633e4c3d06ea71cf0ee5a5"},
    {file = "dependency_injector-4.35.0-cp39-cp39-manylinux1_x86_64.whl", hash = "sha256:c509881450518dd4e4215be097a277b4c13d463ebac735e1c14f9f4c095d1f80"},
    {file = "dependency_injector-4.35.0-cp39-cp39-manylinux2010_i686.whl", hash = "sha256:be1b8d60e407aa01a0c9f884974c0458ed3f11d864d2247b75ca52b159f36806"},
    {file = "dependency_injector-4.35.0-cp39-cp39-manylinux2010_x86_64.whl", hash = "sha256:9ee07c23f26d8ac2dff8e6f7800eed94e290263c9a4d7d3f30da5eb0e9ca2587"},
    {file = "dependency_injector-4.35.0-cp39-cp39-manylinux2014_aarch64.whl", hash = "sha256:3a11b5d8e2f38f6f1c4db18fd55a2d91b5c170c9b97fcc1e92a37946e82f6e53"},
    {file = "dependency_injector-4.35.0-cp39-cp39-win32.whl", hash = "sha256:e3a18a7cc8e50cabb81a535f29aff8f8cc9cabc3fa0a87844efcb828f31d5751"},
    {file = "dependency_injector-4.35.0-cp39-cp39-win_amd64.whl", hash = "sha256:38ba398a4ec744393e46659106a31b8c64d0108df1f5c24002f015018307334a"},
    {file = "dependency_injector-4.35.0-pp27-pypy_73-macosx_10_9_x86_64.whl", hash = "sha256:c1ccaaa890ee86a934706adfb7250f68e762c76a83900b2b6cae7cee39198a36"},
    {file = "dependency_injector-4.35.0-pp27-pypy_73-manylinux1_x86_64.whl", hash = "sha256:feb8fa7cf3f268822f1e9f9dc92bd3709fa5af327c99af689c76972aa6e4c4bd"},
    {file = "dependency_injector-4.35.0-pp27-pypy_73-manylinux2010_x86_64.whl", hash = "sha256:45764beb3b882b9ec8f107706b93533aaf4274f14bb39c1c71a753e7934768e1"},
    {file = "dependency_injector-4.35.0-pp27-pypy_73-win32.whl", hash = "sha256:6c85aa2ca90d33583ce031c8de47b38c9efff6f83bfaef6a740c6fb3e9270109"},
    {file = "dependency_injector-4.35.0-pp36-pypy36_pp73-macosx_10_9_x86_64.whl", hash = "sha256:dbbb383f053ccc55e66abd30a2d46356d1d4fb27e4b521354cce266b1ca56d19"},
    {file = "dependency_injector-4.35.0-pp36-pypy36_pp73-manylinux1_x86_64.whl", hash = "sha256:a97f86dd89a4c6661a771c9189b04f91ca24a838e694531fcaadbb0835c95a7a"},
    {file = "dependency_injector-4.35.0-pp36-pypy36_pp73-manylinux2010_x86_64.whl", hash = "sha256:b0f3bec3f6ffda18ea4b303cb6c126f11b3c87fba8881fc3920c5ccdb24e5f04"},
    {file = "dependency_injector-4.35.0-pp36-pypy36_pp73-win32.whl", hash = "sha256:9ddd5613a6f06db01187ec0d03dddfefee19bd979e5144aba1e6561b792b48b2"},
    {file = "dependency_injector-4.35.0-pp37-pypy37_pp73-macosx_10_9_x86_64.whl", hash = "sha256:14aa486bd7344e04b455d33093df7d07fd113b8ab13c72668e3f45734642a0bb"},
    {file = "dependency_injector-4.35.0-pp37-pypy37_pp73-manylinux1_x86_64.whl", hash = "sha256:92e28b9e582df18f4f7c041d9f1050098f95ddda0f4a5f5e0701f036624ad0ac"},
    {file = "dependency_injector-4.35.0-pp37-pypy37_pp73-manylinux2010_x86_64.whl", hash = "sha256:1ad75810c6f948e10f7ab35cd100de101e8f82b431ed651ea77c145fbd39863c"},
    {file = "dependency_injector-4.35.0-pp37-pypy37_pp73-win32.whl", hash = "sha256:7aaeac1f7a716ef074ef7b26b9ffcd040b1911f03865f321549ef5ac8fcc90f1"},
]
distlib = [
    {file = "distlib-0.3.2-py2.py3-none-any.whl", hash = "sha256:23e223426b28491b1ced97dc3bbe183027419dfc7982b4fa2f05d5f3ff10711c"},
    {file = "distlib-0.3.2.zip", hash = "sha256:106fef6dc37dd8c0e2c0a60d3fca3e77460a48907f335fa28420463a6f799736"},
]
docutils = [
    {file = "docutils-0.16-py2.py3-none-any.whl", hash = "sha256:0c5b78adfbf7762415433f5515cd5c9e762339e23369dbe8000d84a4bf4ab3af"},
    {file = "docutils-0.16.tar.gz", hash = "sha256:c2de3a60e9e7d07be26b7f2b00ca0309c207e06c100f9cc2a94931fc75a478fc"},
]
fastavro = [
    {file = "fastavro-1.4.4-cp36-cp36m-macosx_10_14_x86_64.whl", hash = "sha256:0a3e3fa7288db81c1ad521321ced7a895c6a7928511b27393c3f418d6e5f6946"},
    {file = "fastavro-1.4.4-cp36-cp36m-manylinux_2_17_aarch64.manylinux2014_aarch64.whl", hash = "sha256:a8391357b6857f80b850bb4708c4b8db0f3d1c1e83ab2ea888958d89f46efd26"},
    {file = "fastavro-1.4.4-cp36-cp36m-manylinux_2_17_x86_64.manylinux2014_x86_64.whl", hash = "sha256:4f1e0093a5ea7f5b72997c91abfa7838cb536c9a1dca9df4c8b7f233e853e0ac"},
    {file = "fastavro-1.4.4-cp36-cp36m-win_amd64.whl", hash = "sha256:e03b80a9fb52b753d948788b0048b2a3f7551ba7f8584e60e90a1b3b5071fdd0"},
    {file = "fastavro-1.4.4-cp37-cp37m-macosx_10_14_x86_64.whl", hash = "sha256:b85f2569102f3b54a3973dd12f5bf5049c125488e70959360dd5cbb8c71d47c7"},
    {file = "fastavro-1.4.4-cp37-cp37m-manylinux_2_17_aarch64.manylinux2014_aarch64.whl", hash = "sha256:836399e5ac80ef8a19e3a0484585c58e52268c87d77b3681615761a9439032ed"},
    {file = "fastavro-1.4.4-cp37-cp37m-manylinux_2_17_x86_64.manylinux2014_x86_64.whl", hash = "sha256:b53816eec734ca34518c7e748d6d538aca0d3c0111ec726ad9808a098bfdd209"},
    {file = "fastavro-1.4.4-cp37-cp37m-win_amd64.whl", hash = "sha256:6446204cf55299243c9d43b1c5e355c74e6980e61c9bb58138ea9f3a6c99d826"},
    {file = "fastavro-1.4.4-cp38-cp38-macosx_10_14_x86_64.whl", hash = "sha256:76aa6545443e1f1d6406c52876f3f7157076b91441943db300bc1c0f0daad6aa"},
    {file = "fastavro-1.4.4-cp38-cp38-manylinux_2_17_aarch64.manylinux2014_aarch64.whl", hash = "sha256:24802411fa8557a6703ad1ccdea892f6b72730fc68ecb80214d7208f49a37ebc"},
    {file = "fastavro-1.4.4-cp38-cp38-manylinux_2_17_x86_64.manylinux2014_x86_64.whl", hash = "sha256:7844fc4f55da7b1948234a7e5a50230fa0f27ff74cdb5efbb107c5cd5db0f49a"},
    {file = "fastavro-1.4.4-cp38-cp38-win_amd64.whl", hash = "sha256:bfcff703061a9ecce06fc69ac8f994fd1ddb2d55a6ff585fe25a7b45bbda4011"},
    {file = "fastavro-1.4.4-cp39-cp39-macosx_10_14_x86_64.whl", hash = "sha256:bb49ece8865c8515f34ff8e307799b8cdb32b6db31acf4174c09b5c8e7fc5280"},
    {file = "fastavro-1.4.4-cp39-cp39-manylinux_2_17_aarch64.manylinux2014_aarch64.whl", hash = "sha256:30acd5c296155959f371bc4ccf7e76461fef5923c738fa34211b5a65c855aef2"},
    {file = "fastavro-1.4.4-cp39-cp39-manylinux_2_17_x86_64.manylinux2014_x86_64.whl", hash = "sha256:52b9fd197319a1b2eaeb9bfeb7313fa45ef92b49c3884c138b3ab90740232a66"},
    {file = "fastavro-1.4.4-cp39-cp39-win_amd64.whl", hash = "sha256:c74f8b48d4e4b36a9013ddb2cbaac68504cfdc48cdfe4753edfd017b5156e18a"},
    {file = "fastavro-1.4.4.tar.gz", hash = "sha256:16fcc82844913804b05f28481972b850580ff3103b48f36c021d3b99019f9e3f"},
]
filelock = [
    {file = "filelock-3.0.12-py3-none-any.whl", hash = "sha256:929b7d63ec5b7d6b71b0fa5ac14e030b3f70b75747cef1b10da9b879fef15836"},
    {file = "filelock-3.0.12.tar.gz", hash = "sha256:18d82244ee114f543149c66a6e0c14e9c4f8a1044b5cdaadd0f82159d6a6ff59"},
]
flake8 = [
    {file = "flake8-3.9.2-py2.py3-none-any.whl", hash = "sha256:bf8fd333346d844f616e8d47905ef3a3384edae6b4e9beb0c5101e25e3110907"},
    {file = "flake8-3.9.2.tar.gz", hash = "sha256:07528381786f2a6237b061f6e96610a4167b226cb926e2aa2b6b1d78057c576b"},
]
identify = [
    {file = "identify-2.2.11-py2.py3-none-any.whl", hash = "sha256:7abaecbb414e385752e8ce02d8c494f4fbc780c975074b46172598a28f1ab839"},
    {file = "identify-2.2.11.tar.gz", hash = "sha256:a0e700637abcbd1caae58e0463861250095dfe330a8371733a471af706a4a29a"},
]
idna = [
    {file = "idna-3.2-py3-none-any.whl", hash = "sha256:14475042e284991034cb48e06f6851428fb14c4dc953acd9be9a5e95c7b6dd7a"},
    {file = "idna-3.2.tar.gz", hash = "sha256:467fbad99067910785144ce333826c71fb0e63a425657295239737f7ecd125f3"},
]
imagesize = [
    {file = "imagesize-1.2.0-py2.py3-none-any.whl", hash = "sha256:6965f19a6a2039c7d48bca7dba2473069ff854c36ae6f19d2cde309d998228a1"},
    {file = "imagesize-1.2.0.tar.gz", hash = "sha256:b1f6b5a4eab1f73479a50fb79fcf729514a900c341d8503d62a62dbc4127a2b1"},
]
iniconfig = [
    {file = "iniconfig-1.1.1-py2.py3-none-any.whl", hash = "sha256:011e24c64b7f47f6ebd835bb12a743f2fbe9a26d4cecaa7f53bc4f35ee9da8b3"},
    {file = "iniconfig-1.1.1.tar.gz", hash = "sha256:bc3af051d7d14b2ee5ef9969666def0cd1a000e121eaea580d4a313df4b37f32"},
]
isort = [
    {file = "isort-5.9.3-py3-none-any.whl", hash = "sha256:e17d6e2b81095c9db0a03a8025a957f334d6ea30b26f9ec70805411e5c7c81f2"},
    {file = "isort-5.9.3.tar.gz", hash = "sha256:9c2ea1e62d871267b78307fe511c0838ba0da28698c5732d54e2790bf3ba9899"},
]
jinja2 = [
    {file = "Jinja2-3.0.1-py3-none-any.whl", hash = "sha256:1f06f2da51e7b56b8f238affdd6b4e2c61e39598a378cc49345bc1bd42a978a4"},
    {file = "Jinja2-3.0.1.tar.gz", hash = "sha256:703f484b47a6af502e743c9122595cc812b0271f661722403114f71a79d0f5a4"},
]
kafka-python = [
    {file = "kafka-python-2.0.2.tar.gz", hash = "sha256:04dfe7fea2b63726cd6f3e79a2d86e709d608d74406638c5da33a01d45a9d7e3"},
    {file = "kafka_python-2.0.2-py2.py3-none-any.whl", hash = "sha256:2d92418c7cb1c298fa6c7f0fb3519b520d0d7526ac6cb7ae2a4fc65a51a94b6e"},
]
lmdb = [
    {file = "lmdb-1.2.1-cp27-cp27m-macosx_10_14_x86_64.whl", hash = "sha256:b82b6aa214b76a1887038ff41c9693091f036ea94573244c369e724691ef244a"},
    {file = "lmdb-1.2.1-cp27-cp27m-win_amd64.whl", hash = "sha256:2339775216c4b7e3c069c783e83e9ce411c2a47d92fd0e892e6c1fc3d2133f2e"},
    {file = "lmdb-1.2.1-cp35-cp35m-macosx_10_14_x86_64.whl", hash = "sha256:f57cac501dc7ad64ef1d591111d66831a90372bcc8ca99f3cb31fc0f31327845"},
    {file = "lmdb-1.2.1-cp35-cp35m-manylinux2010_x86_64.whl", hash = "sha256:ede038cfede40a8993a6d4d60766e2b30a7c221bb8c135f081f821195314847a"},
    {file = "lmdb-1.2.1-cp35-cp35m-win_amd64.whl", hash = "sha256:fc69ccd16490ed00bbf4dc763f6608359b24d05b36c6be5614a603c40c5c65da"},
    {file = "lmdb-1.2.1-cp36-cp36m-macosx_10_14_x86_64.whl", hash = "sha256:fae3bb48c9e0c9e24826ddf4235a870c13d879716fe93ac0ebb74ddb27781fa0"},
    {file = "lmdb-1.2.1-cp36-cp36m-manylinux2010_x86_64.whl", hash = "sha256:69c39615c836cb9623d4d9de020e7ffcf1379eb09bd6e9ead06dc20076b95302"},
    {file = "lmdb-1.2.1-cp36-cp36m-win_amd64.whl", hash = "sha256:19f1f6d6cda5d68fc6a9bb89fe9b756efa2d9b4a67fe40bba6c6c64ea6bf8214"},
    {file = "lmdb-1.2.1-cp37-cp37m-macosx_10_14_x86_64.whl", hash = "sha256:dbdab589468a948bd0a38b9b88550fbdde72cf4e1f6cdbe71f7c7d5583be8b11"},
    {file = "lmdb-1.2.1-cp37-cp37m-manylinux2010_x86_64.whl", hash = "sha256:029557e196abff74bce07f345716d903f5a8b89ce3e33cd2355be5832769b612"},
    {file = "lmdb-1.2.1-cp37-cp37m-win_amd64.whl", hash = "sha256:e7e9a4d33fe66d7c748c05731d6ba82855fb68d726d5d8f90fb5c70d99089b02"},
    {file = "lmdb-1.2.1-cp38-cp38-macosx_10_14_x86_64.whl", hash = "sha256:afde819615b133f44267b1df02c6bd69afe084589e685345c1a0f4b76eced80b"},
    {file = "lmdb-1.2.1-cp38-cp38-manylinux2010_x86_64.whl", hash = "sha256:ca09603a8cb3df32bff752aacd390d2c5542ecd1a9b6cf91091d25bd63df844a"},
    {file = "lmdb-1.2.1-cp38-cp38-win_amd64.whl", hash = "sha256:a4602435c80bc61950bb674b3627539ebee7b83c4c309db1e78d80e56b0c5b4a"},
    {file = "lmdb-1.2.1-cp39-cp39-macosx_10_14_x86_64.whl", hash = "sha256:49623b966ac9c8b6560c73b2a5a06ae421edc01064ca32489ac2fde2b4060535"},
    {file = "lmdb-1.2.1-cp39-cp39-manylinux2010_x86_64.whl", hash = "sha256:7abb0b9be8e7ce39184338bdcdc8f9743c7856018014347e27d221f923bcd42c"},
    {file = "lmdb-1.2.1-cp39-cp39-win_amd64.whl", hash = "sha256:eaac3e8d5273acfea547a3414eb7dea72324e59d003ae792769522f9b62c47b2"},
    {file = "lmdb-1.2.1-pp27-pypy_73-macosx_10_7_x86_64.whl", hash = "sha256:d39d6d21c342066d343bbbf651a50b943a6133f0163c9ddad8b70bab24f390f5"},
    {file = "lmdb-1.2.1-pp27-pypy_73-win32.whl", hash = "sha256:ba652664a63a65215037d59e740f35f8f1724f7dc64203b6101139f0f65708de"},
    {file = "lmdb-1.2.1-pp36-pypy36_pp73-macosx_10_7_x86_64.whl", hash = "sha256:33aac3b528cca2bf78d2aab93e25d839fd7e5950929b7050a4afe02cd5256462"},
    {file = "lmdb-1.2.1-pp36-pypy36_pp73-win32.whl", hash = "sha256:6dc9c23f37c18db7ec9ea9fa2bb6c3b4e325aa8d3558797860f8c9fee9baf49e"},
    {file = "lmdb-1.2.1.tar.gz", hash = "sha256:5f76a90ebd08922acca11948779b5055f7a262687178e9e94f4e804b9f8465bc"},
]
m2r2 = [
    {file = "m2r2-0.2.8-py3-none-any.whl", hash = "sha256:613934a5d02999574c0256407e6a0e71f8c436f2d2757d6e43d52d2faf8dff1c"},
    {file = "m2r2-0.2.8.tar.gz", hash = "sha256:ca39e1db74991818d667c7367e4fc2de13ecefd2a04d69d83b0ffa76d20d7e29"},
]
markupsafe = [
    {file = "MarkupSafe-2.0.1-cp36-cp36m-macosx_10_9_x86_64.whl", hash = "sha256:f9081981fe268bd86831e5c75f7de206ef275defcb82bc70740ae6dc507aee51"},
    {file = "MarkupSafe-2.0.1-cp36-cp36m-manylinux1_i686.whl", hash = "sha256:0955295dd5eec6cb6cc2fe1698f4c6d84af2e92de33fbcac4111913cd100a6ff"},
    {file = "MarkupSafe-2.0.1-cp36-cp36m-manylinux1_x86_64.whl", hash = "sha256:0446679737af14f45767963a1a9ef7620189912317d095f2d9ffa183a4d25d2b"},
    {file = "MarkupSafe-2.0.1-cp36-cp36m-manylinux2010_i686.whl", hash = "sha256:f826e31d18b516f653fe296d967d700fddad5901ae07c622bb3705955e1faa94"},
    {file = "MarkupSafe-2.0.1-cp36-cp36m-manylinux2010_x86_64.whl", hash = "sha256:fa130dd50c57d53368c9d59395cb5526eda596d3ffe36666cd81a44d56e48872"},
    {file = "MarkupSafe-2.0.1-cp36-cp36m-manylinux2014_aarch64.whl", hash = "sha256:905fec760bd2fa1388bb5b489ee8ee5f7291d692638ea5f67982d968366bef9f"},
    {file = "MarkupSafe-2.0.1-cp36-cp36m-win32.whl", hash = "sha256:6c4ca60fa24e85fe25b912b01e62cb969d69a23a5d5867682dd3e80b5b02581d"},
    {file = "MarkupSafe-2.0.1-cp36-cp36m-win_amd64.whl", hash = "sha256:b2f4bf27480f5e5e8ce285a8c8fd176c0b03e93dcc6646477d4630e83440c6a9"},
    {file = "MarkupSafe-2.0.1-cp37-cp37m-macosx_10_9_x86_64.whl", hash = "sha256:0717a7390a68be14b8c793ba258e075c6f4ca819f15edfc2a3a027c823718567"},
    {file = "MarkupSafe-2.0.1-cp37-cp37m-manylinux1_i686.whl", hash = "sha256:6557b31b5e2c9ddf0de32a691f2312a32f77cd7681d8af66c2692efdbef84c18"},
    {file = "MarkupSafe-2.0.1-cp37-cp37m-manylinux1_x86_64.whl", hash = "sha256:49e3ceeabbfb9d66c3aef5af3a60cc43b85c33df25ce03d0031a608b0a8b2e3f"},
    {file = "MarkupSafe-2.0.1-cp37-cp37m-manylinux2010_i686.whl", hash = "sha256:d7f9850398e85aba693bb640262d3611788b1f29a79f0c93c565694658f4071f"},
    {file = "MarkupSafe-2.0.1-cp37-cp37m-manylinux2010_x86_64.whl", hash = "sha256:6a7fae0dd14cf60ad5ff42baa2e95727c3d81ded453457771d02b7d2b3f9c0c2"},
    {file = "MarkupSafe-2.0.1-cp37-cp37m-manylinux2014_aarch64.whl", hash = "sha256:b7f2d075102dc8c794cbde1947378051c4e5180d52d276987b8d28a3bd58c17d"},
    {file = "MarkupSafe-2.0.1-cp37-cp37m-win32.whl", hash = "sha256:a30e67a65b53ea0a5e62fe23682cfe22712e01f453b95233b25502f7c61cb415"},
    {file = "MarkupSafe-2.0.1-cp37-cp37m-win_amd64.whl", hash = "sha256:611d1ad9a4288cf3e3c16014564df047fe08410e628f89805e475368bd304914"},
    {file = "MarkupSafe-2.0.1-cp38-cp38-macosx_10_9_x86_64.whl", hash = "sha256:be98f628055368795d818ebf93da628541e10b75b41c559fdf36d104c5787066"},
    {file = "MarkupSafe-2.0.1-cp38-cp38-manylinux1_i686.whl", hash = "sha256:1d609f577dc6e1aa17d746f8bd3c31aa4d258f4070d61b2aa5c4166c1539de35"},
    {file = "MarkupSafe-2.0.1-cp38-cp38-manylinux1_x86_64.whl", hash = "sha256:7d91275b0245b1da4d4cfa07e0faedd5b0812efc15b702576d103293e252af1b"},
    {file = "MarkupSafe-2.0.1-cp38-cp38-manylinux2010_i686.whl", hash = "sha256:01a9b8ea66f1658938f65b93a85ebe8bc016e6769611be228d797c9d998dd298"},
    {file = "MarkupSafe-2.0.1-cp38-cp38-manylinux2010_x86_64.whl", hash = "sha256:47ab1e7b91c098ab893b828deafa1203de86d0bc6ab587b160f78fe6c4011f75"},
    {file = "MarkupSafe-2.0.1-cp38-cp38-manylinux2014_aarch64.whl", hash = "sha256:97383d78eb34da7e1fa37dd273c20ad4320929af65d156e35a5e2d89566d9dfb"},
    {file = "MarkupSafe-2.0.1-cp38-cp38-win32.whl", hash = "sha256:023cb26ec21ece8dc3907c0e8320058b2e0cb3c55cf9564da612bc325bed5e64"},
    {file = "MarkupSafe-2.0.1-cp38-cp38-win_amd64.whl", hash = "sha256:984d76483eb32f1bcb536dc27e4ad56bba4baa70be32fa87152832cdd9db0833"},
    {file = "MarkupSafe-2.0.1-cp39-cp39-macosx_10_9_universal2.whl", hash = "sha256:2ef54abee730b502252bcdf31b10dacb0a416229b72c18b19e24a4509f273d26"},
    {file = "MarkupSafe-2.0.1-cp39-cp39-macosx_10_9_x86_64.whl", hash = "sha256:3c112550557578c26af18a1ccc9e090bfe03832ae994343cfdacd287db6a6ae7"},
    {file = "MarkupSafe-2.0.1-cp39-cp39-manylinux1_i686.whl", hash = "sha256:53edb4da6925ad13c07b6d26c2a852bd81e364f95301c66e930ab2aef5b5ddd8"},
    {file = "MarkupSafe-2.0.1-cp39-cp39-manylinux1_x86_64.whl", hash = "sha256:f5653a225f31e113b152e56f154ccbe59eeb1c7487b39b9d9f9cdb58e6c79dc5"},
    {file = "MarkupSafe-2.0.1-cp39-cp39-manylinux2010_i686.whl", hash = "sha256:4efca8f86c54b22348a5467704e3fec767b2db12fc39c6d963168ab1d3fc9135"},
    {file = "MarkupSafe-2.0.1-cp39-cp39-manylinux2010_x86_64.whl", hash = "sha256:ab3ef638ace319fa26553db0624c4699e31a28bb2a835c5faca8f8acf6a5a902"},
    {file = "MarkupSafe-2.0.1-cp39-cp39-manylinux2014_aarch64.whl", hash = "sha256:f8ba0e8349a38d3001fae7eadded3f6606f0da5d748ee53cc1dab1d6527b9509"},
    {file = "MarkupSafe-2.0.1-cp39-cp39-win32.whl", hash = "sha256:10f82115e21dc0dfec9ab5c0223652f7197feb168c940f3ef61563fc2d6beb74"},
    {file = "MarkupSafe-2.0.1-cp39-cp39-win_amd64.whl", hash = "sha256:693ce3f9e70a6cf7d2fb9e6c9d8b204b6b39897a2c4a1aa65728d5ac97dcc1d8"},
    {file = "MarkupSafe-2.0.1.tar.gz", hash = "sha256:594c67807fb16238b30c44bdf74f36c02cdf22d1c8cda91ef8a0ed8dabf5620a"},
]
mccabe = [
    {file = "mccabe-0.6.1-py2.py3-none-any.whl", hash = "sha256:ab8a6258860da4b6677da4bd2fe5dc2c659cff31b3ee4f7f5d64e79735b80d42"},
    {file = "mccabe-0.6.1.tar.gz", hash = "sha256:dd8d182285a0fe56bace7f45b5e7d1a6ebcbf524e8f3bd87eb0f125271b8831f"},
]
minos-microservice-common = [
    {file = "minos_microservice_common-0.1.8-py3-none-any.whl", hash = "sha256:457162b09aff7b56aeb9995b8d6f393049b5c625e488aaf26289f16d20ceb116"},
    {file = "minos_microservice_common-0.1.8.tar.gz", hash = "sha256:878bd2ed3b2d93802fdfad548f5cc4eeeab085f85781ffefc7fc90feef110505"},
]
mistune = [
    {file = "mistune-0.8.4-py2.py3-none-any.whl", hash = "sha256:88a1051873018da288eee8538d476dffe1262495144b33ecb586c4ab266bb8d4"},
    {file = "mistune-0.8.4.tar.gz", hash = "sha256:59a3429db53c50b5c6bcc8a07f8848cb00d7dc8bdb431a4ab41920d201d4756e"},
]
multidict = [
    {file = "multidict-5.1.0-cp36-cp36m-macosx_10_14_x86_64.whl", hash = "sha256:b7993704f1a4b204e71debe6095150d43b2ee6150fa4f44d6d966ec356a8d61f"},
    {file = "multidict-5.1.0-cp36-cp36m-manylinux1_i686.whl", hash = "sha256:9dd6e9b1a913d096ac95d0399bd737e00f2af1e1594a787e00f7975778c8b2bf"},
    {file = "multidict-5.1.0-cp36-cp36m-manylinux2014_aarch64.whl", hash = "sha256:f21756997ad8ef815d8ef3d34edd98804ab5ea337feedcd62fb52d22bf531281"},
    {file = "multidict-5.1.0-cp36-cp36m-manylinux2014_i686.whl", hash = "sha256:1ab820665e67373de5802acae069a6a05567ae234ddb129f31d290fc3d1aa56d"},
    {file = "multidict-5.1.0-cp36-cp36m-manylinux2014_ppc64le.whl", hash = "sha256:9436dc58c123f07b230383083855593550c4d301d2532045a17ccf6eca505f6d"},
    {file = "multidict-5.1.0-cp36-cp36m-manylinux2014_s390x.whl", hash = "sha256:830f57206cc96ed0ccf68304141fec9481a096c4d2e2831f311bde1c404401da"},
    {file = "multidict-5.1.0-cp36-cp36m-manylinux2014_x86_64.whl", hash = "sha256:2e68965192c4ea61fff1b81c14ff712fc7dc15d2bd120602e4a3494ea6584224"},
    {file = "multidict-5.1.0-cp36-cp36m-win32.whl", hash = "sha256:2f1a132f1c88724674271d636e6b7351477c27722f2ed789f719f9e3545a3d26"},
    {file = "multidict-5.1.0-cp36-cp36m-win_amd64.whl", hash = "sha256:3a4f32116f8f72ecf2a29dabfb27b23ab7cdc0ba807e8459e59a93a9be9506f6"},
    {file = "multidict-5.1.0-cp37-cp37m-macosx_10_14_x86_64.whl", hash = "sha256:46c73e09ad374a6d876c599f2328161bcd95e280f84d2060cf57991dec5cfe76"},
    {file = "multidict-5.1.0-cp37-cp37m-manylinux1_i686.whl", hash = "sha256:018132dbd8688c7a69ad89c4a3f39ea2f9f33302ebe567a879da8f4ca73f0d0a"},
    {file = "multidict-5.1.0-cp37-cp37m-manylinux2014_aarch64.whl", hash = "sha256:4b186eb7d6ae7c06eb4392411189469e6a820da81447f46c0072a41c748ab73f"},
    {file = "multidict-5.1.0-cp37-cp37m-manylinux2014_i686.whl", hash = "sha256:3a041b76d13706b7fff23b9fc83117c7b8fe8d5fe9e6be45eee72b9baa75f348"},
    {file = "multidict-5.1.0-cp37-cp37m-manylinux2014_ppc64le.whl", hash = "sha256:051012ccee979b2b06be928a6150d237aec75dd6bf2d1eeeb190baf2b05abc93"},
    {file = "multidict-5.1.0-cp37-cp37m-manylinux2014_s390x.whl", hash = "sha256:6a4d5ce640e37b0efcc8441caeea8f43a06addace2335bd11151bc02d2ee31f9"},
    {file = "multidict-5.1.0-cp37-cp37m-manylinux2014_x86_64.whl", hash = "sha256:5cf3443199b83ed9e955f511b5b241fd3ae004e3cb81c58ec10f4fe47c7dce37"},
    {file = "multidict-5.1.0-cp37-cp37m-win32.whl", hash = "sha256:f200755768dc19c6f4e2b672421e0ebb3dd54c38d5a4f262b872d8cfcc9e93b5"},
    {file = "multidict-5.1.0-cp37-cp37m-win_amd64.whl", hash = "sha256:05c20b68e512166fddba59a918773ba002fdd77800cad9f55b59790030bab632"},
    {file = "multidict-5.1.0-cp38-cp38-macosx_10_14_x86_64.whl", hash = "sha256:54fd1e83a184e19c598d5e70ba508196fd0bbdd676ce159feb412a4a6664f952"},
    {file = "multidict-5.1.0-cp38-cp38-manylinux1_i686.whl", hash = "sha256:0e3c84e6c67eba89c2dbcee08504ba8644ab4284863452450520dad8f1e89b79"},
    {file = "multidict-5.1.0-cp38-cp38-manylinux2014_aarch64.whl", hash = "sha256:dc862056f76443a0db4509116c5cd480fe1b6a2d45512a653f9a855cc0517456"},
    {file = "multidict-5.1.0-cp38-cp38-manylinux2014_i686.whl", hash = "sha256:0e929169f9c090dae0646a011c8b058e5e5fb391466016b39d21745b48817fd7"},
    {file = "multidict-5.1.0-cp38-cp38-manylinux2014_ppc64le.whl", hash = "sha256:d81eddcb12d608cc08081fa88d046c78afb1bf8107e6feab5d43503fea74a635"},
    {file = "multidict-5.1.0-cp38-cp38-manylinux2014_s390x.whl", hash = "sha256:585fd452dd7782130d112f7ddf3473ffdd521414674c33876187e101b588738a"},
    {file = "multidict-5.1.0-cp38-cp38-manylinux2014_x86_64.whl", hash = "sha256:37e5438e1c78931df5d3c0c78ae049092877e5e9c02dd1ff5abb9cf27a5914ea"},
    {file = "multidict-5.1.0-cp38-cp38-win32.whl", hash = "sha256:07b42215124aedecc6083f1ce6b7e5ec5b50047afa701f3442054373a6deb656"},
    {file = "multidict-5.1.0-cp38-cp38-win_amd64.whl", hash = "sha256:929006d3c2d923788ba153ad0de8ed2e5ed39fdbe8e7be21e2f22ed06c6783d3"},
    {file = "multidict-5.1.0-cp39-cp39-macosx_10_14_x86_64.whl", hash = "sha256:b797515be8743b771aa868f83563f789bbd4b236659ba52243b735d80b29ed93"},
    {file = "multidict-5.1.0-cp39-cp39-manylinux1_i686.whl", hash = "sha256:d5c65bdf4484872c4af3150aeebe101ba560dcfb34488d9a8ff8dbcd21079647"},
    {file = "multidict-5.1.0-cp39-cp39-manylinux2014_aarch64.whl", hash = "sha256:b47a43177a5e65b771b80db71e7be76c0ba23cc8aa73eeeb089ed5219cdbe27d"},
    {file = "multidict-5.1.0-cp39-cp39-manylinux2014_i686.whl", hash = "sha256:806068d4f86cb06af37cd65821554f98240a19ce646d3cd24e1c33587f313eb8"},
    {file = "multidict-5.1.0-cp39-cp39-manylinux2014_ppc64le.whl", hash = "sha256:46dd362c2f045095c920162e9307de5ffd0a1bfbba0a6e990b344366f55a30c1"},
    {file = "multidict-5.1.0-cp39-cp39-manylinux2014_s390x.whl", hash = "sha256:ace010325c787c378afd7f7c1ac66b26313b3344628652eacd149bdd23c68841"},
    {file = "multidict-5.1.0-cp39-cp39-manylinux2014_x86_64.whl", hash = "sha256:ecc771ab628ea281517e24fd2c52e8f31c41e66652d07599ad8818abaad38cda"},
    {file = "multidict-5.1.0-cp39-cp39-win32.whl", hash = "sha256:fc13a9524bc18b6fb6e0dbec3533ba0496bbed167c56d0aabefd965584557d80"},
    {file = "multidict-5.1.0-cp39-cp39-win_amd64.whl", hash = "sha256:7df80d07818b385f3129180369079bd6934cf70469f99daaebfac89dca288359"},
    {file = "multidict-5.1.0.tar.gz", hash = "sha256:25b4e5f22d3a37ddf3effc0710ba692cfc792c2b9edfb9c05aefe823256e84d5"},
]
nodeenv = [
    {file = "nodeenv-1.6.0-py2.py3-none-any.whl", hash = "sha256:621e6b7076565ddcacd2db0294c0381e01fd28945ab36bcf00f41c5daf63bef7"},
    {file = "nodeenv-1.6.0.tar.gz", hash = "sha256:3ef13ff90291ba2a4a7a4ff9a979b63ffdd00a464dbe04acf0ea6471517a4c2b"},
]
orjson = [
    {file = "orjson-3.6.0-cp310-cp310-manylinux_2_24_aarch64.whl", hash = "sha256:53ef160ac1b27d0417005e865ec1478044db4289b25beadff2ab4ce2c74a0f22"},
    {file = "orjson-3.6.0-cp310-cp310-manylinux_2_24_x86_64.whl", hash = "sha256:baf8e883b88ada0825a6d5f0c23e356f0f0188d0737664a5767feec82b40576b"},
    {file = "orjson-3.6.0-cp36-cp36m-macosx_10_7_x86_64.whl", hash = "sha256:d02cc480dfabc941b3ad6af333ea579dc5606646d808e1fed9010d1960c29d65"},
    {file = "orjson-3.6.0-cp36-cp36m-macosx_10_9_x86_64.macosx_11_0_arm64.macosx_10_9_universal2.whl", hash = "sha256:a58559c684f1b1ead7b2dd6ec95645f1fa5bd98a784b20d0e83a4be95dbc956f"},
    {file = "orjson-3.6.0-cp36-cp36m-manylinux_2_17_aarch64.manylinux2014_aarch64.whl", hash = "sha256:8becded36abd1363b604b4decae77c54b79086f397b7ceec134627119aac4214"},
    {file = "orjson-3.6.0-cp36-cp36m-manylinux_2_17_x86_64.manylinux2014_x86_64.whl", hash = "sha256:e06746591c3ed0549bc6860cb537e39cf14009f5fe31a1becc3b3cf2abc5f202"},
    {file = "orjson-3.6.0-cp36-none-win_amd64.whl", hash = "sha256:922c9d3d7438ee14f103511cc005c1e470dbc01e42b22d8754e6477cebd02959"},
    {file = "orjson-3.6.0-cp37-cp37m-macosx_10_7_x86_64.whl", hash = "sha256:7eff58fa9e4fdf08034017ae5ec8ff90396502fd9f9d28ee2481dd4c6132a40d"},
    {file = "orjson-3.6.0-cp37-cp37m-macosx_10_9_x86_64.macosx_11_0_arm64.macosx_10_9_universal2.whl", hash = "sha256:aca079cab25f7d2001af309a661e66473e4610dbb77ccbc245c05669dc03f639"},
    {file = "orjson-3.6.0-cp37-cp37m-manylinux_2_17_aarch64.manylinux2014_aarch64.whl", hash = "sha256:63314d2f0602cdb570c548b19f94f7a158bdb8a10359eb707a40d19e577edc81"},
    {file = "orjson-3.6.0-cp37-cp37m-manylinux_2_17_x86_64.manylinux2014_x86_64.whl", hash = "sha256:f71c05553a0a3e5d32574bc4edcdd31dfbdcf981ad980988d0488a1e5a368451"},
    {file = "orjson-3.6.0-cp37-none-win_amd64.whl", hash = "sha256:0d1a4b5b796ad55f2b87e6177e833e972a4da5804765fc45a11be40421768589"},
    {file = "orjson-3.6.0-cp38-cp38-macosx_10_7_x86_64.whl", hash = "sha256:a83c2aacb3a5bc08ee6289ac5fb07eae7d5232e2c6e492dbf20289ba78475dd2"},
    {file = "orjson-3.6.0-cp38-cp38-macosx_10_9_x86_64.macosx_11_0_arm64.macosx_10_9_universal2.whl", hash = "sha256:dd3e0e841d699290b28bf452e099c1d77f3571a059ef0e61622bd18cef1b86ad"},
    {file = "orjson-3.6.0-cp38-cp38-manylinux_2_17_aarch64.manylinux2014_aarch64.whl", hash = "sha256:e23f46b58f51e14efd18bb570f3fb07cbf2de0c71189bcf4c52f9c212eb54ac7"},
    {file = "orjson-3.6.0-cp38-cp38-manylinux_2_17_x86_64.manylinux2014_x86_64.whl", hash = "sha256:55816d7f553f8d30a4584299a114d15821ee475586f59726e53666e031f24fc9"},
    {file = "orjson-3.6.0-cp38-none-win_amd64.whl", hash = "sha256:eb226b0fbf5a39d359ac1cc78a3869ff8c24cdb4e766e5b2d50ee89d47042eb1"},
    {file = "orjson-3.6.0-cp39-cp39-macosx_10_7_x86_64.whl", hash = "sha256:d61334b8a3d0a6f4e70fab887d504d75f89014d731e7a5edc57ef00bbb27b5fc"},
    {file = "orjson-3.6.0-cp39-cp39-macosx_10_9_x86_64.macosx_11_0_arm64.macosx_10_9_universal2.whl", hash = "sha256:e59ffe5442ce523b785df54b8bcb2aead0779e2d78d4dc3a3d3a8ecfbc6e3afb"},
    {file = "orjson-3.6.0-cp39-cp39-manylinux_2_17_aarch64.manylinux2014_aarch64.whl", hash = "sha256:2ffca90b561290d7d3ce87ac91d2da970b590bd01b00617e601e4e420d29a51f"},
    {file = "orjson-3.6.0-cp39-cp39-manylinux_2_17_x86_64.manylinux2014_x86_64.whl", hash = "sha256:1064ec32586c90e2191d2b917479686cfb0a6be352f2fc4d07ad2481c2186849"},
    {file = "orjson-3.6.0-cp39-cp39-manylinux_2_24_x86_64.whl", hash = "sha256:6313c294059dbc0dffc629baf1c5144bdc407c9705c9f47e779fa97e65f846c0"},
    {file = "orjson-3.6.0-cp39-none-win_amd64.whl", hash = "sha256:8538e18d07f12b534a289fcac0ccab443e0b2ade7069fc702ef96375ad44a0cb"},
    {file = "orjson-3.6.0.tar.gz", hash = "sha256:367bf36a5f9c461c4f8f5f679ac6a36d31fa73aa11bf8ea82d3ceec3121a2abe"},
]
packaging = [
    {file = "packaging-21.0-py3-none-any.whl", hash = "sha256:c86254f9220d55e31cc94d69bade760f0847da8000def4dfe1c6b872fd14ff14"},
    {file = "packaging-21.0.tar.gz", hash = "sha256:7dc96269f53a4ccec5c0670940a4281106dd0bb343f47b7471f779df49c2fbe7"},
]
pathspec = [
    {file = "pathspec-0.9.0-py2.py3-none-any.whl", hash = "sha256:7d15c4ddb0b5c802d161efc417ec1a2558ea2653c2e8ad9c19098201dc1c993a"},
    {file = "pathspec-0.9.0.tar.gz", hash = "sha256:e564499435a2673d586f6b2130bb5b95f04a3ba06f81b8f895b651a3c76aabb1"},
]
pbr = [
    {file = "pbr-5.6.0-py2.py3-none-any.whl", hash = "sha256:c68c661ac5cc81058ac94247278eeda6d2e6aecb3e227b0387c30d277e7ef8d4"},
    {file = "pbr-5.6.0.tar.gz", hash = "sha256:42df03e7797b796625b1029c0400279c7c34fd7df24a7d7818a1abb5b38710dd"},
]
platformdirs = [
    {file = "platformdirs-2.2.0-py3-none-any.whl", hash = "sha256:4666d822218db6a262bdfdc9c39d21f23b4cfdb08af331a81e92751daf6c866c"},
    {file = "platformdirs-2.2.0.tar.gz", hash = "sha256:632daad3ab546bd8e6af0537d09805cec458dce201bccfe23012df73332e181e"},
]
pluggy = [
    {file = "pluggy-0.13.1-py2.py3-none-any.whl", hash = "sha256:966c145cd83c96502c3c3868f50408687b38434af77734af1e9ca461a4081d2d"},
    {file = "pluggy-0.13.1.tar.gz", hash = "sha256:15b2acde666561e1298d71b523007ed7364de07029219b604cf808bfa1c765b0"},
]
pre-commit = [
    {file = "pre_commit-2.13.0-py2.py3-none-any.whl", hash = "sha256:b679d0fddd5b9d6d98783ae5f10fd0c4c59954f375b70a58cbe1ce9bcf9809a4"},
    {file = "pre_commit-2.13.0.tar.gz", hash = "sha256:764972c60693dc668ba8e86eb29654ec3144501310f7198742a767bec385a378"},
]
psycopg2-binary = [
    {file = "psycopg2-binary-2.9.1.tar.gz", hash = "sha256:b0221ca5a9837e040ebf61f48899926b5783668b7807419e4adae8175a31f773"},
    {file = "psycopg2_binary-2.9.1-cp36-cp36m-macosx_10_14_x86_64.macosx_10_9_intel.macosx_10_9_x86_64.macosx_10_10_intel.macosx_10_10_x86_64.whl", hash = "sha256:c250a7ec489b652c892e4f0a5d122cc14c3780f9f643e1a326754aedf82d9a76"},
    {file = "psycopg2_binary-2.9.1-cp36-cp36m-manylinux_2_17_i686.manylinux2014_i686.whl", hash = "sha256:aef9aee84ec78af51107181d02fe8773b100b01c5dfde351184ad9223eab3698"},
    {file = "psycopg2_binary-2.9.1-cp36-cp36m-manylinux_2_17_x86_64.manylinux2014_x86_64.whl", hash = "sha256:123c3fb684e9abfc47218d3784c7b4c47c8587951ea4dd5bc38b6636ac57f616"},
    {file = "psycopg2_binary-2.9.1-cp36-cp36m-manylinux_2_24_aarch64.whl", hash = "sha256:995fc41ebda5a7a663a254a1dcac52638c3e847f48307b5416ee373da15075d7"},
    {file = "psycopg2_binary-2.9.1-cp36-cp36m-manylinux_2_24_ppc64le.whl", hash = "sha256:fbb42a541b1093385a2d8c7eec94d26d30437d0e77c1d25dae1dcc46741a385e"},
    {file = "psycopg2_binary-2.9.1-cp36-cp36m-win32.whl", hash = "sha256:20f1ab44d8c352074e2d7ca67dc00843067788791be373e67a0911998787ce7d"},
    {file = "psycopg2_binary-2.9.1-cp36-cp36m-win_amd64.whl", hash = "sha256:f6fac64a38f6768e7bc7b035b9e10d8a538a9fadce06b983fb3e6fa55ac5f5ce"},
    {file = "psycopg2_binary-2.9.1-cp37-cp37m-macosx_10_14_x86_64.macosx_10_9_intel.macosx_10_9_x86_64.macosx_10_10_intel.macosx_10_10_x86_64.whl", hash = "sha256:1e3a362790edc0a365385b1ac4cc0acc429a0c0d662d829a50b6ce743ae61b5a"},
    {file = "psycopg2_binary-2.9.1-cp37-cp37m-manylinux_2_17_i686.manylinux2014_i686.whl", hash = "sha256:f8559617b1fcf59a9aedba2c9838b5b6aa211ffedecabca412b92a1ff75aac1a"},
    {file = "psycopg2_binary-2.9.1-cp37-cp37m-manylinux_2_17_x86_64.manylinux2014_x86_64.whl", hash = "sha256:a36c7eb6152ba5467fb264d73844877be8b0847874d4822b7cf2d3c0cb8cdcb0"},
    {file = "psycopg2_binary-2.9.1-cp37-cp37m-manylinux_2_24_aarch64.whl", hash = "sha256:2f62c207d1740b0bde5c4e949f857b044818f734a3d57f1d0d0edc65050532ed"},
    {file = "psycopg2_binary-2.9.1-cp37-cp37m-manylinux_2_24_ppc64le.whl", hash = "sha256:cfc523edecddaef56f6740d7de1ce24a2fdf94fd5e704091856a201872e37f9f"},
    {file = "psycopg2_binary-2.9.1-cp37-cp37m-win32.whl", hash = "sha256:1e85b74cbbb3056e3656f1cc4781294df03383127a8114cbc6531e8b8367bf1e"},
    {file = "psycopg2_binary-2.9.1-cp37-cp37m-win_amd64.whl", hash = "sha256:1473c0215b0613dd938db54a653f68251a45a78b05f6fc21af4326f40e8360a2"},
    {file = "psycopg2_binary-2.9.1-cp38-cp38-macosx_10_14_x86_64.macosx_10_9_intel.macosx_10_9_x86_64.macosx_10_10_intel.macosx_10_10_x86_64.whl", hash = "sha256:35c4310f8febe41f442d3c65066ca93cccefd75013df3d8c736c5b93ec288140"},
    {file = "psycopg2_binary-2.9.1-cp38-cp38-manylinux_2_17_i686.manylinux2014_i686.whl", hash = "sha256:8c13d72ed6af7fd2c8acbd95661cf9477f94e381fce0792c04981a8283b52917"},
    {file = "psycopg2_binary-2.9.1-cp38-cp38-manylinux_2_17_x86_64.manylinux2014_x86_64.whl", hash = "sha256:14db1752acdd2187d99cb2ca0a1a6dfe57fc65c3281e0f20e597aac8d2a5bd90"},
    {file = "psycopg2_binary-2.9.1-cp38-cp38-manylinux_2_24_aarch64.whl", hash = "sha256:aed4a9a7e3221b3e252c39d0bf794c438dc5453bc2963e8befe9d4cd324dff72"},
    {file = "psycopg2_binary-2.9.1-cp38-cp38-manylinux_2_24_ppc64le.whl", hash = "sha256:da113b70f6ec40e7d81b43d1b139b9db6a05727ab8be1ee559f3a69854a69d34"},
    {file = "psycopg2_binary-2.9.1-cp38-cp38-win32.whl", hash = "sha256:4235f9d5ddcab0b8dbd723dca56ea2922b485ea00e1dafacf33b0c7e840b3d32"},
    {file = "psycopg2_binary-2.9.1-cp38-cp38-win_amd64.whl", hash = "sha256:988b47ac70d204aed01589ed342303da7c4d84b56c2f4c4b8b00deda123372bf"},
    {file = "psycopg2_binary-2.9.1-cp39-cp39-macosx_10_14_x86_64.macosx_10_9_intel.macosx_10_9_x86_64.macosx_10_10_intel.macosx_10_10_x86_64.whl", hash = "sha256:7360647ea04db2e7dff1648d1da825c8cf68dc5fbd80b8fb5b3ee9f068dcd21a"},
    {file = "psycopg2_binary-2.9.1-cp39-cp39-manylinux_2_17_i686.manylinux2014_i686.whl", hash = "sha256:ca86db5b561b894f9e5f115d6a159fff2a2570a652e07889d8a383b5fae66eb4"},
    {file = "psycopg2_binary-2.9.1-cp39-cp39-manylinux_2_17_x86_64.manylinux2014_x86_64.whl", hash = "sha256:5ced67f1e34e1a450cdb48eb53ca73b60aa0af21c46b9b35ac3e581cf9f00e31"},
    {file = "psycopg2_binary-2.9.1-cp39-cp39-manylinux_2_24_aarch64.whl", hash = "sha256:0f2e04bd2a2ab54fa44ee67fe2d002bb90cee1c0f1cc0ebc3148af7b02034cbd"},
    {file = "psycopg2_binary-2.9.1-cp39-cp39-manylinux_2_24_ppc64le.whl", hash = "sha256:3242b9619de955ab44581a03a64bdd7d5e470cc4183e8fcadd85ab9d3756ce7a"},
    {file = "psycopg2_binary-2.9.1-cp39-cp39-win32.whl", hash = "sha256:0b7dae87f0b729922e06f85f667de7bf16455d411971b2043bbd9577af9d1975"},
    {file = "psycopg2_binary-2.9.1-cp39-cp39-win_amd64.whl", hash = "sha256:b4d7679a08fea64573c969f6994a2631908bb2c0e69a7235648642f3d2e39a68"},
]
py = [
    {file = "py-1.10.0-py2.py3-none-any.whl", hash = "sha256:3b80836aa6d1feeaa108e046da6423ab8f6ceda6468545ae8d02d9d58d18818a"},
    {file = "py-1.10.0.tar.gz", hash = "sha256:21b81bda15b66ef5e1a777a21c4dcd9c20ad3efd0b3f817e7a809035269e1bd3"},
]
pycodestyle = [
    {file = "pycodestyle-2.7.0-py2.py3-none-any.whl", hash = "sha256:514f76d918fcc0b55c6680472f0a37970994e07bbb80725808c17089be302068"},
    {file = "pycodestyle-2.7.0.tar.gz", hash = "sha256:c389c1d06bf7904078ca03399a4816f974a1d590090fecea0c63ec26ebaf1cef"},
]
pycparser = [
    {file = "pycparser-2.20-py2.py3-none-any.whl", hash = "sha256:7582ad22678f0fcd81102833f60ef8d0e57288b6b5fb00323d101be910e35705"},
    {file = "pycparser-2.20.tar.gz", hash = "sha256:2d475327684562c3a96cc71adf7dc8c4f0565175cf86b6d7a404ff4c771f15f0"},
]
pyflakes = [
    {file = "pyflakes-2.3.1-py2.py3-none-any.whl", hash = "sha256:7893783d01b8a89811dd72d7dfd4d84ff098e5eed95cfa8905b22bbffe52efc3"},
    {file = "pyflakes-2.3.1.tar.gz", hash = "sha256:f5bc8ecabc05bb9d291eb5203d6810b49040f6ff446a756326104746cc00c1db"},
]
pygments = [
    {file = "Pygments-2.9.0-py3-none-any.whl", hash = "sha256:d66e804411278594d764fc69ec36ec13d9ae9147193a1740cd34d272ca383b8e"},
    {file = "Pygments-2.9.0.tar.gz", hash = "sha256:a18f47b506a429f6f4b9df81bb02beab9ca21d0a5fee38ed15aef65f0545519f"},
]
pyparsing = [
    {file = "pyparsing-2.4.7-py2.py3-none-any.whl", hash = "sha256:ef9d7589ef3c200abe66653d3f1ab1033c3c419ae9b9bdb1240a85b024efc88b"},
    {file = "pyparsing-2.4.7.tar.gz", hash = "sha256:c203ec8783bf771a155b207279b9bccb8dea02d8f0c9e5f8ead507bc3246ecc1"},
]
pytest = [
    {file = "pytest-6.2.4-py3-none-any.whl", hash = "sha256:91ef2131a9bd6be8f76f1f08eac5c5317221d6ad1e143ae03894b862e8976890"},
    {file = "pytest-6.2.4.tar.gz", hash = "sha256:50bcad0a0b9c5a72c8e4e7c9855a3ad496ca6a881a3641b4260605450772c54b"},
]
pytz = [
    {file = "pytz-2021.1-py2.py3-none-any.whl", hash = "sha256:eb10ce3e7736052ed3623d49975ce333bcd712c7bb19a58b9e2089d4057d0798"},
    {file = "pytz-2021.1.tar.gz", hash = "sha256:83a4a90894bf38e243cf052c8b58f381bfe9a7a483f6a9cab140bc7f702ac4da"},
]
pyyaml = [
    {file = "PyYAML-5.4.1-cp27-cp27m-macosx_10_9_x86_64.whl", hash = "sha256:3b2b1824fe7112845700f815ff6a489360226a5609b96ec2190a45e62a9fc922"},
    {file = "PyYAML-5.4.1-cp27-cp27m-win32.whl", hash = "sha256:129def1b7c1bf22faffd67b8f3724645203b79d8f4cc81f674654d9902cb4393"},
    {file = "PyYAML-5.4.1-cp27-cp27m-win_amd64.whl", hash = "sha256:4465124ef1b18d9ace298060f4eccc64b0850899ac4ac53294547536533800c8"},
    {file = "PyYAML-5.4.1-cp27-cp27mu-manylinux1_x86_64.whl", hash = "sha256:bb4191dfc9306777bc594117aee052446b3fa88737cd13b7188d0e7aa8162185"},
    {file = "PyYAML-5.4.1-cp36-cp36m-macosx_10_9_x86_64.whl", hash = "sha256:6c78645d400265a062508ae399b60b8c167bf003db364ecb26dcab2bda048253"},
    {file = "PyYAML-5.4.1-cp36-cp36m-manylinux1_x86_64.whl", hash = "sha256:4e0583d24c881e14342eaf4ec5fbc97f934b999a6828693a99157fde912540cc"},
    {file = "PyYAML-5.4.1-cp36-cp36m-manylinux2014_aarch64.whl", hash = "sha256:72a01f726a9c7851ca9bfad6fd09ca4e090a023c00945ea05ba1638c09dc3347"},
    {file = "PyYAML-5.4.1-cp36-cp36m-manylinux2014_s390x.whl", hash = "sha256:895f61ef02e8fed38159bb70f7e100e00f471eae2bc838cd0f4ebb21e28f8541"},
    {file = "PyYAML-5.4.1-cp36-cp36m-win32.whl", hash = "sha256:3bd0e463264cf257d1ffd2e40223b197271046d09dadf73a0fe82b9c1fc385a5"},
    {file = "PyYAML-5.4.1-cp36-cp36m-win_amd64.whl", hash = "sha256:e4fac90784481d221a8e4b1162afa7c47ed953be40d31ab4629ae917510051df"},
    {file = "PyYAML-5.4.1-cp37-cp37m-macosx_10_9_x86_64.whl", hash = "sha256:5accb17103e43963b80e6f837831f38d314a0495500067cb25afab2e8d7a4018"},
    {file = "PyYAML-5.4.1-cp37-cp37m-manylinux1_x86_64.whl", hash = "sha256:e1d4970ea66be07ae37a3c2e48b5ec63f7ba6804bdddfdbd3cfd954d25a82e63"},
    {file = "PyYAML-5.4.1-cp37-cp37m-manylinux2014_aarch64.whl", hash = "sha256:cb333c16912324fd5f769fff6bc5de372e9e7a202247b48870bc251ed40239aa"},
    {file = "PyYAML-5.4.1-cp37-cp37m-manylinux2014_s390x.whl", hash = "sha256:fe69978f3f768926cfa37b867e3843918e012cf83f680806599ddce33c2c68b0"},
    {file = "PyYAML-5.4.1-cp37-cp37m-win32.whl", hash = "sha256:dd5de0646207f053eb0d6c74ae45ba98c3395a571a2891858e87df7c9b9bd51b"},
    {file = "PyYAML-5.4.1-cp37-cp37m-win_amd64.whl", hash = "sha256:08682f6b72c722394747bddaf0aa62277e02557c0fd1c42cb853016a38f8dedf"},
    {file = "PyYAML-5.4.1-cp38-cp38-macosx_10_9_x86_64.whl", hash = "sha256:d2d9808ea7b4af864f35ea216be506ecec180628aced0704e34aca0b040ffe46"},
    {file = "PyYAML-5.4.1-cp38-cp38-manylinux1_x86_64.whl", hash = "sha256:8c1be557ee92a20f184922c7b6424e8ab6691788e6d86137c5d93c1a6ec1b8fb"},
    {file = "PyYAML-5.4.1-cp38-cp38-manylinux2014_aarch64.whl", hash = "sha256:fd7f6999a8070df521b6384004ef42833b9bd62cfee11a09bda1079b4b704247"},
    {file = "PyYAML-5.4.1-cp38-cp38-manylinux2014_s390x.whl", hash = "sha256:bfb51918d4ff3d77c1c856a9699f8492c612cde32fd3bcd344af9be34999bfdc"},
    {file = "PyYAML-5.4.1-cp38-cp38-win32.whl", hash = "sha256:fa5ae20527d8e831e8230cbffd9f8fe952815b2b7dae6ffec25318803a7528fc"},
    {file = "PyYAML-5.4.1-cp38-cp38-win_amd64.whl", hash = "sha256:0f5f5786c0e09baddcd8b4b45f20a7b5d61a7e7e99846e3c799b05c7c53fa696"},
    {file = "PyYAML-5.4.1-cp39-cp39-macosx_10_9_x86_64.whl", hash = "sha256:294db365efa064d00b8d1ef65d8ea2c3426ac366c0c4368d930bf1c5fb497f77"},
    {file = "PyYAML-5.4.1-cp39-cp39-manylinux1_x86_64.whl", hash = "sha256:74c1485f7707cf707a7aef42ef6322b8f97921bd89be2ab6317fd782c2d53183"},
    {file = "PyYAML-5.4.1-cp39-cp39-manylinux2014_aarch64.whl", hash = "sha256:d483ad4e639292c90170eb6f7783ad19490e7a8defb3e46f97dfe4bacae89122"},
    {file = "PyYAML-5.4.1-cp39-cp39-manylinux2014_s390x.whl", hash = "sha256:fdc842473cd33f45ff6bce46aea678a54e3d21f1b61a7750ce3c498eedfe25d6"},
    {file = "PyYAML-5.4.1-cp39-cp39-win32.whl", hash = "sha256:49d4cdd9065b9b6e206d0595fee27a96b5dd22618e7520c33204a4a3239d5b10"},
    {file = "PyYAML-5.4.1-cp39-cp39-win_amd64.whl", hash = "sha256:c20cfa2d49991c8b4147af39859b167664f2ad4561704ee74c1de03318e898db"},
    {file = "PyYAML-5.4.1.tar.gz", hash = "sha256:607774cbba28732bfa802b54baa7484215f530991055bb562efbed5b2f20a45e"},
]
regex = [
    {file = "regex-2021.7.6-cp36-cp36m-macosx_10_9_x86_64.whl", hash = "sha256:e6a1e5ca97d411a461041d057348e578dc344ecd2add3555aedba3b408c9f874"},
    {file = "regex-2021.7.6-cp36-cp36m-manylinux1_i686.whl", hash = "sha256:6afe6a627888c9a6cfbb603d1d017ce204cebd589d66e0703309b8048c3b0854"},
    {file = "regex-2021.7.6-cp36-cp36m-manylinux1_x86_64.whl", hash = "sha256:ccb3d2190476d00414aab36cca453e4596e8f70a206e2aa8db3d495a109153d2"},
    {file = "regex-2021.7.6-cp36-cp36m-manylinux2010_i686.whl", hash = "sha256:ed693137a9187052fc46eedfafdcb74e09917166362af4cc4fddc3b31560e93d"},
    {file = "regex-2021.7.6-cp36-cp36m-manylinux2010_x86_64.whl", hash = "sha256:99d8ab206a5270c1002bfcf25c51bf329ca951e5a169f3b43214fdda1f0b5f0d"},
    {file = "regex-2021.7.6-cp36-cp36m-manylinux2014_i686.whl", hash = "sha256:b85ac458354165405c8a84725de7bbd07b00d9f72c31a60ffbf96bb38d3e25fa"},
    {file = "regex-2021.7.6-cp36-cp36m-manylinux2014_x86_64.whl", hash = "sha256:3f5716923d3d0bfb27048242a6e0f14eecdb2e2a7fac47eda1d055288595f222"},
    {file = "regex-2021.7.6-cp36-cp36m-manylinux_2_17_aarch64.manylinux2014_aarch64.whl", hash = "sha256:e5983c19d0beb6af88cb4d47afb92d96751fb3fa1784d8785b1cdf14c6519407"},
    {file = "regex-2021.7.6-cp36-cp36m-win32.whl", hash = "sha256:c92831dac113a6e0ab28bc98f33781383fe294df1a2c3dfd1e850114da35fd5b"},
    {file = "regex-2021.7.6-cp36-cp36m-win_amd64.whl", hash = "sha256:791aa1b300e5b6e5d597c37c346fb4d66422178566bbb426dd87eaae475053fb"},
    {file = "regex-2021.7.6-cp37-cp37m-macosx_10_9_x86_64.whl", hash = "sha256:59506c6e8bd9306cd8a41511e32d16d5d1194110b8cfe5a11d102d8b63cf945d"},
    {file = "regex-2021.7.6-cp37-cp37m-manylinux1_i686.whl", hash = "sha256:564a4c8a29435d1f2256ba247a0315325ea63335508ad8ed938a4f14c4116a5d"},
    {file = "regex-2021.7.6-cp37-cp37m-manylinux1_x86_64.whl", hash = "sha256:59c00bb8dd8775473cbfb967925ad2c3ecc8886b3b2d0c90a8e2707e06c743f0"},
    {file = "regex-2021.7.6-cp37-cp37m-manylinux2010_i686.whl", hash = "sha256:9a854b916806c7e3b40e6616ac9e85d3cdb7649d9e6590653deb5b341a736cec"},
    {file = "regex-2021.7.6-cp37-cp37m-manylinux2010_x86_64.whl", hash = "sha256:db2b7df831c3187a37f3bb80ec095f249fa276dbe09abd3d35297fc250385694"},
    {file = "regex-2021.7.6-cp37-cp37m-manylinux2014_i686.whl", hash = "sha256:173bc44ff95bc1e96398c38f3629d86fa72e539c79900283afa895694229fe6a"},
    {file = "regex-2021.7.6-cp37-cp37m-manylinux2014_x86_64.whl", hash = "sha256:15dddb19823f5147e7517bb12635b3c82e6f2a3a6b696cc3e321522e8b9308ad"},
    {file = "regex-2021.7.6-cp37-cp37m-manylinux_2_17_aarch64.manylinux2014_aarch64.whl", hash = "sha256:2ddeabc7652024803666ea09f32dd1ed40a0579b6fbb2a213eba590683025895"},
    {file = "regex-2021.7.6-cp37-cp37m-win32.whl", hash = "sha256:f080248b3e029d052bf74a897b9d74cfb7643537fbde97fe8225a6467fb559b5"},
    {file = "regex-2021.7.6-cp37-cp37m-win_amd64.whl", hash = "sha256:d8bbce0c96462dbceaa7ac4a7dfbbee92745b801b24bce10a98d2f2b1ea9432f"},
    {file = "regex-2021.7.6-cp38-cp38-macosx_10_9_x86_64.whl", hash = "sha256:edd1a68f79b89b0c57339bce297ad5d5ffcc6ae7e1afdb10f1947706ed066c9c"},
    {file = "regex-2021.7.6-cp38-cp38-manylinux1_i686.whl", hash = "sha256:422dec1e7cbb2efbbe50e3f1de36b82906def93ed48da12d1714cabcd993d7f0"},
    {file = "regex-2021.7.6-cp38-cp38-manylinux1_x86_64.whl", hash = "sha256:cbe23b323988a04c3e5b0c387fe3f8f363bf06c0680daf775875d979e376bd26"},
    {file = "regex-2021.7.6-cp38-cp38-manylinux2010_i686.whl", hash = "sha256:0eb2c6e0fcec5e0f1d3bcc1133556563222a2ffd2211945d7b1480c1b1a42a6f"},
    {file = "regex-2021.7.6-cp38-cp38-manylinux2010_x86_64.whl", hash = "sha256:1c78780bf46d620ff4fff40728f98b8afd8b8e35c3efd638c7df67be2d5cddbf"},
    {file = "regex-2021.7.6-cp38-cp38-manylinux2014_i686.whl", hash = "sha256:bc84fb254a875a9f66616ed4538542fb7965db6356f3df571d783f7c8d256edd"},
    {file = "regex-2021.7.6-cp38-cp38-manylinux2014_x86_64.whl", hash = "sha256:598c0a79b4b851b922f504f9f39a863d83ebdfff787261a5ed061c21e67dd761"},
    {file = "regex-2021.7.6-cp38-cp38-manylinux_2_17_aarch64.manylinux2014_aarch64.whl", hash = "sha256:875c355360d0f8d3d827e462b29ea7682bf52327d500a4f837e934e9e4656068"},
    {file = "regex-2021.7.6-cp38-cp38-win32.whl", hash = "sha256:e586f448df2bbc37dfadccdb7ccd125c62b4348cb90c10840d695592aa1b29e0"},
    {file = "regex-2021.7.6-cp38-cp38-win_amd64.whl", hash = "sha256:2fe5e71e11a54e3355fa272137d521a40aace5d937d08b494bed4529964c19c4"},
    {file = "regex-2021.7.6-cp39-cp39-macosx_10_9_x86_64.whl", hash = "sha256:6110bab7eab6566492618540c70edd4d2a18f40ca1d51d704f1d81c52d245026"},
    {file = "regex-2021.7.6-cp39-cp39-manylinux1_i686.whl", hash = "sha256:4f64fc59fd5b10557f6cd0937e1597af022ad9b27d454e182485f1db3008f417"},
    {file = "regex-2021.7.6-cp39-cp39-manylinux1_x86_64.whl", hash = "sha256:89e5528803566af4df368df2d6f503c84fbfb8249e6631c7b025fe23e6bd0cde"},
    {file = "regex-2021.7.6-cp39-cp39-manylinux2010_i686.whl", hash = "sha256:2366fe0479ca0e9afa534174faa2beae87847d208d457d200183f28c74eaea59"},
    {file = "regex-2021.7.6-cp39-cp39-manylinux2010_x86_64.whl", hash = "sha256:f9392a4555f3e4cb45310a65b403d86b589adc773898c25a39184b1ba4db8985"},
    {file = "regex-2021.7.6-cp39-cp39-manylinux2014_i686.whl", hash = "sha256:2bceeb491b38225b1fee4517107b8491ba54fba77cf22a12e996d96a3c55613d"},
    {file = "regex-2021.7.6-cp39-cp39-manylinux2014_x86_64.whl", hash = "sha256:f98dc35ab9a749276f1a4a38ab3e0e2ba1662ce710f6530f5b0a6656f1c32b58"},
    {file = "regex-2021.7.6-cp39-cp39-manylinux_2_17_aarch64.manylinux2014_aarch64.whl", hash = "sha256:319eb2a8d0888fa6f1d9177705f341bc9455a2c8aca130016e52c7fe8d6c37a3"},
    {file = "regex-2021.7.6-cp39-cp39-win32.whl", hash = "sha256:eaf58b9e30e0e546cdc3ac06cf9165a1ca5b3de8221e9df679416ca667972035"},
    {file = "regex-2021.7.6-cp39-cp39-win_amd64.whl", hash = "sha256:4c9c3155fe74269f61e27617529b7f09552fbb12e44b1189cebbdb24294e6e1c"},
    {file = "regex-2021.7.6.tar.gz", hash = "sha256:8394e266005f2d8c6f0bc6780001f7afa3ef81a7a2111fa35058ded6fce79e4d"},
]
requests = [
    {file = "requests-2.26.0-py2.py3-none-any.whl", hash = "sha256:6c1246513ecd5ecd4528a0906f910e8f0f9c6b8ec72030dc9fd154dc1a6efd24"},
    {file = "requests-2.26.0.tar.gz", hash = "sha256:b8aa58f8cf793ffd8782d3d8cb19e66ef36f7aba4353eec859e74678b01b07a7"},
]
six = [
    {file = "six-1.16.0-py2.py3-none-any.whl", hash = "sha256:8abb2f1d86890a2dfb989f9a77cfcfd3e47c2a354b01111771326f8aa26e0254"},
    {file = "six-1.16.0.tar.gz", hash = "sha256:1e61c37477a1626458e36f7b1d82aa5c9b094fa4802892072e49de9c60c4c926"},
]
snowballstemmer = [
    {file = "snowballstemmer-2.1.0-py2.py3-none-any.whl", hash = "sha256:b51b447bea85f9968c13b650126a888aabd4cb4463fca868ec596826325dedc2"},
    {file = "snowballstemmer-2.1.0.tar.gz", hash = "sha256:e997baa4f2e9139951b6f4c631bad912dfd3c792467e2f03d7239464af90e914"},
]
sphinx = [
    {file = "Sphinx-4.1.2-py3-none-any.whl", hash = "sha256:46d52c6cee13fec44744b8c01ed692c18a640f6910a725cbb938bc36e8d64544"},
    {file = "Sphinx-4.1.2.tar.gz", hash = "sha256:3092d929cd807926d846018f2ace47ba2f3b671b309c7a89cd3306e80c826b13"},
]
sphinx-autodoc-typehints = [
    {file = "sphinx-autodoc-typehints-1.12.0.tar.gz", hash = "sha256:193617d9dbe0847281b1399d369e74e34cd959c82e02c7efde077fca908a9f52"},
    {file = "sphinx_autodoc_typehints-1.12.0-py3-none-any.whl", hash = "sha256:5e81776ec422dd168d688ab60f034fccfafbcd94329e9537712c93003bddc04a"},
]
sphinx-rtd-theme = [
    {file = "sphinx_rtd_theme-0.5.2-py2.py3-none-any.whl", hash = "sha256:4a05bdbe8b1446d77a01e20a23ebc6777c74f43237035e76be89699308987d6f"},
    {file = "sphinx_rtd_theme-0.5.2.tar.gz", hash = "sha256:32bd3b5d13dc8186d7a42fc816a23d32e83a4827d7d9882948e7b837c232da5a"},
]
sphinxcontrib-apidoc = [
    {file = "sphinxcontrib-apidoc-0.3.0.tar.gz", hash = "sha256:729bf592cf7b7dd57c4c05794f732dc026127275d785c2a5494521fdde773fb9"},
    {file = "sphinxcontrib_apidoc-0.3.0-py2.py3-none-any.whl", hash = "sha256:6671a46b2c6c5b0dca3d8a147849d159065e50443df79614f921b42fbd15cb09"},
]
sphinxcontrib-applehelp = [
    {file = "sphinxcontrib-applehelp-1.0.2.tar.gz", hash = "sha256:a072735ec80e7675e3f432fcae8610ecf509c5f1869d17e2eecff44389cdbc58"},
    {file = "sphinxcontrib_applehelp-1.0.2-py2.py3-none-any.whl", hash = "sha256:806111e5e962be97c29ec4c1e7fe277bfd19e9652fb1a4392105b43e01af885a"},
]
sphinxcontrib-devhelp = [
    {file = "sphinxcontrib-devhelp-1.0.2.tar.gz", hash = "sha256:ff7f1afa7b9642e7060379360a67e9c41e8f3121f2ce9164266f61b9f4b338e4"},
    {file = "sphinxcontrib_devhelp-1.0.2-py2.py3-none-any.whl", hash = "sha256:8165223f9a335cc1af7ffe1ed31d2871f325254c0423bc0c4c7cd1c1e4734a2e"},
]
sphinxcontrib-htmlhelp = [
    {file = "sphinxcontrib-htmlhelp-2.0.0.tar.gz", hash = "sha256:f5f8bb2d0d629f398bf47d0d69c07bc13b65f75a81ad9e2f71a63d4b7a2f6db2"},
    {file = "sphinxcontrib_htmlhelp-2.0.0-py2.py3-none-any.whl", hash = "sha256:d412243dfb797ae3ec2b59eca0e52dac12e75a241bf0e4eb861e450d06c6ed07"},
]
sphinxcontrib-jsmath = [
    {file = "sphinxcontrib-jsmath-1.0.1.tar.gz", hash = "sha256:a9925e4a4587247ed2191a22df5f6970656cb8ca2bd6284309578f2153e0c4b8"},
    {file = "sphinxcontrib_jsmath-1.0.1-py2.py3-none-any.whl", hash = "sha256:2ec2eaebfb78f3f2078e73666b1415417a116cc848b72e5172e596c871103178"},
]
sphinxcontrib-qthelp = [
    {file = "sphinxcontrib-qthelp-1.0.3.tar.gz", hash = "sha256:4c33767ee058b70dba89a6fc5c1892c0d57a54be67ddd3e7875a18d14cba5a72"},
    {file = "sphinxcontrib_qthelp-1.0.3-py2.py3-none-any.whl", hash = "sha256:bd9fc24bcb748a8d51fd4ecaade681350aa63009a347a8c14e637895444dfab6"},
]
sphinxcontrib-serializinghtml = [
    {file = "sphinxcontrib-serializinghtml-1.1.5.tar.gz", hash = "sha256:aa5f6de5dfdf809ef505c4895e51ef5c9eac17d0f287933eb49ec495280b6952"},
    {file = "sphinxcontrib_serializinghtml-1.1.5-py2.py3-none-any.whl", hash = "sha256:352a9a00ae864471d3a7ead8d7d79f5fc0b57e8b3f95e9867eb9eb28999b92fd"},
]
toml = [
    {file = "toml-0.10.2-py2.py3-none-any.whl", hash = "sha256:806143ae5bfb6a3c6e736a764057db0e6a0e05e338b5630894a5f779cabb4f9b"},
    {file = "toml-0.10.2.tar.gz", hash = "sha256:b3bda1d108d5dd99f4a20d24d9c348e91c4db7ab1b749200bded2f839ccbe68f"},
]
typed-ast = [
    {file = "typed_ast-1.4.3-cp35-cp35m-manylinux1_i686.whl", hash = "sha256:2068531575a125b87a41802130fa7e29f26c09a2833fea68d9a40cf33902eba6"},
    {file = "typed_ast-1.4.3-cp35-cp35m-manylinux1_x86_64.whl", hash = "sha256:c907f561b1e83e93fad565bac5ba9c22d96a54e7ea0267c708bffe863cbe4075"},
    {file = "typed_ast-1.4.3-cp35-cp35m-manylinux2014_aarch64.whl", hash = "sha256:1b3ead4a96c9101bef08f9f7d1217c096f31667617b58de957f690c92378b528"},
    {file = "typed_ast-1.4.3-cp35-cp35m-win32.whl", hash = "sha256:dde816ca9dac1d9c01dd504ea5967821606f02e510438120091b84e852367428"},
    {file = "typed_ast-1.4.3-cp35-cp35m-win_amd64.whl", hash = "sha256:777a26c84bea6cd934422ac2e3b78863a37017618b6e5c08f92ef69853e765d3"},
    {file = "typed_ast-1.4.3-cp36-cp36m-macosx_10_9_x86_64.whl", hash = "sha256:f8afcf15cc511ada719a88e013cec87c11aff7b91f019295eb4530f96fe5ef2f"},
    {file = "typed_ast-1.4.3-cp36-cp36m-manylinux1_i686.whl", hash = "sha256:52b1eb8c83f178ab787f3a4283f68258525f8d70f778a2f6dd54d3b5e5fb4341"},
    {file = "typed_ast-1.4.3-cp36-cp36m-manylinux1_x86_64.whl", hash = "sha256:01ae5f73431d21eead5015997ab41afa53aa1fbe252f9da060be5dad2c730ace"},
    {file = "typed_ast-1.4.3-cp36-cp36m-manylinux2014_aarch64.whl", hash = "sha256:c190f0899e9f9f8b6b7863debfb739abcb21a5c054f911ca3596d12b8a4c4c7f"},
    {file = "typed_ast-1.4.3-cp36-cp36m-win32.whl", hash = "sha256:398e44cd480f4d2b7ee8d98385ca104e35c81525dd98c519acff1b79bdaac363"},
    {file = "typed_ast-1.4.3-cp36-cp36m-win_amd64.whl", hash = "sha256:bff6ad71c81b3bba8fa35f0f1921fb24ff4476235a6e94a26ada2e54370e6da7"},
    {file = "typed_ast-1.4.3-cp37-cp37m-macosx_10_9_x86_64.whl", hash = "sha256:0fb71b8c643187d7492c1f8352f2c15b4c4af3f6338f21681d3681b3dc31a266"},
    {file = "typed_ast-1.4.3-cp37-cp37m-manylinux1_i686.whl", hash = "sha256:760ad187b1041a154f0e4d0f6aae3e40fdb51d6de16e5c99aedadd9246450e9e"},
    {file = "typed_ast-1.4.3-cp37-cp37m-manylinux1_x86_64.whl", hash = "sha256:5feca99c17af94057417d744607b82dd0a664fd5e4ca98061480fd8b14b18d04"},
    {file = "typed_ast-1.4.3-cp37-cp37m-manylinux2014_aarch64.whl", hash = "sha256:95431a26309a21874005845c21118c83991c63ea800dd44843e42a916aec5899"},
    {file = "typed_ast-1.4.3-cp37-cp37m-win32.whl", hash = "sha256:aee0c1256be6c07bd3e1263ff920c325b59849dc95392a05f258bb9b259cf39c"},
    {file = "typed_ast-1.4.3-cp37-cp37m-win_amd64.whl", hash = "sha256:9ad2c92ec681e02baf81fdfa056fe0d818645efa9af1f1cd5fd6f1bd2bdfd805"},
    {file = "typed_ast-1.4.3-cp38-cp38-macosx_10_9_x86_64.whl", hash = "sha256:b36b4f3920103a25e1d5d024d155c504080959582b928e91cb608a65c3a49e1a"},
    {file = "typed_ast-1.4.3-cp38-cp38-manylinux1_i686.whl", hash = "sha256:067a74454df670dcaa4e59349a2e5c81e567d8d65458d480a5b3dfecec08c5ff"},
    {file = "typed_ast-1.4.3-cp38-cp38-manylinux1_x86_64.whl", hash = "sha256:7538e495704e2ccda9b234b82423a4038f324f3a10c43bc088a1636180f11a41"},
    {file = "typed_ast-1.4.3-cp38-cp38-manylinux2014_aarch64.whl", hash = "sha256:af3d4a73793725138d6b334d9d247ce7e5f084d96284ed23f22ee626a7b88e39"},
    {file = "typed_ast-1.4.3-cp38-cp38-win32.whl", hash = "sha256:f2362f3cb0f3172c42938946dbc5b7843c2a28aec307c49100c8b38764eb6927"},
    {file = "typed_ast-1.4.3-cp38-cp38-win_amd64.whl", hash = "sha256:dd4a21253f42b8d2b48410cb31fe501d32f8b9fbeb1f55063ad102fe9c425e40"},
    {file = "typed_ast-1.4.3-cp39-cp39-macosx_10_9_x86_64.whl", hash = "sha256:f328adcfebed9f11301eaedfa48e15bdece9b519fb27e6a8c01aa52a17ec31b3"},
    {file = "typed_ast-1.4.3-cp39-cp39-manylinux1_i686.whl", hash = "sha256:2c726c276d09fc5c414693a2de063f521052d9ea7c240ce553316f70656c84d4"},
    {file = "typed_ast-1.4.3-cp39-cp39-manylinux1_x86_64.whl", hash = "sha256:cae53c389825d3b46fb37538441f75d6aecc4174f615d048321b716df2757fb0"},
    {file = "typed_ast-1.4.3-cp39-cp39-manylinux2014_aarch64.whl", hash = "sha256:b9574c6f03f685070d859e75c7f9eeca02d6933273b5e69572e5ff9d5e3931c3"},
    {file = "typed_ast-1.4.3-cp39-cp39-win32.whl", hash = "sha256:209596a4ec71d990d71d5e0d312ac935d86930e6eecff6ccc7007fe54d703808"},
    {file = "typed_ast-1.4.3-cp39-cp39-win_amd64.whl", hash = "sha256:9c6d1a54552b5330bc657b7ef0eae25d00ba7ffe85d9ea8ae6540d2197a3788c"},
    {file = "typed_ast-1.4.3.tar.gz", hash = "sha256:fb1bbeac803adea29cedd70781399c99138358c26d05fcbd23c13016b7f5ec65"},
]
typing-extensions = [
    {file = "typing_extensions-3.10.0.0-py2-none-any.whl", hash = "sha256:0ac0f89795dd19de6b97debb0c6af1c70987fd80a2d62d1958f7e56fcc31b497"},
    {file = "typing_extensions-3.10.0.0-py3-none-any.whl", hash = "sha256:779383f6086d90c99ae41cf0ff39aac8a7937a9283ce0a414e5dd782f4c94a84"},
    {file = "typing_extensions-3.10.0.0.tar.gz", hash = "sha256:50b6f157849174217d0656f99dc82fe932884fb250826c18350e159ec6cdf342"},
]
urllib3 = [
    {file = "urllib3-1.26.6-py2.py3-none-any.whl", hash = "sha256:39fb8672126159acb139a7718dd10806104dec1e2f0f6c88aab05d17df10c8d4"},
    {file = "urllib3-1.26.6.tar.gz", hash = "sha256:f57b4c16c62fa2760b7e3d97c35b255512fb6b59a259730f36ba32ce9f8e342f"},
]
virtualenv = [
    {file = "virtualenv-20.7.0-py2.py3-none-any.whl", hash = "sha256:fdfdaaf0979ac03ae7f76d5224a05b58165f3c804f8aa633f3dd6f22fbd435d5"},
    {file = "virtualenv-20.7.0.tar.gz", hash = "sha256:97066a978431ec096d163e72771df5357c5c898ffdd587048f45e0aecc228094"},
]
yarl = [
    {file = "yarl-1.6.3-cp36-cp36m-macosx_10_14_x86_64.whl", hash = "sha256:0355a701b3998dcd832d0dc47cc5dedf3874f966ac7f870e0f3a6788d802d434"},
    {file = "yarl-1.6.3-cp36-cp36m-manylinux1_i686.whl", hash = "sha256:bafb450deef6861815ed579c7a6113a879a6ef58aed4c3a4be54400ae8871478"},
    {file = "yarl-1.6.3-cp36-cp36m-manylinux2014_aarch64.whl", hash = "sha256:547f7665ad50fa8563150ed079f8e805e63dd85def6674c97efd78eed6c224a6"},
    {file = "yarl-1.6.3-cp36-cp36m-manylinux2014_i686.whl", hash = "sha256:63f90b20ca654b3ecc7a8d62c03ffa46999595f0167d6450fa8383bab252987e"},
    {file = "yarl-1.6.3-cp36-cp36m-manylinux2014_ppc64le.whl", hash = "sha256:97b5bdc450d63c3ba30a127d018b866ea94e65655efaf889ebeabc20f7d12406"},
    {file = "yarl-1.6.3-cp36-cp36m-manylinux2014_s390x.whl", hash = "sha256:d8d07d102f17b68966e2de0e07bfd6e139c7c02ef06d3a0f8d2f0f055e13bb76"},
    {file = "yarl-1.6.3-cp36-cp36m-manylinux2014_x86_64.whl", hash = "sha256:15263c3b0b47968c1d90daa89f21fcc889bb4b1aac5555580d74565de6836366"},
    {file = "yarl-1.6.3-cp36-cp36m-win32.whl", hash = "sha256:b5dfc9a40c198334f4f3f55880ecf910adebdcb2a0b9a9c23c9345faa9185721"},
    {file = "yarl-1.6.3-cp36-cp36m-win_amd64.whl", hash = "sha256:b2e9a456c121e26d13c29251f8267541bd75e6a1ccf9e859179701c36a078643"},
    {file = "yarl-1.6.3-cp37-cp37m-macosx_10_14_x86_64.whl", hash = "sha256:ce3beb46a72d9f2190f9e1027886bfc513702d748047b548b05dab7dfb584d2e"},
    {file = "yarl-1.6.3-cp37-cp37m-manylinux1_i686.whl", hash = "sha256:2ce4c621d21326a4a5500c25031e102af589edb50c09b321049e388b3934eec3"},
    {file = "yarl-1.6.3-cp37-cp37m-manylinux2014_aarch64.whl", hash = "sha256:d26608cf178efb8faa5ff0f2d2e77c208f471c5a3709e577a7b3fd0445703ac8"},
    {file = "yarl-1.6.3-cp37-cp37m-manylinux2014_i686.whl", hash = "sha256:4c5bcfc3ed226bf6419f7a33982fb4b8ec2e45785a0561eb99274ebbf09fdd6a"},
    {file = "yarl-1.6.3-cp37-cp37m-manylinux2014_ppc64le.whl", hash = "sha256:4736eaee5626db8d9cda9eb5282028cc834e2aeb194e0d8b50217d707e98bb5c"},
    {file = "yarl-1.6.3-cp37-cp37m-manylinux2014_s390x.whl", hash = "sha256:68dc568889b1c13f1e4745c96b931cc94fdd0defe92a72c2b8ce01091b22e35f"},
    {file = "yarl-1.6.3-cp37-cp37m-manylinux2014_x86_64.whl", hash = "sha256:7356644cbed76119d0b6bd32ffba704d30d747e0c217109d7979a7bc36c4d970"},
    {file = "yarl-1.6.3-cp37-cp37m-win32.whl", hash = "sha256:00d7ad91b6583602eb9c1d085a2cf281ada267e9a197e8b7cae487dadbfa293e"},
    {file = "yarl-1.6.3-cp37-cp37m-win_amd64.whl", hash = "sha256:69ee97c71fee1f63d04c945f56d5d726483c4762845400a6795a3b75d56b6c50"},
    {file = "yarl-1.6.3-cp38-cp38-macosx_10_14_x86_64.whl", hash = "sha256:e46fba844f4895b36f4c398c5af062a9808d1f26b2999c58909517384d5deda2"},
    {file = "yarl-1.6.3-cp38-cp38-manylinux1_i686.whl", hash = "sha256:31ede6e8c4329fb81c86706ba8f6bf661a924b53ba191b27aa5fcee5714d18ec"},
    {file = "yarl-1.6.3-cp38-cp38-manylinux2014_aarch64.whl", hash = "sha256:fcbb48a93e8699eae920f8d92f7160c03567b421bc17362a9ffbbd706a816f71"},
    {file = "yarl-1.6.3-cp38-cp38-manylinux2014_i686.whl", hash = "sha256:72a660bdd24497e3e84f5519e57a9ee9220b6f3ac4d45056961bf22838ce20cc"},
    {file = "yarl-1.6.3-cp38-cp38-manylinux2014_ppc64le.whl", hash = "sha256:324ba3d3c6fee56e2e0b0d09bf5c73824b9f08234339d2b788af65e60040c959"},
    {file = "yarl-1.6.3-cp38-cp38-manylinux2014_s390x.whl", hash = "sha256:e6b5460dc5ad42ad2b36cca524491dfcaffbfd9c8df50508bddc354e787b8dc2"},
    {file = "yarl-1.6.3-cp38-cp38-manylinux2014_x86_64.whl", hash = "sha256:6d6283d8e0631b617edf0fd726353cb76630b83a089a40933043894e7f6721e2"},
    {file = "yarl-1.6.3-cp38-cp38-win32.whl", hash = "sha256:9ede61b0854e267fd565e7527e2f2eb3ef8858b301319be0604177690e1a3896"},
    {file = "yarl-1.6.3-cp38-cp38-win_amd64.whl", hash = "sha256:f0b059678fd549c66b89bed03efcabb009075bd131c248ecdf087bdb6faba24a"},
    {file = "yarl-1.6.3-cp39-cp39-macosx_10_14_x86_64.whl", hash = "sha256:329412812ecfc94a57cd37c9d547579510a9e83c516bc069470db5f75684629e"},
    {file = "yarl-1.6.3-cp39-cp39-manylinux1_i686.whl", hash = "sha256:c49ff66d479d38ab863c50f7bb27dee97c6627c5fe60697de15529da9c3de724"},
    {file = "yarl-1.6.3-cp39-cp39-manylinux2014_aarch64.whl", hash = "sha256:f040bcc6725c821a4c0665f3aa96a4d0805a7aaf2caf266d256b8ed71b9f041c"},
    {file = "yarl-1.6.3-cp39-cp39-manylinux2014_i686.whl", hash = "sha256:d5c32c82990e4ac4d8150fd7652b972216b204de4e83a122546dce571c1bdf25"},
    {file = "yarl-1.6.3-cp39-cp39-manylinux2014_ppc64le.whl", hash = "sha256:d597767fcd2c3dc49d6eea360c458b65643d1e4dbed91361cf5e36e53c1f8c96"},
    {file = "yarl-1.6.3-cp39-cp39-manylinux2014_s390x.whl", hash = "sha256:8aa3decd5e0e852dc68335abf5478a518b41bf2ab2f330fe44916399efedfae0"},
    {file = "yarl-1.6.3-cp39-cp39-manylinux2014_x86_64.whl", hash = "sha256:73494d5b71099ae8cb8754f1df131c11d433b387efab7b51849e7e1e851f07a4"},
    {file = "yarl-1.6.3-cp39-cp39-win32.whl", hash = "sha256:5b883e458058f8d6099e4420f0cc2567989032b5f34b271c0827de9f1079a424"},
    {file = "yarl-1.6.3-cp39-cp39-win_amd64.whl", hash = "sha256:4953fb0b4fdb7e08b2f3b3be80a00d28c5c8a2056bb066169de00e6501b986b6"},
    {file = "yarl-1.6.3.tar.gz", hash = "sha256:8a9066529240171b68893d60dca86a763eae2139dd42f42106b03cf4b426bf10"},
]<|MERGE_RESOLUTION|>--- conflicted
+++ resolved
@@ -33,11 +33,7 @@
 
 [[package]]
 name = "aiomisc"
-<<<<<<< HEAD
-version = "14.3.2"
-=======
 version = "14.3.16"
->>>>>>> d50b2c76
 description = "aiomisc - miscellaneous utils for asyncio"
 category = "main"
 optional = false
@@ -976,13 +972,8 @@
     {file = "aiokafka-0.7.1.tar.gz", hash = "sha256:b5a6fb1cfd77eac4b397ef5af3765d1d881c86b157137b12ca4f12aef1db433c"},
 ]
 aiomisc = [
-<<<<<<< HEAD
-    {file = "aiomisc-14.3.2-py3-none-any.whl", hash = "sha256:186699fe0fdebf06b1dedbeb765599790e7688b14d8cda573d69e38529772e44"},
-    {file = "aiomisc-14.3.2.tar.gz", hash = "sha256:cdfcca5cd6351afe227e4386972706c66625125d6856a6dbc47c075ac7a0f7bb"},
-=======
     {file = "aiomisc-14.3.16-py3-none-any.whl", hash = "sha256:aed11ac85b60ddbf5eaeafb7fb5458da1d798a98975366aaab7e7701f6ee8d12"},
     {file = "aiomisc-14.3.16.tar.gz", hash = "sha256:808f81520d5973d0a8758b85f0cc1aeecd5d30f293fee073eb2feb7ba3ded26e"},
->>>>>>> d50b2c76
 ]
 aiopg = [
     {file = "aiopg-1.3.1-py3-none-any.whl", hash = "sha256:7a3fb1eb399ab0bb0335ddca66b51de31f6bb2251b5af2a45e7fec20040e5eac"},
