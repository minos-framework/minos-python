[[package]]
name = "aio-pika"
version = "7.2.0"
description = "Wrapper for the aiormq for asyncio and humans."
category = "main"
optional = false
python-versions = ">3.6, <4"

[package.dependencies]
aiormq = ">=6.2.3,<6.3.0"
yarl = "*"

[package.extras]
develop = ["aiomisc (>=15.6.8,<15.7.0)", "coverage (!=4.3)", "coveralls", "pylava", "pytest", "pytest-cov", "shortuuid", "nox", "sphinx", "sphinx-autobuild", "timeout-decorator", "tox (>=2.4)"]

[[package]]
name = "aiohttp"
version = "3.8.1"
description = "Async http client/server framework (asyncio)"
category = "main"
optional = false
python-versions = ">=3.6"

[package.dependencies]
aiosignal = ">=1.1.2"
async-timeout = ">=4.0.0a3,<5.0"
attrs = ">=17.3.0"
charset-normalizer = ">=2.0,<3.0"
frozenlist = ">=1.1.1"
multidict = ">=4.5,<7.0"
yarl = ">=1.0,<2.0"

[package.extras]
speedups = ["aiodns", "brotli", "cchardet"]

[[package]]
name = "aiokafka"
version = "0.7.2"
description = "Kafka integration with asyncio."
category = "main"
optional = false
python-versions = "*"

[package.dependencies]
kafka-python = ">=2.0.0"

[package.extras]
snappy = ["python-snappy (>=0.5)"]

[[package]]
name = "aiomisc"
version = "15.7.3"
description = "aiomisc - miscellaneous utils for asyncio"
category = "main"
optional = false
python-versions = "*"

[package.dependencies]
colorlog = "*"

[package.extras]
aiohttp = ["aiohttp"]
asgi = ["aiohttp-asgi"]
carbon = ["aiocarbon (>=0.15,<1.0)"]
contextvars = ["contextvars (>=2.4,<3.0)"]
cron = ["croniter (>=0.3.34,<0.4.0)"]
develop = ["aiocontextvars (==0.2.2)", "aiohttp-asgi", "aiohttp (<4)", "async-timeout", "coveralls", "croniter (>=0.3.34,<0.4.0)", "fastapi", "freezegun (<1.1)", "mypy (>=0.782,<1.0)", "pylava", "pytest", "pytest-cov (>=3.0,<4.0)", "pytest-freezegun (>=0.4.2,<0.5.0)", "pytest-rst", "pytest-subtests", "rich", "setproctitle", "sphinx-autobuild", "sphinx-intl", "sphinx (>=3.5.1)", "timeout-decorator", "tox (>=2.4)", "types-croniter"]
raven = ["raven-aiohttp"]
uvloop = ["uvloop (>=0.14,<1)"]

[[package]]
name = "aiopg"
version = "1.3.3"
description = "Postgres integration with asyncio."
category = "main"
optional = false
python-versions = ">=3.6"

[package.dependencies]
async-timeout = ">=3.0,<5.0"
psycopg2-binary = ">=2.8.4"

[package.extras]
sa = ["sqlalchemy[postgresql_psycopg2binary] (>=1.3,<1.5)"]

[[package]]
name = "aiormq"
version = "6.2.3"
description = "Pure python AMQP asynchronous client library"
category = "main"
optional = false
python-versions = ">=3.6"

[package.dependencies]
pamqp = {version = "3.1.0", markers = "python_version >= \"3.7\""}
yarl = "*"

[package.extras]
develop = ["aiomisc (>=11.0,<12.0)", "coverage (!=4.3)", "coveralls", "pylava", "pytest", "pytest-cov", "tox (>=2.4)"]

[[package]]
name = "aiosignal"
version = "1.2.0"
description = "aiosignal: a list of registered asynchronous callbacks"
category = "main"
optional = false
python-versions = ">=3.6"

[package.dependencies]
frozenlist = ">=1.1.0"

[[package]]
name = "alabaster"
version = "0.7.12"
description = "A configurable sidebar-enabled Sphinx theme"
category = "dev"
optional = false
python-versions = "*"

[[package]]
name = "anyio"
version = "3.6.1"
description = "High level compatibility layer for multiple asynchronous event loop implementations"
category = "main"
optional = false
python-versions = ">=3.6.2"

[package.dependencies]
idna = ">=2.8"
sniffio = ">=1.1"

[package.extras]
doc = ["packaging", "sphinx-rtd-theme", "sphinx-autodoc-typehints (>=1.2.0)"]
test = ["coverage[toml] (>=4.5)", "hypothesis (>=4.0)", "pytest (>=7.0)", "pytest-mock (>=3.6.1)", "trustme", "contextlib2", "uvloop (<0.15)", "mock (>=4)", "uvloop (>=0.15)"]
trio = ["trio (>=0.16)"]

[[package]]
name = "async-timeout"
version = "4.0.2"
description = "Timeout context manager for asyncio programs"
category = "main"
optional = false
python-versions = ">=3.6"

[[package]]
name = "atomicwrites"
version = "1.4.0"
description = "Atomic file writes."
category = "dev"
optional = false
python-versions = ">=2.7, !=3.0.*, !=3.1.*, !=3.2.*, !=3.3.*"

[[package]]
name = "attrs"
version = "21.4.0"
description = "Classes Without Boilerplate"
category = "main"
optional = false
python-versions = ">=2.7, !=3.0.*, !=3.1.*, !=3.2.*, !=3.3.*, !=3.4.*"

[package.extras]
dev = ["coverage[toml] (>=5.0.2)", "hypothesis", "pympler", "pytest (>=4.3.0)", "six", "mypy", "pytest-mypy-plugins", "zope.interface", "furo", "sphinx", "sphinx-notfound-page", "pre-commit", "cloudpickle"]
docs = ["furo", "sphinx", "zope.interface", "sphinx-notfound-page"]
tests = ["coverage[toml] (>=5.0.2)", "hypothesis", "pympler", "pytest (>=4.3.0)", "six", "mypy", "pytest-mypy-plugins", "zope.interface", "cloudpickle"]
tests_no_zope = ["coverage[toml] (>=5.0.2)", "hypothesis", "pympler", "pytest (>=4.3.0)", "six", "mypy", "pytest-mypy-plugins", "cloudpickle"]

[[package]]
name = "babel"
version = "2.10.1"
description = "Internationalization utilities"
category = "dev"
optional = false
python-versions = ">=3.6"

[package.dependencies]
pytz = ">=2015.7"

[[package]]
name = "black"
version = "22.3.0"
description = "The uncompromising code formatter."
category = "dev"
optional = false
python-versions = ">=3.6.2"

[package.dependencies]
click = ">=8.0.0"
mypy-extensions = ">=0.4.3"
pathspec = ">=0.9.0"
platformdirs = ">=2"
tomli = {version = ">=1.1.0", markers = "python_version < \"3.11\""}
typing-extensions = {version = ">=3.10.0.0", markers = "python_version < \"3.10\""}

[package.extras]
colorama = ["colorama (>=0.4.3)"]
d = ["aiohttp (>=3.7.4)"]
jupyter = ["ipython (>=7.8.0)", "tokenize-rt (>=3.2.0)"]
uvloop = ["uvloop (>=0.15.2)"]

[[package]]
name = "cached-property"
version = "1.5.2"
description = "A decorator for caching properties in classes."
category = "main"
optional = false
python-versions = "*"

[[package]]
name = "certifi"
version = "2021.10.8"
description = "Python package for providing Mozilla's CA Bundle."
category = "main"
optional = false
python-versions = "*"

[[package]]
name = "cfgv"
version = "3.3.1"
description = "Validate configuration and produce human readable error messages."
category = "dev"
optional = false
python-versions = ">=3.6.1"

[[package]]
name = "charset-normalizer"
version = "2.0.12"
description = "The Real First Universal Charset Detector. Open, modern and actively maintained alternative to Chardet."
category = "main"
optional = false
python-versions = ">=3.5.0"

[package.extras]
unicode_backport = ["unicodedata2"]

[[package]]
name = "click"
version = "8.1.3"
description = "Composable command line interface toolkit"
category = "dev"
optional = false
python-versions = ">=3.7"

[package.dependencies]
colorama = {version = "*", markers = "platform_system == \"Windows\""}

[[package]]
name = "colorama"
version = "0.4.4"
description = "Cross-platform colored terminal text."
category = "main"
optional = false
python-versions = ">=2.7, !=3.0.*, !=3.1.*, !=3.2.*, !=3.3.*, !=3.4.*"

[[package]]
name = "colorlog"
version = "6.6.0"
description = "Add colours to the output of Python's logging module."
category = "main"
optional = false
python-versions = ">=3.6"

[package.dependencies]
colorama = {version = "*", markers = "sys_platform == \"win32\""}

[package.extras]
development = ["black", "flake8", "mypy", "pytest", "types-colorama"]

[[package]]
name = "coverage"
version = "6.3.3"
description = "Code coverage measurement for Python"
category = "dev"
optional = false
python-versions = ">=3.7"

[package.extras]
toml = ["tomli"]

[[package]]
name = "crontab"
version = "0.23.0"
description = "Parse and use crontab schedules in Python"
category = "main"
optional = false
python-versions = "*"

[[package]]
name = "dependency-injector"
version = "4.39.1"
description = "Dependency injection framework for Python"
category = "main"
optional = false
python-versions = "*"

[package.dependencies]
six = ">=1.7.0,<=1.16.0"

[package.extras]
aiohttp = ["aiohttp"]
flask = ["flask"]
pydantic = ["pydantic"]
yaml = ["pyyaml"]

[[package]]
name = "distlib"
version = "0.3.4"
description = "Distribution utilities"
category = "dev"
optional = false
python-versions = "*"

[[package]]
name = "docutils"
version = "0.17.1"
description = "Docutils -- Python Documentation Utilities"
category = "dev"
optional = false
python-versions = ">=2.7, !=3.0.*, !=3.1.*, !=3.2.*, !=3.3.*, !=3.4.*"

[[package]]
name = "fastavro"
version = "1.4.11"
description = "Fast read/write of AVRO files"
category = "main"
optional = false
python-versions = ">=3.7"

[package.extras]
codecs = ["python-snappy", "zstandard", "lz4"]
lz4 = ["lz4"]
snappy = ["python-snappy"]
zstandard = ["zstandard"]

[[package]]
name = "filelock"
version = "3.7.0"
description = "A platform independent file lock."
category = "dev"
optional = false
python-versions = ">=3.7"

[package.extras]
docs = ["furo (>=2021.8.17b43)", "sphinx (>=4.1)", "sphinx-autodoc-typehints (>=1.12)"]
testing = ["covdefaults (>=1.2.0)", "coverage (>=4)", "pytest (>=4)", "pytest-cov", "pytest-timeout (>=1.4.2)"]

[[package]]
name = "flake8"
version = "4.0.1"
description = "the modular source code checker: pep8 pyflakes and co"
category = "dev"
optional = false
python-versions = ">=3.6"

[package.dependencies]
mccabe = ">=0.6.0,<0.7.0"
pycodestyle = ">=2.8.0,<2.9.0"
pyflakes = ">=2.4.0,<2.5.0"

[[package]]
name = "frozenlist"
version = "1.3.0"
description = "A list-like structure which implements collections.abc.MutableSequence"
category = "main"
optional = false
python-versions = ">=3.7"

[[package]]
name = "graphql-core"
version = "3.2.1"
description = "GraphQL implementation for Python, a port of GraphQL.js, the JavaScript reference implementation for GraphQL."
category = "main"
optional = false
python-versions = ">=3.6,<4"

[[package]]
name = "h11"
version = "0.12.0"
description = "A pure-Python, bring-your-own-I/O implementation of HTTP/1.1"
category = "main"
optional = false
python-versions = ">=3.6"

[[package]]
name = "httpcore"
version = "0.14.7"
description = "A minimal low-level HTTP client."
category = "main"
optional = false
python-versions = ">=3.6"

[package.dependencies]
anyio = ">=3.0.0,<4.0.0"
certifi = "*"
h11 = ">=0.11,<0.13"
sniffio = ">=1.0.0,<2.0.0"

[package.extras]
http2 = ["h2 (>=3,<5)"]
socks = ["socksio (>=1.0.0,<2.0.0)"]

[[package]]
name = "httpx"
version = "0.22.0"
description = "The next generation HTTP client."
category = "main"
optional = false
python-versions = ">=3.6"

[package.dependencies]
certifi = "*"
charset-normalizer = "*"
httpcore = ">=0.14.5,<0.15.0"
rfc3986 = {version = ">=1.3,<2", extras = ["idna2008"]}
sniffio = "*"

[package.extras]
brotli = ["brotlicffi", "brotli"]
cli = ["click (>=8.0.0,<9.0.0)", "rich (>=10.0.0,<11.0.0)", "pygments (>=2.0.0,<3.0.0)"]
http2 = ["h2 (>=3,<5)"]
socks = ["socksio (>=1.0.0,<2.0.0)"]

[[package]]
name = "identify"
version = "2.5.0"
description = "File identification library for Python"
category = "dev"
optional = false
python-versions = ">=3.7"

[package.extras]
license = ["ukkonen"]

[[package]]
name = "idna"
version = "3.3"
description = "Internationalized Domain Names in Applications (IDNA)"
category = "main"
optional = false
python-versions = ">=3.5"

[[package]]
name = "imagesize"
version = "1.3.0"
description = "Getting image size from png/jpeg/jpeg2000/gif file"
category = "dev"
optional = false
python-versions = ">=2.7, !=3.0.*, !=3.1.*, !=3.2.*, !=3.3.*"

[[package]]
name = "importlib-metadata"
version = "4.11.3"
description = "Read metadata from Python packages"
category = "dev"
optional = false
python-versions = ">=3.7"

[package.dependencies]
zipp = ">=0.5"

[package.extras]
docs = ["sphinx", "jaraco.packaging (>=9)", "rst.linker (>=1.9)"]
perf = ["ipython"]
testing = ["pytest (>=6)", "pytest-checkdocs (>=2.4)", "pytest-flake8", "pytest-cov", "pytest-enabler (>=1.0.1)", "packaging", "pyfakefs", "flufl.flake8", "pytest-perf (>=0.9.2)", "pytest-black (>=0.3.7)", "pytest-mypy (>=0.9.1)", "importlib-resources (>=1.3)"]

[[package]]
name = "iniconfig"
version = "1.1.1"
description = "iniconfig: brain-dead simple config-ini parsing"
category = "dev"
optional = false
python-versions = "*"

[[package]]
name = "isort"
version = "5.10.1"
description = "A Python utility / library to sort Python imports."
category = "dev"
optional = false
python-versions = ">=3.6.1,<4.0"

[package.extras]
pipfile_deprecated_finder = ["pipreqs", "requirementslib"]
requirements_deprecated_finder = ["pipreqs", "pip-api"]
colors = ["colorama (>=0.4.3,<0.5.0)"]
plugins = ["setuptools"]

[[package]]
name = "jinja2"
version = "3.1.2"
description = "A very fast and expressive template engine."
category = "dev"
optional = false
python-versions = ">=3.7"

[package.dependencies]
MarkupSafe = ">=2.0"

[package.extras]
i18n = ["Babel (>=2.7)"]

[[package]]
name = "kafka-python"
version = "2.0.2"
description = "Pure Python client for Apache Kafka"
category = "main"
optional = false
python-versions = "*"

[package.extras]
crc32c = ["crc32c"]

[[package]]
name = "lmdb"
version = "1.3.0"
description = "Universal Python binding for the LMDB 'Lightning' Database"
category = "main"
optional = false
python-versions = "*"

[[package]]
name = "m2r2"
version = "0.3.2"
description = "Markdown and reStructuredText in a single file."
category = "dev"
optional = false
python-versions = "*"

[package.dependencies]
docutils = "*"
mistune = "0.8.4"

[[package]]
name = "markupsafe"
version = "2.1.1"
description = "Safely add untrusted strings to HTML/XML markup."
category = "dev"
optional = false
python-versions = ">=3.7"

[[package]]
name = "mccabe"
version = "0.6.1"
description = "McCabe checker, plugin for flake8"
category = "dev"
optional = false
python-versions = "*"

[[package]]
name = "minos-broker-kafka"
version = "0.7.0"
description = "The kafka plugin of the Minos Framework"
category = "main"
optional = false
python-versions = "^3.9"
develop = true

[package.dependencies]
aiokafka = "^0.7.0"
cached-property = "^1.5.2"
kafka-python = "^2.0.2"
minos-microservice-common = "^0.7.0"
minos-microservice-networks = "^0.7.0"

[package.source]
type = "directory"
url = "packages/plugins/minos-broker-kafka"

[[package]]
name = "minos-broker-rabbitmq"
version = "0.7.0"
description = "The rabbitmq plugin of the Minos Framework"
category = "main"
optional = false
python-versions = "^3.9"
develop = true

[package.dependencies]
aio-pika = "^7.1.0"
minos-microservice-common = "^0.7.0"
minos-microservice-networks = "^0.7.0"

[package.source]
type = "directory"
url = "packages/plugins/minos-broker-rabbitmq"

[[package]]
name = "minos-database-aiopg"
version = "0.7.0"
description = "The aiopg plugin of the Minos Framework"
category = "main"
optional = false
python-versions = "^3.9"
develop = true

[package.dependencies]
aiopg = "^1.2.1"
<<<<<<< HEAD
minos-microservice-aggregate = "^0.7.0*"
minos-microservice-common = "^0.7.0*"
minos-microservice-networks = "^0.7.0*"
minos-microservice-transactions = "^0.7.0*"
=======
minos-microservice-aggregate = "^0.7.0"
minos-microservice-common = "^0.7.0"
minos-microservice-networks = "^0.7.0"
>>>>>>> f0d95b5e
psycopg2-binary = "^2.9.3"

[package.source]
type = "directory"
url = "packages/plugins/minos-database-aiopg"

[[package]]
name = "minos-database-lmdb"
version = "0.7.0"
description = "The lmdb plugin of the Minos Framework"
category = "main"
optional = false
python-versions = "^3.9"
develop = true

[package.dependencies]
lmdb = "^1.2.1"
minos-microservice-common = "^0.7.0"
minos-microservice-saga = "^0.7.0"

[package.source]
type = "directory"
url = "packages/plugins/minos-database-lmdb"

[[package]]
name = "minos-discovery-kong"
version = "0.7.0"
description = "The minos-kong plugin offer an interface that permit integrate Minos Microservice with Kong API Gateway"
category = "main"
optional = false
python-versions = "^3.9"
develop = true

[package.dependencies]
httpx = "^0.22.0"
minos-microservice-common = "^0.7.0"
minos-microservice-networks = "^0.7.0"
PyJWT = "^2.3.0"
pytz = "^2022.1"

[package.source]
type = "directory"
url = "packages/plugins/minos-discovery-kong"

[[package]]
name = "minos-discovery-minos"
version = "0.7.0"
description = "The minos-discovery plugin of the Minos Framework"
category = "main"
optional = false
python-versions = "^3.9"
develop = true

[package.dependencies]
aiohttp = "^3.8.1"
minos-microservice-common = "^0.7.0"
minos-microservice-networks = "^0.7.0"

[package.source]
type = "directory"
url = "packages/plugins/minos-discovery-minos"

[[package]]
name = "minos-http-aiohttp"
version = "0.7.0"
description = "The aiohttp plugin of the Minos Framework"
category = "main"
optional = false
python-versions = "^3.9"
develop = true

[package.dependencies]
aiohttp = "^3.8.1"
cached-property = "^1.5.2"
minos-microservice-common = "^0.7.0"
minos-microservice-networks = "^0.7.0"
orjson = "^3.6.7"

[package.source]
type = "directory"
url = "packages/plugins/minos-http-aiohttp"

[[package]]
name = "minos-microservice-aggregate"
version = "0.7.0"
description = "The Aggregate pattern of the Minos Framework"
category = "main"
optional = false
python-versions = "^3.9"
develop = true

[package.dependencies]
cached-property = "^1.5.2"
<<<<<<< HEAD
minos-microservice-common = "^0.7.0*"
minos-microservice-networks = "^0.7.0*"
minos-microservice-transactions = "^0.7.0*"
=======
minos-microservice-common = "^0.7.0"
minos-microservice-networks = "^0.7.0"
>>>>>>> f0d95b5e

[package.source]
type = "directory"
url = "packages/core/minos-microservice-aggregate"

[[package]]
name = "minos-microservice-common"
version = "0.7.0"
description = "The common core of the Minos Framework"
category = "main"
optional = false
python-versions = "^3.9"
develop = true

[package.dependencies]
aiomisc = ">=14.0.3,<15.8.0"
cached-property = "^1.5.2"
dependency-injector = "^4.32.2"
fastavro = "^1.4.0"
orjson = "^3.5.2"
PyYAML = ">=5.4.1,<7.0.0"
uvloop = "^0.16.0"

[package.source]
type = "directory"
url = "packages/core/minos-microservice-common"

[[package]]
name = "minos-microservice-cqrs"
version = "0.7.0"
description = "The CQRS pattern of the Minos Framework"
category = "main"
optional = false
python-versions = "^3.9"
develop = true

[package.dependencies]
minos-microservice-aggregate = "^0.7.0"
minos-microservice-common = "^0.7.0"
minos-microservice-networks = "^0.7.0"

[package.source]
type = "directory"
url = "packages/core/minos-microservice-cqrs"

[[package]]
name = "minos-microservice-networks"
version = "0.7.0"
description = "The networks core of the Minos Framework"
category = "main"
optional = false
python-versions = "^3.9"
develop = true

[package.dependencies]
crontab = "^0.23.0"
minos-microservice-common = "^0.7.0"

[package.source]
type = "directory"
url = "packages/core/minos-microservice-networks"

[[package]]
name = "minos-microservice-saga"
version = "0.7.0"
description = "The SAGA pattern of the Minos Framework"
category = "main"
optional = false
python-versions = "^3.9"
develop = true

[package.dependencies]
cached-property = "^1.5.2"
<<<<<<< HEAD
minos-microservice-common = "^0.7.0*"
minos-microservice-networks = "^0.7.0*"
minos-microservice-transactions = "^0.7.0*"
=======
minos-microservice-aggregate = "^0.7.0"
minos-microservice-common = "^0.7.0"
minos-microservice-networks = "^0.7.0"
>>>>>>> f0d95b5e

[package.source]
type = "directory"
url = "packages/core/minos-microservice-saga"

[[package]]
name = "minos-microservice-transactions"
version = "0.0.0"
description = "The transactions core of the Minos Framework"
category = "main"
optional = false
python-versions = "^3.9"
develop = true

[package.dependencies]
cached-property = "^1.5.2"
minos-microservice-common = "^0.7.0*"

[package.source]
type = "directory"
url = "packages/core/minos-microservice-transactions"

[[package]]
name = "minos-router-graphql"
version = "0.7.0"
description = "The graphql plugin of the Minos Framework"
category = "main"
optional = false
python-versions = "^3.9"
develop = true

[package.dependencies]
graphql-core = "^3.2.0"
minos-microservice-common = "^0.7.0"
minos-microservice-networks = "^0.7.0"

[package.source]
type = "directory"
url = "packages/plugins/minos-router-graphql"

[[package]]
name = "mistune"
version = "0.8.4"
description = "The fastest markdown parser in pure Python"
category = "dev"
optional = false
python-versions = "*"

[[package]]
name = "multidict"
version = "6.0.2"
description = "multidict implementation"
category = "main"
optional = false
python-versions = ">=3.7"

[[package]]
name = "mypy-extensions"
version = "0.4.3"
description = "Experimental type system extensions for programs checked with the mypy typechecker."
category = "dev"
optional = false
python-versions = "*"

[[package]]
name = "nodeenv"
version = "1.6.0"
description = "Node.js virtual environment builder"
category = "dev"
optional = false
python-versions = "*"

[[package]]
name = "orjson"
version = "3.6.8"
description = "Fast, correct Python JSON library supporting dataclasses, datetimes, and numpy"
category = "main"
optional = false
python-versions = ">=3.7"

[[package]]
name = "packaging"
version = "21.3"
description = "Core utilities for Python packages"
category = "dev"
optional = false
python-versions = ">=3.6"

[package.dependencies]
pyparsing = ">=2.0.2,<3.0.5 || >3.0.5"

[[package]]
name = "pamqp"
version = "3.1.0"
description = "RabbitMQ Focused AMQP low-level library"
category = "main"
optional = false
python-versions = ">=3.7"

[package.extras]
codegen = ["lxml", "requests", "yapf"]
testing = ["coverage", "flake8", "flake8-comprehensions", "flake8-deprecated", "flake8-import-order", "flake8-print", "flake8-quotes", "flake8-rst-docstrings", "flake8-tuple", "yapf"]

[[package]]
name = "pathspec"
version = "0.9.0"
description = "Utility library for gitignore style pattern matching of file paths."
category = "dev"
optional = false
python-versions = "!=3.0.*,!=3.1.*,!=3.2.*,!=3.3.*,!=3.4.*,>=2.7"

[[package]]
name = "pbr"
version = "5.9.0"
description = "Python Build Reasonableness"
category = "dev"
optional = false
python-versions = ">=2.6"

[[package]]
name = "platformdirs"
version = "2.5.2"
description = "A small Python module for determining appropriate platform-specific dirs, e.g. a \"user data dir\"."
category = "dev"
optional = false
python-versions = ">=3.7"

[package.extras]
docs = ["furo (>=2021.7.5b38)", "proselint (>=0.10.2)", "sphinx-autodoc-typehints (>=1.12)", "sphinx (>=4)"]
test = ["appdirs (==1.4.4)", "pytest-cov (>=2.7)", "pytest-mock (>=3.6)", "pytest (>=6)"]

[[package]]
name = "pluggy"
version = "1.0.0"
description = "plugin and hook calling mechanisms for python"
category = "dev"
optional = false
python-versions = ">=3.6"

[package.extras]
dev = ["pre-commit", "tox"]
testing = ["pytest", "pytest-benchmark"]

[[package]]
name = "pre-commit"
version = "2.19.0"
description = "A framework for managing and maintaining multi-language pre-commit hooks."
category = "dev"
optional = false
python-versions = ">=3.7"

[package.dependencies]
cfgv = ">=2.0.0"
identify = ">=1.0.0"
nodeenv = ">=0.11.1"
pyyaml = ">=5.1"
toml = "*"
virtualenv = ">=20.0.8"

[[package]]
name = "psycopg2-binary"
version = "2.9.3"
description = "psycopg2 - Python-PostgreSQL Database Adapter"
category = "main"
optional = false
python-versions = ">=3.6"

[[package]]
name = "py"
version = "1.11.0"
description = "library with cross-python path, ini-parsing, io, code, log facilities"
category = "dev"
optional = false
python-versions = ">=2.7, !=3.0.*, !=3.1.*, !=3.2.*, !=3.3.*, !=3.4.*"

[[package]]
name = "pycodestyle"
version = "2.8.0"
description = "Python style guide checker"
category = "dev"
optional = false
python-versions = ">=2.7, !=3.0.*, !=3.1.*, !=3.2.*, !=3.3.*, !=3.4.*"

[[package]]
name = "pyflakes"
version = "2.4.0"
description = "passive checker of Python programs"
category = "dev"
optional = false
python-versions = ">=2.7, !=3.0.*, !=3.1.*, !=3.2.*, !=3.3.*"

[[package]]
name = "pygments"
version = "2.12.0"
description = "Pygments is a syntax highlighting package written in Python."
category = "dev"
optional = false
python-versions = ">=3.6"

[[package]]
name = "pyjwt"
version = "2.4.0"
description = "JSON Web Token implementation in Python"
category = "main"
optional = false
python-versions = ">=3.6"

[package.extras]
crypto = ["cryptography (>=3.3.1)"]
dev = ["sphinx", "sphinx-rtd-theme", "zope.interface", "cryptography (>=3.3.1)", "pytest (>=6.0.0,<7.0.0)", "coverage[toml] (==5.0.4)", "mypy", "pre-commit"]
docs = ["sphinx", "sphinx-rtd-theme", "zope.interface"]
tests = ["pytest (>=6.0.0,<7.0.0)", "coverage[toml] (==5.0.4)"]

[[package]]
name = "pyparsing"
version = "3.0.9"
description = "pyparsing module - Classes and methods to define and execute parsing grammars"
category = "dev"
optional = false
python-versions = ">=3.6.8"

[package.extras]
diagrams = ["railroad-diagrams", "jinja2"]

[[package]]
name = "pytest"
version = "7.1.2"
description = "pytest: simple powerful testing with Python"
category = "dev"
optional = false
python-versions = ">=3.7"

[package.dependencies]
atomicwrites = {version = ">=1.0", markers = "sys_platform == \"win32\""}
attrs = ">=19.2.0"
colorama = {version = "*", markers = "sys_platform == \"win32\""}
iniconfig = "*"
packaging = "*"
pluggy = ">=0.12,<2.0"
py = ">=1.8.2"
tomli = ">=1.0.0"

[package.extras]
testing = ["argcomplete", "hypothesis (>=3.56)", "mock", "nose", "pygments (>=2.7.2)", "requests", "xmlschema"]

[[package]]
name = "pytz"
version = "2022.1"
description = "World timezone definitions, modern and historical"
category = "main"
optional = false
python-versions = "*"

[[package]]
name = "pyyaml"
version = "6.0"
description = "YAML parser and emitter for Python"
category = "main"
optional = false
python-versions = ">=3.6"

[[package]]
name = "requests"
version = "2.27.1"
description = "Python HTTP for Humans."
category = "dev"
optional = false
python-versions = ">=2.7, !=3.0.*, !=3.1.*, !=3.2.*, !=3.3.*, !=3.4.*, !=3.5.*"

[package.dependencies]
certifi = ">=2017.4.17"
charset-normalizer = {version = ">=2.0.0,<2.1.0", markers = "python_version >= \"3\""}
idna = {version = ">=2.5,<4", markers = "python_version >= \"3\""}
urllib3 = ">=1.21.1,<1.27"

[package.extras]
socks = ["PySocks (>=1.5.6,!=1.5.7)", "win-inet-pton"]
use_chardet_on_py3 = ["chardet (>=3.0.2,<5)"]

[[package]]
name = "rfc3986"
version = "1.5.0"
description = "Validating URI References per RFC 3986"
category = "main"
optional = false
python-versions = "*"

[package.dependencies]
idna = {version = "*", optional = true, markers = "extra == \"idna2008\""}

[package.extras]
idna2008 = ["idna"]

[[package]]
name = "six"
version = "1.16.0"
description = "Python 2 and 3 compatibility utilities"
category = "main"
optional = false
python-versions = ">=2.7, !=3.0.*, !=3.1.*, !=3.2.*"

[[package]]
name = "sniffio"
version = "1.2.0"
description = "Sniff out which async library your code is running under"
category = "main"
optional = false
python-versions = ">=3.5"

[[package]]
name = "snowballstemmer"
version = "2.2.0"
description = "This package provides 29 stemmers for 28 languages generated from Snowball algorithms."
category = "dev"
optional = false
python-versions = "*"

[[package]]
name = "sphinx"
version = "4.5.0"
description = "Python documentation generator"
category = "dev"
optional = false
python-versions = ">=3.6"

[package.dependencies]
alabaster = ">=0.7,<0.8"
babel = ">=1.3"
colorama = {version = ">=0.3.5", markers = "sys_platform == \"win32\""}
docutils = ">=0.14,<0.18"
imagesize = "*"
importlib-metadata = {version = ">=4.4", markers = "python_version < \"3.10\""}
Jinja2 = ">=2.3"
packaging = "*"
Pygments = ">=2.0"
requests = ">=2.5.0"
snowballstemmer = ">=1.1"
sphinxcontrib-applehelp = "*"
sphinxcontrib-devhelp = "*"
sphinxcontrib-htmlhelp = ">=2.0.0"
sphinxcontrib-jsmath = "*"
sphinxcontrib-qthelp = "*"
sphinxcontrib-serializinghtml = ">=1.1.5"

[package.extras]
docs = ["sphinxcontrib-websupport"]
lint = ["flake8 (>=3.5.0)", "isort", "mypy (>=0.931)", "docutils-stubs", "types-typed-ast", "types-requests"]
test = ["pytest", "pytest-cov", "html5lib", "cython", "typed-ast"]

[[package]]
name = "sphinx-autodoc-typehints"
version = "1.18.1"
description = "Type hints (PEP 484) support for the Sphinx autodoc extension"
category = "dev"
optional = false
python-versions = ">=3.7"

[package.dependencies]
Sphinx = ">=4.5"

[package.extras]
testing = ["covdefaults (>=2.2)", "coverage (>=6.3)", "diff-cover (>=6.4)", "nptyping (>=2)", "pytest (>=7.1)", "pytest-cov (>=3)", "sphobjinv (>=2)", "typing-extensions (>=4.1)"]
type_comments = ["typed-ast (>=1.5.2)"]

[[package]]
name = "sphinx-rtd-theme"
version = "1.0.0"
description = "Read the Docs theme for Sphinx"
category = "dev"
optional = false
python-versions = ">=2.7,!=3.0.*,!=3.1.*,!=3.2.*,!=3.3.*"

[package.dependencies]
docutils = "<0.18"
sphinx = ">=1.6"

[package.extras]
dev = ["transifex-client", "sphinxcontrib-httpdomain", "bump2version"]

[[package]]
name = "sphinxcontrib-apidoc"
version = "0.3.0"
description = "A Sphinx extension for running 'sphinx-apidoc' on each build"
category = "dev"
optional = false
python-versions = "*"

[package.dependencies]
pbr = "*"
Sphinx = ">=1.6.0"

[[package]]
name = "sphinxcontrib-applehelp"
version = "1.0.2"
description = "sphinxcontrib-applehelp is a sphinx extension which outputs Apple help books"
category = "dev"
optional = false
python-versions = ">=3.5"

[package.extras]
lint = ["flake8", "mypy", "docutils-stubs"]
test = ["pytest"]

[[package]]
name = "sphinxcontrib-devhelp"
version = "1.0.2"
description = "sphinxcontrib-devhelp is a sphinx extension which outputs Devhelp document."
category = "dev"
optional = false
python-versions = ">=3.5"

[package.extras]
lint = ["flake8", "mypy", "docutils-stubs"]
test = ["pytest"]

[[package]]
name = "sphinxcontrib-htmlhelp"
version = "2.0.0"
description = "sphinxcontrib-htmlhelp is a sphinx extension which renders HTML help files"
category = "dev"
optional = false
python-versions = ">=3.6"

[package.extras]
lint = ["flake8", "mypy", "docutils-stubs"]
test = ["pytest", "html5lib"]

[[package]]
name = "sphinxcontrib-jsmath"
version = "1.0.1"
description = "A sphinx extension which renders display math in HTML via JavaScript"
category = "dev"
optional = false
python-versions = ">=3.5"

[package.extras]
test = ["pytest", "flake8", "mypy"]

[[package]]
name = "sphinxcontrib-qthelp"
version = "1.0.3"
description = "sphinxcontrib-qthelp is a sphinx extension which outputs QtHelp document."
category = "dev"
optional = false
python-versions = ">=3.5"

[package.extras]
lint = ["flake8", "mypy", "docutils-stubs"]
test = ["pytest"]

[[package]]
name = "sphinxcontrib-serializinghtml"
version = "1.1.5"
description = "sphinxcontrib-serializinghtml is a sphinx extension which outputs \"serialized\" HTML files (json and pickle)."
category = "dev"
optional = false
python-versions = ">=3.5"

[package.extras]
lint = ["flake8", "mypy", "docutils-stubs"]
test = ["pytest"]

[[package]]
name = "toml"
version = "0.10.2"
description = "Python Library for Tom's Obvious, Minimal Language"
category = "dev"
optional = false
python-versions = ">=2.6, !=3.0.*, !=3.1.*, !=3.2.*"

[[package]]
name = "tomli"
version = "2.0.1"
description = "A lil' TOML parser"
category = "dev"
optional = false
python-versions = ">=3.7"

[[package]]
name = "typing-extensions"
version = "4.2.0"
description = "Backported and Experimental Type Hints for Python 3.7+"
category = "dev"
optional = false
python-versions = ">=3.7"

[[package]]
name = "urllib3"
version = "1.26.9"
description = "HTTP library with thread-safe connection pooling, file post, and more."
category = "dev"
optional = false
python-versions = ">=2.7, !=3.0.*, !=3.1.*, !=3.2.*, !=3.3.*, !=3.4.*, <4"

[package.extras]
brotli = ["brotlicffi (>=0.8.0)", "brotli (>=1.0.9)", "brotlipy (>=0.6.0)"]
secure = ["pyOpenSSL (>=0.14)", "cryptography (>=1.3.4)", "idna (>=2.0.0)", "certifi", "ipaddress"]
socks = ["PySocks (>=1.5.6,!=1.5.7,<2.0)"]

[[package]]
name = "uvloop"
version = "0.16.0"
description = "Fast implementation of asyncio event loop on top of libuv"
category = "main"
optional = false
python-versions = ">=3.7"

[package.extras]
dev = ["Cython (>=0.29.24,<0.30.0)", "pytest (>=3.6.0)", "Sphinx (>=4.1.2,<4.2.0)", "sphinxcontrib-asyncio (>=0.3.0,<0.4.0)", "sphinx-rtd-theme (>=0.5.2,<0.6.0)", "aiohttp", "flake8 (>=3.9.2,<3.10.0)", "psutil", "pycodestyle (>=2.7.0,<2.8.0)", "pyOpenSSL (>=19.0.0,<19.1.0)", "mypy (>=0.800)"]
docs = ["Sphinx (>=4.1.2,<4.2.0)", "sphinxcontrib-asyncio (>=0.3.0,<0.4.0)", "sphinx-rtd-theme (>=0.5.2,<0.6.0)"]
test = ["aiohttp", "flake8 (>=3.9.2,<3.10.0)", "psutil", "pycodestyle (>=2.7.0,<2.8.0)", "pyOpenSSL (>=19.0.0,<19.1.0)", "mypy (>=0.800)"]

[[package]]
name = "virtualenv"
version = "20.14.1"
description = "Virtual Python Environment builder"
category = "dev"
optional = false
python-versions = "!=3.0.*,!=3.1.*,!=3.2.*,!=3.3.*,!=3.4.*,>=2.7"

[package.dependencies]
distlib = ">=0.3.1,<1"
filelock = ">=3.2,<4"
platformdirs = ">=2,<3"
six = ">=1.9.0,<2"

[package.extras]
docs = ["proselint (>=0.10.2)", "sphinx (>=3)", "sphinx-argparse (>=0.2.5)", "sphinx-rtd-theme (>=0.4.3)", "towncrier (>=21.3)"]
testing = ["coverage (>=4)", "coverage-enable-subprocess (>=1)", "flaky (>=3)", "pytest (>=4)", "pytest-env (>=0.6.2)", "pytest-freezegun (>=0.4.1)", "pytest-mock (>=2)", "pytest-randomly (>=1)", "pytest-timeout (>=1)", "packaging (>=20.0)"]

[[package]]
name = "yarl"
version = "1.7.2"
description = "Yet another URL library"
category = "main"
optional = false
python-versions = ">=3.6"

[package.dependencies]
idna = ">=2.0"
multidict = ">=4.0"

[[package]]
name = "zipp"
version = "3.8.0"
description = "Backport of pathlib-compatible object wrapper for zip files"
category = "dev"
optional = false
python-versions = ">=3.7"

[package.extras]
docs = ["sphinx", "jaraco.packaging (>=9)", "rst.linker (>=1.9)"]
testing = ["pytest (>=6)", "pytest-checkdocs (>=2.4)", "pytest-flake8", "pytest-cov", "pytest-enabler (>=1.0.1)", "jaraco.itertools", "func-timeout", "pytest-black (>=0.3.7)", "pytest-mypy (>=0.9.1)"]

[metadata]
lock-version = "1.1"
python-versions = "^3.9"
content-hash = "904cd0155e041277a9d0b51612836a71634e6dd7831bc95b100feb04cd9d7f38"

[metadata.files]
aio-pika = [
    {file = "aio_pika-7.2.0-py3-none-any.whl", hash = "sha256:9b741aa81b3dd3917ec1a4910ab0766e4e568bac498831c6a02f0c96936b2d3c"},
]
aiohttp = [
    {file = "aiohttp-3.8.1-cp310-cp310-macosx_10_9_universal2.whl", hash = "sha256:1ed0b6477896559f17b9eaeb6d38e07f7f9ffe40b9f0f9627ae8b9926ae260a8"},
    {file = "aiohttp-3.8.1-cp310-cp310-macosx_10_9_x86_64.whl", hash = "sha256:7dadf3c307b31e0e61689cbf9e06be7a867c563d5a63ce9dca578f956609abf8"},
    {file = "aiohttp-3.8.1-cp310-cp310-macosx_11_0_arm64.whl", hash = "sha256:a79004bb58748f31ae1cbe9fa891054baaa46fb106c2dc7af9f8e3304dc30316"},
    {file = "aiohttp-3.8.1-cp310-cp310-manylinux_2_17_aarch64.manylinux2014_aarch64.whl", hash = "sha256:12de6add4038df8f72fac606dff775791a60f113a725c960f2bab01d8b8e6b15"},
    {file = "aiohttp-3.8.1-cp310-cp310-manylinux_2_17_ppc64le.manylinux2014_ppc64le.whl", hash = "sha256:6f0d5f33feb5f69ddd57a4a4bd3d56c719a141080b445cbf18f238973c5c9923"},
    {file = "aiohttp-3.8.1-cp310-cp310-manylinux_2_17_s390x.manylinux2014_s390x.whl", hash = "sha256:eaba923151d9deea315be1f3e2b31cc39a6d1d2f682f942905951f4e40200922"},
    {file = "aiohttp-3.8.1-cp310-cp310-manylinux_2_5_i686.manylinux1_i686.manylinux_2_12_i686.manylinux2010_i686.whl", hash = "sha256:099ebd2c37ac74cce10a3527d2b49af80243e2a4fa39e7bce41617fbc35fa3c1"},
    {file = "aiohttp-3.8.1-cp310-cp310-manylinux_2_5_x86_64.manylinux1_x86_64.manylinux_2_12_x86_64.manylinux2010_x86_64.whl", hash = "sha256:2e5d962cf7e1d426aa0e528a7e198658cdc8aa4fe87f781d039ad75dcd52c516"},
    {file = "aiohttp-3.8.1-cp310-cp310-musllinux_1_1_aarch64.whl", hash = "sha256:fa0ffcace9b3aa34d205d8130f7873fcfefcb6a4dd3dd705b0dab69af6712642"},
    {file = "aiohttp-3.8.1-cp310-cp310-musllinux_1_1_i686.whl", hash = "sha256:61bfc23df345d8c9716d03717c2ed5e27374e0fe6f659ea64edcd27b4b044cf7"},
    {file = "aiohttp-3.8.1-cp310-cp310-musllinux_1_1_ppc64le.whl", hash = "sha256:31560d268ff62143e92423ef183680b9829b1b482c011713ae941997921eebc8"},
    {file = "aiohttp-3.8.1-cp310-cp310-musllinux_1_1_s390x.whl", hash = "sha256:01d7bdb774a9acc838e6b8f1d114f45303841b89b95984cbb7d80ea41172a9e3"},
    {file = "aiohttp-3.8.1-cp310-cp310-musllinux_1_1_x86_64.whl", hash = "sha256:97ef77eb6b044134c0b3a96e16abcb05ecce892965a2124c566af0fd60f717e2"},
    {file = "aiohttp-3.8.1-cp310-cp310-win32.whl", hash = "sha256:c2aef4703f1f2ddc6df17519885dbfa3514929149d3ff900b73f45998f2532fa"},
    {file = "aiohttp-3.8.1-cp310-cp310-win_amd64.whl", hash = "sha256:713ac174a629d39b7c6a3aa757b337599798da4c1157114a314e4e391cd28e32"},
    {file = "aiohttp-3.8.1-cp36-cp36m-macosx_10_9_x86_64.whl", hash = "sha256:473d93d4450880fe278696549f2e7aed8cd23708c3c1997981464475f32137db"},
    {file = "aiohttp-3.8.1-cp36-cp36m-manylinux_2_17_aarch64.manylinux2014_aarch64.whl", hash = "sha256:99b5eeae8e019e7aad8af8bb314fb908dd2e028b3cdaad87ec05095394cce632"},
    {file = "aiohttp-3.8.1-cp36-cp36m-manylinux_2_17_ppc64le.manylinux2014_ppc64le.whl", hash = "sha256:3af642b43ce56c24d063325dd2cf20ee012d2b9ba4c3c008755a301aaea720ad"},
    {file = "aiohttp-3.8.1-cp36-cp36m-manylinux_2_17_s390x.manylinux2014_s390x.whl", hash = "sha256:c3630c3ef435c0a7c549ba170a0633a56e92629aeed0e707fec832dee313fb7a"},
    {file = "aiohttp-3.8.1-cp36-cp36m-manylinux_2_5_i686.manylinux1_i686.manylinux_2_12_i686.manylinux2010_i686.whl", hash = "sha256:4a4a4e30bf1edcad13fb0804300557aedd07a92cabc74382fdd0ba6ca2661091"},
    {file = "aiohttp-3.8.1-cp36-cp36m-manylinux_2_5_x86_64.manylinux1_x86_64.manylinux_2_12_x86_64.manylinux2010_x86_64.whl", hash = "sha256:6f8b01295e26c68b3a1b90efb7a89029110d3a4139270b24fda961893216c440"},
    {file = "aiohttp-3.8.1-cp36-cp36m-musllinux_1_1_aarch64.whl", hash = "sha256:a25fa703a527158aaf10dafd956f7d42ac6d30ec80e9a70846253dd13e2f067b"},
    {file = "aiohttp-3.8.1-cp36-cp36m-musllinux_1_1_i686.whl", hash = "sha256:5bfde62d1d2641a1f5173b8c8c2d96ceb4854f54a44c23102e2ccc7e02f003ec"},
    {file = "aiohttp-3.8.1-cp36-cp36m-musllinux_1_1_ppc64le.whl", hash = "sha256:51467000f3647d519272392f484126aa716f747859794ac9924a7aafa86cd411"},
    {file = "aiohttp-3.8.1-cp36-cp36m-musllinux_1_1_s390x.whl", hash = "sha256:03a6d5349c9ee8f79ab3ff3694d6ce1cfc3ced1c9d36200cb8f08ba06bd3b782"},
    {file = "aiohttp-3.8.1-cp36-cp36m-musllinux_1_1_x86_64.whl", hash = "sha256:102e487eeb82afac440581e5d7f8f44560b36cf0bdd11abc51a46c1cd88914d4"},
    {file = "aiohttp-3.8.1-cp36-cp36m-win32.whl", hash = "sha256:4aed991a28ea3ce320dc8ce655875e1e00a11bdd29fe9444dd4f88c30d558602"},
    {file = "aiohttp-3.8.1-cp36-cp36m-win_amd64.whl", hash = "sha256:b0e20cddbd676ab8a64c774fefa0ad787cc506afd844de95da56060348021e96"},
    {file = "aiohttp-3.8.1-cp37-cp37m-macosx_10_9_x86_64.whl", hash = "sha256:37951ad2f4a6df6506750a23f7cbabad24c73c65f23f72e95897bb2cecbae676"},
    {file = "aiohttp-3.8.1-cp37-cp37m-manylinux_2_17_aarch64.manylinux2014_aarch64.whl", hash = "sha256:5c23b1ad869653bc818e972b7a3a79852d0e494e9ab7e1a701a3decc49c20d51"},
    {file = "aiohttp-3.8.1-cp37-cp37m-manylinux_2_17_ppc64le.manylinux2014_ppc64le.whl", hash = "sha256:15b09b06dae900777833fe7fc4b4aa426556ce95847a3e8d7548e2d19e34edb8"},
    {file = "aiohttp-3.8.1-cp37-cp37m-manylinux_2_17_s390x.manylinux2014_s390x.whl", hash = "sha256:477c3ea0ba410b2b56b7efb072c36fa91b1e6fc331761798fa3f28bb224830dd"},
    {file = "aiohttp-3.8.1-cp37-cp37m-manylinux_2_5_i686.manylinux1_i686.manylinux_2_12_i686.manylinux2010_i686.whl", hash = "sha256:2f2f69dca064926e79997f45b2f34e202b320fd3782f17a91941f7eb85502ee2"},
    {file = "aiohttp-3.8.1-cp37-cp37m-manylinux_2_5_x86_64.manylinux1_x86_64.manylinux_2_12_x86_64.manylinux2010_x86_64.whl", hash = "sha256:ef9612483cb35171d51d9173647eed5d0069eaa2ee812793a75373447d487aa4"},
    {file = "aiohttp-3.8.1-cp37-cp37m-musllinux_1_1_aarch64.whl", hash = "sha256:6d69f36d445c45cda7b3b26afef2fc34ef5ac0cdc75584a87ef307ee3c8c6d00"},
    {file = "aiohttp-3.8.1-cp37-cp37m-musllinux_1_1_i686.whl", hash = "sha256:55c3d1072704d27401c92339144d199d9de7b52627f724a949fc7d5fc56d8b93"},
    {file = "aiohttp-3.8.1-cp37-cp37m-musllinux_1_1_ppc64le.whl", hash = "sha256:b9d00268fcb9f66fbcc7cd9fe423741d90c75ee029a1d15c09b22d23253c0a44"},
    {file = "aiohttp-3.8.1-cp37-cp37m-musllinux_1_1_s390x.whl", hash = "sha256:07b05cd3305e8a73112103c834e91cd27ce5b4bd07850c4b4dbd1877d3f45be7"},
    {file = "aiohttp-3.8.1-cp37-cp37m-musllinux_1_1_x86_64.whl", hash = "sha256:c34dc4958b232ef6188c4318cb7b2c2d80521c9a56c52449f8f93ab7bc2a8a1c"},
    {file = "aiohttp-3.8.1-cp37-cp37m-win32.whl", hash = "sha256:d2f9b69293c33aaa53d923032fe227feac867f81682f002ce33ffae978f0a9a9"},
    {file = "aiohttp-3.8.1-cp37-cp37m-win_amd64.whl", hash = "sha256:6ae828d3a003f03ae31915c31fa684b9890ea44c9c989056fea96e3d12a9fa17"},
    {file = "aiohttp-3.8.1-cp38-cp38-macosx_10_9_universal2.whl", hash = "sha256:0c7ebbbde809ff4e970824b2b6cb7e4222be6b95a296e46c03cf050878fc1785"},
    {file = "aiohttp-3.8.1-cp38-cp38-macosx_10_9_x86_64.whl", hash = "sha256:8b7ef7cbd4fec9a1e811a5de813311ed4f7ac7d93e0fda233c9b3e1428f7dd7b"},
    {file = "aiohttp-3.8.1-cp38-cp38-macosx_11_0_arm64.whl", hash = "sha256:c3d6a4d0619e09dcd61021debf7059955c2004fa29f48788a3dfaf9c9901a7cd"},
    {file = "aiohttp-3.8.1-cp38-cp38-manylinux_2_17_aarch64.manylinux2014_aarch64.whl", hash = "sha256:718626a174e7e467f0558954f94af117b7d4695d48eb980146016afa4b580b2e"},
    {file = "aiohttp-3.8.1-cp38-cp38-manylinux_2_17_ppc64le.manylinux2014_ppc64le.whl", hash = "sha256:589c72667a5febd36f1315aa6e5f56dd4aa4862df295cb51c769d16142ddd7cd"},
    {file = "aiohttp-3.8.1-cp38-cp38-manylinux_2_17_s390x.manylinux2014_s390x.whl", hash = "sha256:2ed076098b171573161eb146afcb9129b5ff63308960aeca4b676d9d3c35e700"},
    {file = "aiohttp-3.8.1-cp38-cp38-manylinux_2_5_i686.manylinux1_i686.manylinux_2_12_i686.manylinux2010_i686.whl", hash = "sha256:086f92daf51a032d062ec5f58af5ca6a44d082c35299c96376a41cbb33034675"},
    {file = "aiohttp-3.8.1-cp38-cp38-manylinux_2_5_x86_64.manylinux1_x86_64.manylinux_2_12_x86_64.manylinux2010_x86_64.whl", hash = "sha256:11691cf4dc5b94236ccc609b70fec991234e7ef8d4c02dd0c9668d1e486f5abf"},
    {file = "aiohttp-3.8.1-cp38-cp38-musllinux_1_1_aarch64.whl", hash = "sha256:31d1e1c0dbf19ebccbfd62eff461518dcb1e307b195e93bba60c965a4dcf1ba0"},
    {file = "aiohttp-3.8.1-cp38-cp38-musllinux_1_1_i686.whl", hash = "sha256:11a67c0d562e07067c4e86bffc1553f2cf5b664d6111c894671b2b8712f3aba5"},
    {file = "aiohttp-3.8.1-cp38-cp38-musllinux_1_1_ppc64le.whl", hash = "sha256:bb01ba6b0d3f6c68b89fce7305080145d4877ad3acaed424bae4d4ee75faa950"},
    {file = "aiohttp-3.8.1-cp38-cp38-musllinux_1_1_s390x.whl", hash = "sha256:44db35a9e15d6fe5c40d74952e803b1d96e964f683b5a78c3cc64eb177878155"},
    {file = "aiohttp-3.8.1-cp38-cp38-musllinux_1_1_x86_64.whl", hash = "sha256:844a9b460871ee0a0b0b68a64890dae9c415e513db0f4a7e3cab41a0f2fedf33"},
    {file = "aiohttp-3.8.1-cp38-cp38-win32.whl", hash = "sha256:7d08744e9bae2ca9c382581f7dce1273fe3c9bae94ff572c3626e8da5b193c6a"},
    {file = "aiohttp-3.8.1-cp38-cp38-win_amd64.whl", hash = "sha256:04d48b8ce6ab3cf2097b1855e1505181bdd05586ca275f2505514a6e274e8e75"},
    {file = "aiohttp-3.8.1-cp39-cp39-macosx_10_9_universal2.whl", hash = "sha256:f5315a2eb0239185af1bddb1abf472d877fede3cc8d143c6cddad37678293237"},
    {file = "aiohttp-3.8.1-cp39-cp39-macosx_10_9_x86_64.whl", hash = "sha256:a996d01ca39b8dfe77440f3cd600825d05841088fd6bc0144cc6c2ec14cc5f74"},
    {file = "aiohttp-3.8.1-cp39-cp39-macosx_11_0_arm64.whl", hash = "sha256:13487abd2f761d4be7c8ff9080de2671e53fff69711d46de703c310c4c9317ca"},
    {file = "aiohttp-3.8.1-cp39-cp39-manylinux_2_17_aarch64.manylinux2014_aarch64.whl", hash = "sha256:ea302f34477fda3f85560a06d9ebdc7fa41e82420e892fc50b577e35fc6a50b2"},
    {file = "aiohttp-3.8.1-cp39-cp39-manylinux_2_17_ppc64le.manylinux2014_ppc64le.whl", hash = "sha256:a2f635ce61a89c5732537a7896b6319a8fcfa23ba09bec36e1b1ac0ab31270d2"},
    {file = "aiohttp-3.8.1-cp39-cp39-manylinux_2_17_s390x.manylinux2014_s390x.whl", hash = "sha256:e999f2d0e12eea01caeecb17b653f3713d758f6dcc770417cf29ef08d3931421"},
    {file = "aiohttp-3.8.1-cp39-cp39-manylinux_2_5_i686.manylinux1_i686.manylinux_2_12_i686.manylinux2010_i686.whl", hash = "sha256:0770e2806a30e744b4e21c9d73b7bee18a1cfa3c47991ee2e5a65b887c49d5cf"},
    {file = "aiohttp-3.8.1-cp39-cp39-manylinux_2_5_x86_64.manylinux1_x86_64.manylinux_2_12_x86_64.manylinux2010_x86_64.whl", hash = "sha256:d15367ce87c8e9e09b0f989bfd72dc641bcd04ba091c68cd305312d00962addd"},
    {file = "aiohttp-3.8.1-cp39-cp39-musllinux_1_1_aarch64.whl", hash = "sha256:6c7cefb4b0640703eb1069835c02486669312bf2f12b48a748e0a7756d0de33d"},
    {file = "aiohttp-3.8.1-cp39-cp39-musllinux_1_1_i686.whl", hash = "sha256:71927042ed6365a09a98a6377501af5c9f0a4d38083652bcd2281a06a5976724"},
    {file = "aiohttp-3.8.1-cp39-cp39-musllinux_1_1_ppc64le.whl", hash = "sha256:28d490af82bc6b7ce53ff31337a18a10498303fe66f701ab65ef27e143c3b0ef"},
    {file = "aiohttp-3.8.1-cp39-cp39-musllinux_1_1_s390x.whl", hash = "sha256:b6613280ccedf24354406caf785db748bebbddcf31408b20c0b48cb86af76866"},
    {file = "aiohttp-3.8.1-cp39-cp39-musllinux_1_1_x86_64.whl", hash = "sha256:81e3d8c34c623ca4e36c46524a3530e99c0bc95ed068fd6e9b55cb721d408fb2"},
    {file = "aiohttp-3.8.1-cp39-cp39-win32.whl", hash = "sha256:7187a76598bdb895af0adbd2fb7474d7f6025d170bc0a1130242da817ce9e7d1"},
    {file = "aiohttp-3.8.1-cp39-cp39-win_amd64.whl", hash = "sha256:1c182cb873bc91b411e184dab7a2b664d4fea2743df0e4d57402f7f3fa644bac"},
    {file = "aiohttp-3.8.1.tar.gz", hash = "sha256:fc5471e1a54de15ef71c1bc6ebe80d4dc681ea600e68bfd1cbce40427f0b7578"},
]
aiokafka = [
    {file = "aiokafka-0.7.2-cp36-cp36m-macosx_10_9_x86_64.whl", hash = "sha256:b19f077e12fe23e359f7a7dca9baf8532c63f4c8149703ce4c56de372d17e26c"},
    {file = "aiokafka-0.7.2-cp36-cp36m-manylinux_2_12_i686.manylinux2010_i686.whl", hash = "sha256:d801bb2f5a4ae726a433ae74a5d34e7e0d44128de53c9c7eea5cb4cdaaf80175"},
    {file = "aiokafka-0.7.2-cp36-cp36m-manylinux_2_12_x86_64.manylinux2010_x86_64.whl", hash = "sha256:3b1f1e9ad66883ed809d737d57edfb13f1aeb9b08c6fd6b71afefce712c13dad"},
    {file = "aiokafka-0.7.2-cp36-cp36m-win32.whl", hash = "sha256:383cc7d45b47676fea60dbedee747c5c08dde5c10b1be0afc6598fb21a7891b4"},
    {file = "aiokafka-0.7.2-cp36-cp36m-win_amd64.whl", hash = "sha256:ce23baeaacf501f619967067d2c0d4c2b2b761012f9f9c8a49593e96c7550aff"},
    {file = "aiokafka-0.7.2-cp37-cp37m-macosx_10_9_x86_64.whl", hash = "sha256:c96824cef1a480fd2ab4bbd9e9aa737c9191211bab5f7787ef401926d5fda95d"},
    {file = "aiokafka-0.7.2-cp37-cp37m-manylinux_2_12_i686.manylinux2010_i686.whl", hash = "sha256:34eda0b6eb794c36f4100be772f3b120a3c00daaf342f593f32994a762aed7e8"},
    {file = "aiokafka-0.7.2-cp37-cp37m-manylinux_2_12_x86_64.manylinux2010_x86_64.whl", hash = "sha256:e6e78206e5d031e6644d3a46153a146d2d2afff4cf9da9a81edb9f8714114b62"},
    {file = "aiokafka-0.7.2-cp37-cp37m-win32.whl", hash = "sha256:ebbb258840f134bad0e6ca8681a87cd292a1f4ed7253a821c16b4e9f2610a04a"},
    {file = "aiokafka-0.7.2-cp37-cp37m-win_amd64.whl", hash = "sha256:16731e8aa0fc70dc35c31041599c9a5237dd5d2c1a4d04af58f30a942191a281"},
    {file = "aiokafka-0.7.2-cp38-cp38-macosx_10_9_x86_64.whl", hash = "sha256:1a9b6ecb606062b3595bc5104b85b42b62621a86d179b75d708279041152f461"},
    {file = "aiokafka-0.7.2-cp38-cp38-manylinux_2_12_i686.manylinux2010_i686.whl", hash = "sha256:cda55f5cfb19ea7d2f55a51d320a57312f152dab3e333fa1fbfcdde7a9e25a53"},
    {file = "aiokafka-0.7.2-cp38-cp38-manylinux_2_12_x86_64.manylinux2010_x86_64.whl", hash = "sha256:7d56627c3250ba2359dfa90f2c8a3ab995795e0116038905b2f8a608cd1fd606"},
    {file = "aiokafka-0.7.2-cp38-cp38-win32.whl", hash = "sha256:be43d7ddd700d501a6f4c59c859baa9888c2d086b69882f542951bae41234f6a"},
    {file = "aiokafka-0.7.2-cp38-cp38-win_amd64.whl", hash = "sha256:594d2a29875f78d56251141ff95a982c5be64844dc9ae619c285f36c57a08c6e"},
    {file = "aiokafka-0.7.2-cp39-cp39-macosx_10_9_x86_64.whl", hash = "sha256:5371bd663f545ced555775e7e49f39a54b243435098a9699582bb3b32884e332"},
    {file = "aiokafka-0.7.2-cp39-cp39-manylinux_2_12_i686.manylinux2010_i686.whl", hash = "sha256:b1958277eaa702509591c0674790a8c9aced8fef7723dafae0f9aec6d2da71a5"},
    {file = "aiokafka-0.7.2-cp39-cp39-manylinux_2_12_x86_64.manylinux2010_x86_64.whl", hash = "sha256:7fe02a3868236d84356d5fa7c7625ed3a27e52699477c5ee8bd5dc9b5adb592f"},
    {file = "aiokafka-0.7.2-cp39-cp39-win32.whl", hash = "sha256:a3bfe4ad7d3829a98c8391a9a28f179b47df4f66e26ea5b1c665f872b6e21809"},
    {file = "aiokafka-0.7.2-cp39-cp39-win_amd64.whl", hash = "sha256:6116b68ca975caafd7efd338ffdaec63789e1c334af6174e20edc1d16d14e463"},
    {file = "aiokafka-0.7.2.tar.gz", hash = "sha256:a8fc41d18731d8879483aecb93ae7ebf5457f63daf4c8923ddc046792c2c3096"},
]
aiomisc = [
    {file = "aiomisc-15.7.3-py3-none-any.whl", hash = "sha256:0403e83268e98d0f2a125a70d13303fe1a2358e36db3daf02df032c7fa4f1525"},
    {file = "aiomisc-15.7.3.tar.gz", hash = "sha256:ba250a34bd4609ced36111cb50580f57c3d52f3955f953a53ecb2986988baedc"},
]
aiopg = [
    {file = "aiopg-1.3.3-py3-none-any.whl", hash = "sha256:2842dd8741460eeef940032dcb577bfba4d4115205dd82a73ce13b3271f5bf0a"},
    {file = "aiopg-1.3.3.tar.gz", hash = "sha256:547c6ba4ea0d73c2a11a2f44387d7133cc01d3c6f3b8ed976c0ac1eff4f595d7"},
]
aiormq = [
    {file = "aiormq-6.2.3-py3-none-any.whl", hash = "sha256:95f0da57edd55f214a2e6c5b7ac98fa58a7c33911acd0d3315e86926b2dd2605"},
    {file = "aiormq-6.2.3.tar.gz", hash = "sha256:db6c1e6e384f1d4dafe19f8df70c6dfc994932b40f4e542690016023ff8e952b"},
]
aiosignal = [
    {file = "aiosignal-1.2.0-py3-none-any.whl", hash = "sha256:26e62109036cd181df6e6ad646f91f0dcfd05fe16d0cb924138ff2ab75d64e3a"},
    {file = "aiosignal-1.2.0.tar.gz", hash = "sha256:78ed67db6c7b7ced4f98e495e572106d5c432a93e1ddd1bf475e1dc05f5b7df2"},
]
alabaster = [
    {file = "alabaster-0.7.12-py2.py3-none-any.whl", hash = "sha256:446438bdcca0e05bd45ea2de1668c1d9b032e1a9154c2c259092d77031ddd359"},
    {file = "alabaster-0.7.12.tar.gz", hash = "sha256:a661d72d58e6ea8a57f7a86e37d86716863ee5e92788398526d58b26a4e4dc02"},
]
anyio = [
    {file = "anyio-3.6.1-py3-none-any.whl", hash = "sha256:cb29b9c70620506a9a8f87a309591713446953302d7d995344d0d7c6c0c9a7be"},
    {file = "anyio-3.6.1.tar.gz", hash = "sha256:413adf95f93886e442aea925f3ee43baa5a765a64a0f52c6081894f9992fdd0b"},
]
async-timeout = [
    {file = "async-timeout-4.0.2.tar.gz", hash = "sha256:2163e1640ddb52b7a8c80d0a67a08587e5d245cc9c553a74a847056bc2976b15"},
    {file = "async_timeout-4.0.2-py3-none-any.whl", hash = "sha256:8ca1e4fcf50d07413d66d1a5e416e42cfdf5851c981d679a09851a6853383b3c"},
]
atomicwrites = [
    {file = "atomicwrites-1.4.0-py2.py3-none-any.whl", hash = "sha256:6d1784dea7c0c8d4a5172b6c620f40b6e4cbfdf96d783691f2e1302a7b88e197"},
    {file = "atomicwrites-1.4.0.tar.gz", hash = "sha256:ae70396ad1a434f9c7046fd2dd196fc04b12f9e91ffb859164193be8b6168a7a"},
]
attrs = [
    {file = "attrs-21.4.0-py2.py3-none-any.whl", hash = "sha256:2d27e3784d7a565d36ab851fe94887c5eccd6a463168875832a1be79c82828b4"},
    {file = "attrs-21.4.0.tar.gz", hash = "sha256:626ba8234211db98e869df76230a137c4c40a12d72445c45d5f5b716f076e2fd"},
]
babel = [
    {file = "Babel-2.10.1-py3-none-any.whl", hash = "sha256:3f349e85ad3154559ac4930c3918247d319f21910d5ce4b25d439ed8693b98d2"},
    {file = "Babel-2.10.1.tar.gz", hash = "sha256:98aeaca086133efb3e1e2aad0396987490c8425929ddbcfe0550184fdc54cd13"},
]
black = [
    {file = "black-22.3.0-cp310-cp310-macosx_10_9_universal2.whl", hash = "sha256:2497f9c2386572e28921fa8bec7be3e51de6801f7459dffd6e62492531c47e09"},
    {file = "black-22.3.0-cp310-cp310-macosx_10_9_x86_64.whl", hash = "sha256:5795a0375eb87bfe902e80e0c8cfaedf8af4d49694d69161e5bd3206c18618bb"},
    {file = "black-22.3.0-cp310-cp310-macosx_11_0_arm64.whl", hash = "sha256:e3556168e2e5c49629f7b0f377070240bd5511e45e25a4497bb0073d9dda776a"},
    {file = "black-22.3.0-cp310-cp310-manylinux_2_17_x86_64.manylinux2014_x86_64.whl", hash = "sha256:67c8301ec94e3bcc8906740fe071391bce40a862b7be0b86fb5382beefecd968"},
    {file = "black-22.3.0-cp310-cp310-win_amd64.whl", hash = "sha256:fd57160949179ec517d32ac2ac898b5f20d68ed1a9c977346efbac9c2f1e779d"},
    {file = "black-22.3.0-cp36-cp36m-macosx_10_9_x86_64.whl", hash = "sha256:cc1e1de68c8e5444e8f94c3670bb48a2beef0e91dddfd4fcc29595ebd90bb9ce"},
    {file = "black-22.3.0-cp36-cp36m-manylinux_2_17_x86_64.manylinux2014_x86_64.whl", hash = "sha256:6d2fc92002d44746d3e7db7cf9313cf4452f43e9ea77a2c939defce3b10b5c82"},
    {file = "black-22.3.0-cp36-cp36m-win_amd64.whl", hash = "sha256:a6342964b43a99dbc72f72812bf88cad8f0217ae9acb47c0d4f141a6416d2d7b"},
    {file = "black-22.3.0-cp37-cp37m-macosx_10_9_x86_64.whl", hash = "sha256:328efc0cc70ccb23429d6be184a15ce613f676bdfc85e5fe8ea2a9354b4e9015"},
    {file = "black-22.3.0-cp37-cp37m-manylinux_2_17_x86_64.manylinux2014_x86_64.whl", hash = "sha256:06f9d8846f2340dfac80ceb20200ea5d1b3f181dd0556b47af4e8e0b24fa0a6b"},
    {file = "black-22.3.0-cp37-cp37m-win_amd64.whl", hash = "sha256:ad4efa5fad66b903b4a5f96d91461d90b9507a812b3c5de657d544215bb7877a"},
    {file = "black-22.3.0-cp38-cp38-macosx_10_9_universal2.whl", hash = "sha256:e8477ec6bbfe0312c128e74644ac8a02ca06bcdb8982d4ee06f209be28cdf163"},
    {file = "black-22.3.0-cp38-cp38-macosx_10_9_x86_64.whl", hash = "sha256:637a4014c63fbf42a692d22b55d8ad6968a946b4a6ebc385c5505d9625b6a464"},
    {file = "black-22.3.0-cp38-cp38-macosx_11_0_arm64.whl", hash = "sha256:863714200ada56cbc366dc9ae5291ceb936573155f8bf8e9de92aef51f3ad0f0"},
    {file = "black-22.3.0-cp38-cp38-manylinux_2_17_x86_64.manylinux2014_x86_64.whl", hash = "sha256:10dbe6e6d2988049b4655b2b739f98785a884d4d6b85bc35133a8fb9a2233176"},
    {file = "black-22.3.0-cp38-cp38-win_amd64.whl", hash = "sha256:cee3e11161dde1b2a33a904b850b0899e0424cc331b7295f2a9698e79f9a69a0"},
    {file = "black-22.3.0-cp39-cp39-macosx_10_9_universal2.whl", hash = "sha256:5891ef8abc06576985de8fa88e95ab70641de6c1fca97e2a15820a9b69e51b20"},
    {file = "black-22.3.0-cp39-cp39-macosx_10_9_x86_64.whl", hash = "sha256:30d78ba6bf080eeaf0b7b875d924b15cd46fec5fd044ddfbad38c8ea9171043a"},
    {file = "black-22.3.0-cp39-cp39-macosx_11_0_arm64.whl", hash = "sha256:ee8f1f7228cce7dffc2b464f07ce769f478968bfb3dd1254a4c2eeed84928aad"},
    {file = "black-22.3.0-cp39-cp39-manylinux_2_17_x86_64.manylinux2014_x86_64.whl", hash = "sha256:6ee227b696ca60dd1c507be80a6bc849a5a6ab57ac7352aad1ffec9e8b805f21"},
    {file = "black-22.3.0-cp39-cp39-win_amd64.whl", hash = "sha256:9b542ced1ec0ceeff5b37d69838106a6348e60db7b8fdd245294dc1d26136265"},
    {file = "black-22.3.0-py3-none-any.whl", hash = "sha256:bc58025940a896d7e5356952228b68f793cf5fcb342be703c3a2669a1488cb72"},
    {file = "black-22.3.0.tar.gz", hash = "sha256:35020b8886c022ced9282b51b5a875b6d1ab0c387b31a065b84db7c33085ca79"},
]
cached-property = [
    {file = "cached-property-1.5.2.tar.gz", hash = "sha256:9fa5755838eecbb2d234c3aa390bd80fbd3ac6b6869109bfc1b499f7bd89a130"},
    {file = "cached_property-1.5.2-py2.py3-none-any.whl", hash = "sha256:df4f613cf7ad9a588cc381aaf4a512d26265ecebd5eb9e1ba12f1319eb85a6a0"},
]
certifi = [
    {file = "certifi-2021.10.8-py2.py3-none-any.whl", hash = "sha256:d62a0163eb4c2344ac042ab2bdf75399a71a2d8c7d47eac2e2ee91b9d6339569"},
    {file = "certifi-2021.10.8.tar.gz", hash = "sha256:78884e7c1d4b00ce3cea67b44566851c4343c120abd683433ce934a68ea58872"},
]
cfgv = [
    {file = "cfgv-3.3.1-py2.py3-none-any.whl", hash = "sha256:c6a0883f3917a037485059700b9e75da2464e6c27051014ad85ba6aaa5884426"},
    {file = "cfgv-3.3.1.tar.gz", hash = "sha256:f5a830efb9ce7a445376bb66ec94c638a9787422f96264c98edc6bdeed8ab736"},
]
charset-normalizer = [
    {file = "charset-normalizer-2.0.12.tar.gz", hash = "sha256:2857e29ff0d34db842cd7ca3230549d1a697f96ee6d3fb071cfa6c7393832597"},
    {file = "charset_normalizer-2.0.12-py3-none-any.whl", hash = "sha256:6881edbebdb17b39b4eaaa821b438bf6eddffb4468cf344f09f89def34a8b1df"},
]
click = [
    {file = "click-8.1.3-py3-none-any.whl", hash = "sha256:bb4d8133cb15a609f44e8213d9b391b0809795062913b383c62be0ee95b1db48"},
    {file = "click-8.1.3.tar.gz", hash = "sha256:7682dc8afb30297001674575ea00d1814d808d6a36af415a82bd481d37ba7b8e"},
]
colorama = [
    {file = "colorama-0.4.4-py2.py3-none-any.whl", hash = "sha256:9f47eda37229f68eee03b24b9748937c7dc3868f906e8ba69fbcbdd3bc5dc3e2"},
    {file = "colorama-0.4.4.tar.gz", hash = "sha256:5941b2b48a20143d2267e95b1c2a7603ce057ee39fd88e7329b0c292aa16869b"},
]
colorlog = [
    {file = "colorlog-6.6.0-py2.py3-none-any.whl", hash = "sha256:351c51e866c86c3217f08e4b067a7974a678be78f07f85fc2d55b8babde6d94e"},
    {file = "colorlog-6.6.0.tar.gz", hash = "sha256:344f73204009e4c83c5b6beb00b3c45dc70fcdae3c80db919e0a4171d006fde8"},
]
coverage = [
    {file = "coverage-6.3.3-cp310-cp310-macosx_10_9_x86_64.whl", hash = "sha256:df32ee0f4935a101e4b9a5f07b617d884a531ed5666671ff6ac66d2e8e8246d8"},
    {file = "coverage-6.3.3-cp310-cp310-macosx_11_0_arm64.whl", hash = "sha256:75b5dbffc334e0beb4f6c503fb95e6d422770fd2d1b40a64898ea26d6c02742d"},
    {file = "coverage-6.3.3-cp310-cp310-manylinux_2_17_aarch64.manylinux2014_aarch64.whl", hash = "sha256:114944e6061b68a801c5da5427b9173a0dd9d32cd5fcc18a13de90352843737d"},
    {file = "coverage-6.3.3-cp310-cp310-manylinux_2_5_i686.manylinux1_i686.manylinux_2_17_i686.manylinux2014_i686.whl", hash = "sha256:2ab88a01cd180b5640ccc9c47232e31924d5f9967ab7edd7e5c91c68eee47a69"},
    {file = "coverage-6.3.3-cp310-cp310-manylinux_2_5_x86_64.manylinux1_x86_64.manylinux_2_17_x86_64.manylinux2014_x86_64.whl", hash = "sha256:ad8f9068f5972a46d50fe5f32c09d6ee11da69c560fcb1b4c3baea246ca4109b"},
    {file = "coverage-6.3.3-cp310-cp310-musllinux_1_1_aarch64.whl", hash = "sha256:4cd696aa712e6cd16898d63cf66139dc70d998f8121ab558f0e1936396dbc579"},
    {file = "coverage-6.3.3-cp310-cp310-musllinux_1_1_i686.whl", hash = "sha256:c1a9942e282cc9d3ed522cd3e3cab081149b27ea3bda72d6f61f84eaf88c1a63"},
    {file = "coverage-6.3.3-cp310-cp310-musllinux_1_1_x86_64.whl", hash = "sha256:c06455121a089252b5943ea682187a4e0a5cf0a3fb980eb8e7ce394b144430a9"},
    {file = "coverage-6.3.3-cp310-cp310-win32.whl", hash = "sha256:cb5311d6ccbd22578c80028c5e292a7ab9adb91bd62c1982087fad75abe2e63d"},
    {file = "coverage-6.3.3-cp310-cp310-win_amd64.whl", hash = "sha256:6d4a6f30f611e657495cc81a07ff7aa8cd949144e7667c5d3e680d73ba7a70e4"},
    {file = "coverage-6.3.3-cp37-cp37m-macosx_10_9_x86_64.whl", hash = "sha256:79bf405432428e989cad7b8bc60581963238f7645ae8a404f5dce90236cc0293"},
    {file = "coverage-6.3.3-cp37-cp37m-manylinux_2_17_aarch64.manylinux2014_aarch64.whl", hash = "sha256:338c417613f15596af9eb7a39353b60abec9d8ce1080aedba5ecee6a5d85f8d3"},
    {file = "coverage-6.3.3-cp37-cp37m-manylinux_2_5_i686.manylinux1_i686.manylinux_2_17_i686.manylinux2014_i686.whl", hash = "sha256:db094a6a4ae6329ed322a8973f83630b12715654c197dd392410400a5bfa1a73"},
    {file = "coverage-6.3.3-cp37-cp37m-manylinux_2_5_x86_64.manylinux1_x86_64.manylinux_2_17_x86_64.manylinux2014_x86_64.whl", hash = "sha256:1414e8b124611bf4df8d77215bd32cba6e3425da8ce9c1f1046149615e3a9a31"},
    {file = "coverage-6.3.3-cp37-cp37m-musllinux_1_1_aarch64.whl", hash = "sha256:93b16b08f94c92cab88073ffd185070cdcb29f1b98df8b28e6649145b7f2c90d"},
    {file = "coverage-6.3.3-cp37-cp37m-musllinux_1_1_i686.whl", hash = "sha256:fbc86ae8cc129c801e7baaafe3addf3c8d49c9c1597c44bdf2d78139707c3c62"},
    {file = "coverage-6.3.3-cp37-cp37m-musllinux_1_1_x86_64.whl", hash = "sha256:b5ba058610e8289a07db2a57bce45a1793ec0d3d11db28c047aae2aa1a832572"},
    {file = "coverage-6.3.3-cp37-cp37m-win32.whl", hash = "sha256:8329635c0781927a2c6ae068461e19674c564e05b86736ab8eb29c420ee7dc20"},
    {file = "coverage-6.3.3-cp37-cp37m-win_amd64.whl", hash = "sha256:e5af1feee71099ae2e3b086ec04f57f9950e1be9ecf6c420696fea7977b84738"},
    {file = "coverage-6.3.3-cp38-cp38-macosx_10_9_x86_64.whl", hash = "sha256:e814a4a5a1d95223b08cdb0f4f57029e8eab22ffdbae2f97107aeef28554517e"},
    {file = "coverage-6.3.3-cp38-cp38-macosx_11_0_arm64.whl", hash = "sha256:61f4fbf3633cb0713437291b8848634ea97f89c7e849c2be17a665611e433f53"},
    {file = "coverage-6.3.3-cp38-cp38-manylinux_2_17_aarch64.manylinux2014_aarch64.whl", hash = "sha256:3401b0d2ed9f726fadbfa35102e00d1b3547b73772a1de5508ef3bdbcb36afe7"},
    {file = "coverage-6.3.3-cp38-cp38-manylinux_2_5_i686.manylinux1_i686.manylinux_2_17_i686.manylinux2014_i686.whl", hash = "sha256:8586b177b4407f988731eb7f41967415b2197f35e2a6ee1a9b9b561f6323c8e9"},
    {file = "coverage-6.3.3-cp38-cp38-manylinux_2_5_x86_64.manylinux1_x86_64.manylinux_2_17_x86_64.manylinux2014_x86_64.whl", hash = "sha256:892e7fe32191960da559a14536768a62e83e87bbb867e1b9c643e7e0fbce2579"},
    {file = "coverage-6.3.3-cp38-cp38-musllinux_1_1_aarch64.whl", hash = "sha256:afb03f981fadb5aed1ac6e3dd34f0488e1a0875623d557b6fad09b97a942b38a"},
    {file = "coverage-6.3.3-cp38-cp38-musllinux_1_1_i686.whl", hash = "sha256:cbe91bc84be4e5ef0b1480d15c7b18e29c73bdfa33e07d3725da7d18e1b0aff2"},
    {file = "coverage-6.3.3-cp38-cp38-musllinux_1_1_x86_64.whl", hash = "sha256:91502bf27cbd5c83c95cfea291ef387469f2387508645602e1ca0fd8a4ba7548"},
    {file = "coverage-6.3.3-cp38-cp38-win32.whl", hash = "sha256:c488db059848702aff30aa1d90ef87928d4e72e4f00717343800546fdbff0a94"},
    {file = "coverage-6.3.3-cp38-cp38-win_amd64.whl", hash = "sha256:ceb6534fcdfb5c503affb6b1130db7b5bfc8a0f77fa34880146f7a5c117987d0"},
    {file = "coverage-6.3.3-cp39-cp39-macosx_10_9_x86_64.whl", hash = "sha256:cc692c9ee18f0dd3214843779ba6b275ee4bb9b9a5745ba64265bce911aefd1a"},
    {file = "coverage-6.3.3-cp39-cp39-macosx_11_0_arm64.whl", hash = "sha256:462105283de203df8de58a68c1bb4ba2a8a164097c2379f664fa81d6baf94b81"},
    {file = "coverage-6.3.3-cp39-cp39-manylinux_2_17_aarch64.manylinux2014_aarch64.whl", hash = "sha256:cc972d829ad5ef4d4c5fcabd2bbe2add84ce8236f64ba1c0c72185da3a273130"},
    {file = "coverage-6.3.3-cp39-cp39-manylinux_2_5_i686.manylinux1_i686.manylinux_2_17_i686.manylinux2014_i686.whl", hash = "sha256:06f54765cdbce99901871d50fe9f41d58213f18e98b170a30ca34f47de7dd5e8"},
    {file = "coverage-6.3.3-cp39-cp39-manylinux_2_5_x86_64.manylinux1_x86_64.manylinux_2_17_x86_64.manylinux2014_x86_64.whl", hash = "sha256:7835f76a081787f0ca62a53504361b3869840a1620049b56d803a8cb3a9eeea3"},
    {file = "coverage-6.3.3-cp39-cp39-musllinux_1_1_aarch64.whl", hash = "sha256:6f5fee77ec3384b934797f1873758f796dfb4f167e1296dc00f8b2e023ce6ee9"},
    {file = "coverage-6.3.3-cp39-cp39-musllinux_1_1_i686.whl", hash = "sha256:baa8be8aba3dd1e976e68677be68a960a633a6d44c325757aefaa4d66175050f"},
    {file = "coverage-6.3.3-cp39-cp39-musllinux_1_1_x86_64.whl", hash = "sha256:4d06380e777dd6b35ee936f333d55b53dc4a8271036ff884c909cf6e94be8b6c"},
    {file = "coverage-6.3.3-cp39-cp39-win32.whl", hash = "sha256:f8cabc5fd0091976ab7b020f5708335033e422de25e20ddf9416bdce2b7e07d8"},
    {file = "coverage-6.3.3-cp39-cp39-win_amd64.whl", hash = "sha256:9c9441d57b0963cf8340268ad62fc83de61f1613034b79c2b1053046af0c5284"},
    {file = "coverage-6.3.3-pp36.pp37.pp38-none-any.whl", hash = "sha256:d522f1dc49127eab0bfbba4e90fa068ecff0899bbf61bf4065c790ddd6c177fe"},
    {file = "coverage-6.3.3.tar.gz", hash = "sha256:2781c43bffbbec2b8867376d4d61916f5e9c4cc168232528562a61d1b4b01879"},
]
crontab = [
    {file = "crontab-0.23.0.tar.gz", hash = "sha256:ca79dede9c2f572bb32f38703e8fddcf3427e86edc838f2ffe7ae4b9ee2b0733"},
]
dependency-injector = [
    {file = "dependency-injector-4.39.1.tar.gz", hash = "sha256:9ab76dc5e19b2692aaca49e00f9b41a087138d139b0ec985f92ff0498f038772"},
    {file = "dependency_injector-4.39.1-cp310-cp310-macosx_10_9_x86_64.whl", hash = "sha256:c788a3d5482e63b5fd55e14fc258f1ff0b51b411927ab132ef0f689cb5d1183f"},
    {file = "dependency_injector-4.39.1-cp310-cp310-manylinux_2_17_aarch64.manylinux2014_aarch64.whl", hash = "sha256:d0832e0457a360725cd1d1037b77b85478aeeaacc60e85ecceeb8020409e7b62"},
    {file = "dependency_injector-4.39.1-cp310-cp310-manylinux_2_5_i686.manylinux1_i686.manylinux_2_12_i686.manylinux2010_i686.whl", hash = "sha256:d51998fff9704fd01d11c3c48f4e88d8506cb6afa1ee41409a881a5a51dae3fc"},
    {file = "dependency_injector-4.39.1-cp310-cp310-manylinux_2_5_x86_64.manylinux1_x86_64.manylinux_2_12_x86_64.manylinux2010_x86_64.whl", hash = "sha256:ea484cd13fc62966bf5582df0816205feee072d18f228aac75f7807b43f223ae"},
    {file = "dependency_injector-4.39.1-cp310-cp310-win32.whl", hash = "sha256:17389e53ec29ca13570319cf2065dcc4c2f6d36db5dd792bb1e8f2c39a9f146b"},
    {file = "dependency_injector-4.39.1-cp310-cp310-win_amd64.whl", hash = "sha256:55b0988489267c5a580f419133770ffe293057f2064da1c9ad6a2cc69666739b"},
    {file = "dependency_injector-4.39.1-cp36-cp36m-macosx_10_9_x86_64.whl", hash = "sha256:b297c3e79d3633cc56366386ae1f7dbce1587673cca2f559c368c1e936a1fa94"},
    {file = "dependency_injector-4.39.1-cp36-cp36m-manylinux_2_17_aarch64.manylinux2014_aarch64.whl", hash = "sha256:2728827c5abb2420c5811e218262ae1b77a48e76cc9eebc6b4f55fee48a1a18d"},
    {file = "dependency_injector-4.39.1-cp36-cp36m-manylinux_2_5_i686.manylinux1_i686.manylinux_2_12_i686.manylinux2010_i686.whl", hash = "sha256:029e42b064ab8cb5b2559be040ff682c7aa81592f1654a82355475956df17803"},
    {file = "dependency_injector-4.39.1-cp36-cp36m-manylinux_2_5_x86_64.manylinux1_x86_64.manylinux_2_12_x86_64.manylinux2010_x86_64.whl", hash = "sha256:305e3db3f4bf40f64caaa1303e03005174e78d2339d2ae517b34c011ec2300f9"},
    {file = "dependency_injector-4.39.1-cp36-cp36m-win32.whl", hash = "sha256:a661dd23a5e4e2f6bf4a729de7fadbe148c9a4a298dbcadfc5a94584b6930970"},
    {file = "dependency_injector-4.39.1-cp36-cp36m-win_amd64.whl", hash = "sha256:340d6e7af5c4729d20c837d6d1e8a2626c24a05259dff746406cc823e26ba1e7"},
    {file = "dependency_injector-4.39.1-cp37-cp37m-macosx_10_9_x86_64.whl", hash = "sha256:a1553dac1c95f0de1f910b0025ee4570ea078a07d576bcdc2168990e719cea50"},
    {file = "dependency_injector-4.39.1-cp37-cp37m-manylinux_2_17_aarch64.manylinux2014_aarch64.whl", hash = "sha256:9c7baaa64d93359ee08c15d68579cc803e11d9becaf961f5a66b94ff627248e1"},
    {file = "dependency_injector-4.39.1-cp37-cp37m-manylinux_2_5_i686.manylinux1_i686.manylinux_2_12_i686.manylinux2010_i686.whl", hash = "sha256:7a27bf1951a066cf347b886cc7ab0f37dcbd1ad59bffcfe721c8c12a189a150d"},
    {file = "dependency_injector-4.39.1-cp37-cp37m-manylinux_2_5_x86_64.manylinux1_x86_64.manylinux_2_12_x86_64.manylinux2010_x86_64.whl", hash = "sha256:da6e2d685f7d0c65257f08133b68d9bf74ec319b90a0f21b4f629d168ce5f68f"},
    {file = "dependency_injector-4.39.1-cp37-cp37m-win32.whl", hash = "sha256:a8ddd03ca86e67e9d3cc038793d34fbfccab12e6145df813e72bf14f9371f2ea"},
    {file = "dependency_injector-4.39.1-cp37-cp37m-win_amd64.whl", hash = "sha256:e01a319ea05cd86b520201386dcb53a81a5400cb82fcc2f006bd7e92c0c51a0a"},
    {file = "dependency_injector-4.39.1-cp38-cp38-macosx_10_9_x86_64.whl", hash = "sha256:4704804bde25b694aa65201927937a9d82d8bc055cb3dadc68eb05988bd34fa9"},
    {file = "dependency_injector-4.39.1-cp38-cp38-manylinux_2_17_aarch64.manylinux2014_aarch64.whl", hash = "sha256:0935d50b263169e7b0826a2fb6be80d6a4f2a7c59e6dd9876f86da3243bea9eb"},
    {file = "dependency_injector-4.39.1-cp38-cp38-manylinux_2_5_i686.manylinux1_i686.manylinux_2_12_i686.manylinux2010_i686.whl", hash = "sha256:3c34aa5abb1826b6189f47daf6e469d4293c1d01693233da2c1b923816270cc5"},
    {file = "dependency_injector-4.39.1-cp38-cp38-manylinux_2_5_x86_64.manylinux1_x86_64.manylinux_2_12_x86_64.manylinux2010_x86_64.whl", hash = "sha256:db64904c9b9a88756cfece3e3ed078a2b57127642711dd08af342dba8abf9667"},
    {file = "dependency_injector-4.39.1-cp38-cp38-win32.whl", hash = "sha256:66ebe728194adc8720dbc4d662edbbfa55659ff23c9c493fb2dae0bfd4df5734"},
    {file = "dependency_injector-4.39.1-cp38-cp38-win_amd64.whl", hash = "sha256:4349974620f630d6726808e1291ec99713b64d449b84eb01581ee807a5a5c224"},
    {file = "dependency_injector-4.39.1-cp39-cp39-macosx_10_9_x86_64.whl", hash = "sha256:d87cad0899b05cd08931bfb68ddf7be77711a67b0649c37f2045d7808977b082"},
    {file = "dependency_injector-4.39.1-cp39-cp39-manylinux_2_17_aarch64.manylinux2014_aarch64.whl", hash = "sha256:8efd965e5cfdd9f339ec895e73c119569851adedc175088d34a670f5206fea63"},
    {file = "dependency_injector-4.39.1-cp39-cp39-manylinux_2_5_i686.manylinux1_i686.manylinux_2_12_i686.manylinux2010_i686.whl", hash = "sha256:27f69485ca6b85c31d162ee86cf6ef71bb71dce9cd2b5d0745425dfc551eefa1"},
    {file = "dependency_injector-4.39.1-cp39-cp39-manylinux_2_5_x86_64.manylinux1_x86_64.manylinux_2_12_x86_64.manylinux2010_x86_64.whl", hash = "sha256:a25b63de59dff04ec78f5161f00c0222a04a23def5d1f0eda14e389a32baf428"},
    {file = "dependency_injector-4.39.1-cp39-cp39-win32.whl", hash = "sha256:a14274f50d125b4579314c355e22af07def1a96641ca94bd75edcf1400b89477"},
    {file = "dependency_injector-4.39.1-cp39-cp39-win_amd64.whl", hash = "sha256:9950039d00625f9252cd26378a4406342b256886bb61e4db8b65e9f01270f53e"},
    {file = "dependency_injector-4.39.1-pp37-pypy37_pp73-macosx_10_9_x86_64.whl", hash = "sha256:6d7f39cd54678741e132e13da3a1367ac18058cbda61fe39d61c8583aa6fd757"},
    {file = "dependency_injector-4.39.1-pp37-pypy37_pp73-manylinux_2_17_aarch64.manylinux2014_aarch64.whl", hash = "sha256:e2368c7ba3c9ffaf816ea0f2d14c78d481491b805f62ac8496a78a51397d4689"},
    {file = "dependency_injector-4.39.1-pp37-pypy37_pp73-manylinux_2_5_i686.manylinux1_i686.manylinux_2_12_i686.manylinux2010_i686.whl", hash = "sha256:84e32407bb16c58aa0d4b5ed8485537bc66ccc14cfffae7022f1204e35ec939a"},
    {file = "dependency_injector-4.39.1-pp37-pypy37_pp73-manylinux_2_5_x86_64.manylinux1_x86_64.manylinux_2_12_x86_64.manylinux2010_x86_64.whl", hash = "sha256:f2d80a42c546e1f934d427b071630d86653cd4a60c74b570c4ffb03025c1f1f9"},
    {file = "dependency_injector-4.39.1-pp37-pypy37_pp73-win_amd64.whl", hash = "sha256:ca126bbed370b8c002c859ebeb76f6d83eba2d7fb5d66f37f47cfc19661d2889"},
]
distlib = [
    {file = "distlib-0.3.4-py2.py3-none-any.whl", hash = "sha256:6564fe0a8f51e734df6333d08b8b94d4ea8ee6b99b5ed50613f731fd4089f34b"},
    {file = "distlib-0.3.4.zip", hash = "sha256:e4b58818180336dc9c529bfb9a0b58728ffc09ad92027a3f30b7cd91e3458579"},
]
docutils = [
    {file = "docutils-0.17.1-py2.py3-none-any.whl", hash = "sha256:cf316c8370a737a022b72b56874f6602acf974a37a9fba42ec2876387549fc61"},
    {file = "docutils-0.17.1.tar.gz", hash = "sha256:686577d2e4c32380bb50cbb22f575ed742d58168cee37e99117a854bcd88f125"},
]
fastavro = [
    {file = "fastavro-1.4.11-cp310-cp310-macosx_10_14_x86_64.whl", hash = "sha256:44f01008f95d685edacc4b10366c755d25612df00924349f7d34a29f08522ce3"},
    {file = "fastavro-1.4.11-cp310-cp310-manylinux_2_17_x86_64.manylinux2014_x86_64.whl", hash = "sha256:18f5e736d12e67348f253da8a332d7c3b483ca04f2b6e772befa79d1a46bac9d"},
    {file = "fastavro-1.4.11-cp310-cp310-win_amd64.whl", hash = "sha256:8dca11bc3191cd7de0a3c4b76a70dac493356a219e96ebcde0def1f06faddef7"},
    {file = "fastavro-1.4.11-cp37-cp37m-macosx_10_14_x86_64.whl", hash = "sha256:7a2a0bf03686f9d860e8f8476be000f5b3e6cc9af6853dbabab2ef9cfa5dc3a0"},
    {file = "fastavro-1.4.11-cp37-cp37m-manylinux_2_17_aarch64.manylinux2014_aarch64.whl", hash = "sha256:0c17e3decfac260e1be4d02d1903d2483eec2f3ce7f92c9b808a0f6a81572c4b"},
    {file = "fastavro-1.4.11-cp37-cp37m-manylinux_2_17_x86_64.manylinux2014_x86_64.whl", hash = "sha256:19ba25c6529f50722a7618cc4ca24c7d265def57fd9f94e4e554e1df8cce38d2"},
    {file = "fastavro-1.4.11-cp37-cp37m-win_amd64.whl", hash = "sha256:ceaba04da9419f40899a670eb62eb373a127b511bb8e3ae4f6f1f23ec49bd0e4"},
    {file = "fastavro-1.4.11-cp38-cp38-macosx_10_14_x86_64.whl", hash = "sha256:732eab3a1ae5d2c3f4b52e747c55bcc41c4df0eb7e8a395038080741a3c0a934"},
    {file = "fastavro-1.4.11-cp38-cp38-manylinux_2_17_aarch64.manylinux2014_aarch64.whl", hash = "sha256:c03d3c802b71f44e7b3442abae961bba996258244bd222b242ad1e5cb7754e57"},
    {file = "fastavro-1.4.11-cp38-cp38-manylinux_2_17_x86_64.manylinux2014_x86_64.whl", hash = "sha256:e7cb7475a9b25b9f8aebe7eb756dafedd0369434571062f3883d894281befd7c"},
    {file = "fastavro-1.4.11-cp38-cp38-win_amd64.whl", hash = "sha256:ce0776f54591aef90bcd02bd919964abe4c2ad2a10a4336c3a1b66cef289b41c"},
    {file = "fastavro-1.4.11-cp39-cp39-macosx_10_15_x86_64.whl", hash = "sha256:621e72cc365c9539d7590e7b43e48a62e6bfb4c2de7c16837fed54d113d7312c"},
    {file = "fastavro-1.4.11-cp39-cp39-manylinux_2_17_aarch64.manylinux2014_aarch64.whl", hash = "sha256:842b25782f911ee8c626f9d9fedc2ef01aeac272536fe90ee6d45b2ae7cdb024"},
    {file = "fastavro-1.4.11-cp39-cp39-manylinux_2_17_x86_64.manylinux2014_x86_64.whl", hash = "sha256:f8491bfcba25c9d661289f884688e5a4f56f2ee389a240d0ad02692495a9a087"},
    {file = "fastavro-1.4.11-cp39-cp39-win_amd64.whl", hash = "sha256:c94130a8c8d80073eb0276844915aa5e928ae322024e76dc57943542ccda211c"},
    {file = "fastavro-1.4.11.tar.gz", hash = "sha256:7c64332ad52de0134be9a933ca986514c3ff85c63d54bc5398c31f0498ac1820"},
]
filelock = [
    {file = "filelock-3.7.0-py3-none-any.whl", hash = "sha256:c7b5fdb219b398a5b28c8e4c1893ef5f98ece6a38c6ab2c22e26ec161556fed6"},
    {file = "filelock-3.7.0.tar.gz", hash = "sha256:b795f1b42a61bbf8ec7113c341dad679d772567b936fbd1bf43c9a238e673e20"},
]
flake8 = [
    {file = "flake8-4.0.1-py2.py3-none-any.whl", hash = "sha256:479b1304f72536a55948cb40a32dce8bb0ffe3501e26eaf292c7e60eb5e0428d"},
    {file = "flake8-4.0.1.tar.gz", hash = "sha256:806e034dda44114815e23c16ef92f95c91e4c71100ff52813adf7132a6ad870d"},
]
frozenlist = [
    {file = "frozenlist-1.3.0-cp310-cp310-macosx_10_9_universal2.whl", hash = "sha256:d2257aaba9660f78c7b1d8fea963b68f3feffb1a9d5d05a18401ca9eb3e8d0a3"},
    {file = "frozenlist-1.3.0-cp310-cp310-macosx_10_9_x86_64.whl", hash = "sha256:4a44ebbf601d7bac77976d429e9bdb5a4614f9f4027777f9e54fd765196e9d3b"},
    {file = "frozenlist-1.3.0-cp310-cp310-macosx_11_0_arm64.whl", hash = "sha256:45334234ec30fc4ea677f43171b18a27505bfb2dba9aca4398a62692c0ea8868"},
    {file = "frozenlist-1.3.0-cp310-cp310-manylinux_2_17_aarch64.manylinux2014_aarch64.whl", hash = "sha256:47be22dc27ed933d55ee55845d34a3e4e9f6fee93039e7f8ebadb0c2f60d403f"},
    {file = "frozenlist-1.3.0-cp310-cp310-manylinux_2_17_ppc64le.manylinux2014_ppc64le.whl", hash = "sha256:03a7dd1bfce30216a3f51a84e6dd0e4a573d23ca50f0346634916ff105ba6e6b"},
    {file = "frozenlist-1.3.0-cp310-cp310-manylinux_2_17_s390x.manylinux2014_s390x.whl", hash = "sha256:691ddf6dc50480ce49f68441f1d16a4c3325887453837036e0fb94736eae1e58"},
    {file = "frozenlist-1.3.0-cp310-cp310-manylinux_2_5_i686.manylinux1_i686.manylinux_2_17_i686.manylinux2014_i686.whl", hash = "sha256:bde99812f237f79eaf3f04ebffd74f6718bbd216101b35ac7955c2d47c17da02"},
    {file = "frozenlist-1.3.0-cp310-cp310-manylinux_2_5_x86_64.manylinux1_x86_64.manylinux_2_17_x86_64.manylinux2014_x86_64.whl", hash = "sha256:6a202458d1298ced3768f5a7d44301e7c86defac162ace0ab7434c2e961166e8"},
    {file = "frozenlist-1.3.0-cp310-cp310-musllinux_1_1_aarch64.whl", hash = "sha256:b9e3e9e365991f8cc5f5edc1fd65b58b41d0514a6a7ad95ef5c7f34eb49b3d3e"},
    {file = "frozenlist-1.3.0-cp310-cp310-musllinux_1_1_i686.whl", hash = "sha256:04cb491c4b1c051734d41ea2552fde292f5f3a9c911363f74f39c23659c4af78"},
    {file = "frozenlist-1.3.0-cp310-cp310-musllinux_1_1_ppc64le.whl", hash = "sha256:436496321dad302b8b27ca955364a439ed1f0999311c393dccb243e451ff66aa"},
    {file = "frozenlist-1.3.0-cp310-cp310-musllinux_1_1_s390x.whl", hash = "sha256:754728d65f1acc61e0f4df784456106e35afb7bf39cfe37227ab00436fb38676"},
    {file = "frozenlist-1.3.0-cp310-cp310-musllinux_1_1_x86_64.whl", hash = "sha256:6eb275c6385dd72594758cbe96c07cdb9bd6becf84235f4a594bdf21e3596c9d"},
    {file = "frozenlist-1.3.0-cp310-cp310-win32.whl", hash = "sha256:e30b2f9683812eb30cf3f0a8e9f79f8d590a7999f731cf39f9105a7c4a39489d"},
    {file = "frozenlist-1.3.0-cp310-cp310-win_amd64.whl", hash = "sha256:f7353ba3367473d1d616ee727945f439e027f0bb16ac1a750219a8344d1d5d3c"},
    {file = "frozenlist-1.3.0-cp37-cp37m-macosx_10_9_x86_64.whl", hash = "sha256:88aafd445a233dbbf8a65a62bc3249a0acd0d81ab18f6feb461cc5a938610d24"},
    {file = "frozenlist-1.3.0-cp37-cp37m-manylinux_2_17_aarch64.manylinux2014_aarch64.whl", hash = "sha256:4406cfabef8f07b3b3af0f50f70938ec06d9f0fc26cbdeaab431cbc3ca3caeaa"},
    {file = "frozenlist-1.3.0-cp37-cp37m-manylinux_2_17_ppc64le.manylinux2014_ppc64le.whl", hash = "sha256:8cf829bd2e2956066dd4de43fd8ec881d87842a06708c035b37ef632930505a2"},
    {file = "frozenlist-1.3.0-cp37-cp37m-manylinux_2_17_s390x.manylinux2014_s390x.whl", hash = "sha256:603b9091bd70fae7be28bdb8aa5c9990f4241aa33abb673390a7f7329296695f"},
    {file = "frozenlist-1.3.0-cp37-cp37m-manylinux_2_5_i686.manylinux1_i686.manylinux_2_17_i686.manylinux2014_i686.whl", hash = "sha256:25af28b560e0c76fa41f550eacb389905633e7ac02d6eb3c09017fa1c8cdfde1"},
    {file = "frozenlist-1.3.0-cp37-cp37m-manylinux_2_5_x86_64.manylinux1_x86_64.manylinux_2_17_x86_64.manylinux2014_x86_64.whl", hash = "sha256:94c7a8a9fc9383b52c410a2ec952521906d355d18fccc927fca52ab575ee8b93"},
    {file = "frozenlist-1.3.0-cp37-cp37m-musllinux_1_1_aarch64.whl", hash = "sha256:65bc6e2fece04e2145ab6e3c47428d1bbc05aede61ae365b2c1bddd94906e478"},
    {file = "frozenlist-1.3.0-cp37-cp37m-musllinux_1_1_i686.whl", hash = "sha256:3f7c935c7b58b0d78c0beea0c7358e165f95f1fd8a7e98baa40d22a05b4a8141"},
    {file = "frozenlist-1.3.0-cp37-cp37m-musllinux_1_1_ppc64le.whl", hash = "sha256:bd89acd1b8bb4f31b47072615d72e7f53a948d302b7c1d1455e42622de180eae"},
    {file = "frozenlist-1.3.0-cp37-cp37m-musllinux_1_1_s390x.whl", hash = "sha256:6983a31698490825171be44ffbafeaa930ddf590d3f051e397143a5045513b01"},
    {file = "frozenlist-1.3.0-cp37-cp37m-musllinux_1_1_x86_64.whl", hash = "sha256:adac9700675cf99e3615eb6a0eb5e9f5a4143c7d42c05cea2e7f71c27a3d0846"},
    {file = "frozenlist-1.3.0-cp37-cp37m-win32.whl", hash = "sha256:0c36e78b9509e97042ef869c0e1e6ef6429e55817c12d78245eb915e1cca7468"},
    {file = "frozenlist-1.3.0-cp37-cp37m-win_amd64.whl", hash = "sha256:57f4d3f03a18facacb2a6bcd21bccd011e3b75d463dc49f838fd699d074fabd1"},
    {file = "frozenlist-1.3.0-cp38-cp38-macosx_10_9_universal2.whl", hash = "sha256:8c905a5186d77111f02144fab5b849ab524f1e876a1e75205cd1386a9be4b00a"},
    {file = "frozenlist-1.3.0-cp38-cp38-macosx_10_9_x86_64.whl", hash = "sha256:b5009062d78a8c6890d50b4e53b0ddda31841b3935c1937e2ed8c1bda1c7fb9d"},
    {file = "frozenlist-1.3.0-cp38-cp38-macosx_11_0_arm64.whl", hash = "sha256:2fdc3cd845e5a1f71a0c3518528bfdbfe2efaf9886d6f49eacc5ee4fd9a10953"},
    {file = "frozenlist-1.3.0-cp38-cp38-manylinux_2_17_aarch64.manylinux2014_aarch64.whl", hash = "sha256:92e650bd09b5dda929523b9f8e7f99b24deac61240ecc1a32aeba487afcd970f"},
    {file = "frozenlist-1.3.0-cp38-cp38-manylinux_2_17_ppc64le.manylinux2014_ppc64le.whl", hash = "sha256:40dff8962b8eba91fd3848d857203f0bd704b5f1fa2b3fc9af64901a190bba08"},
    {file = "frozenlist-1.3.0-cp38-cp38-manylinux_2_17_s390x.manylinux2014_s390x.whl", hash = "sha256:768efd082074bb203c934e83a61654ed4931ef02412c2fbdecea0cff7ecd0274"},
    {file = "frozenlist-1.3.0-cp38-cp38-manylinux_2_5_i686.manylinux1_i686.manylinux_2_17_i686.manylinux2014_i686.whl", hash = "sha256:006d3595e7d4108a12025ddf415ae0f6c9e736e726a5db0183326fd191b14c5e"},
    {file = "frozenlist-1.3.0-cp38-cp38-manylinux_2_5_x86_64.manylinux1_x86_64.manylinux_2_17_x86_64.manylinux2014_x86_64.whl", hash = "sha256:871d42623ae15eb0b0e9df65baeee6976b2e161d0ba93155411d58ff27483ad8"},
    {file = "frozenlist-1.3.0-cp38-cp38-musllinux_1_1_aarch64.whl", hash = "sha256:aff388be97ef2677ae185e72dc500d19ecaf31b698986800d3fc4f399a5e30a5"},
    {file = "frozenlist-1.3.0-cp38-cp38-musllinux_1_1_i686.whl", hash = "sha256:9f892d6a94ec5c7b785e548e42722e6f3a52f5f32a8461e82ac3e67a3bd073f1"},
    {file = "frozenlist-1.3.0-cp38-cp38-musllinux_1_1_ppc64le.whl", hash = "sha256:e982878792c971cbd60ee510c4ee5bf089a8246226dea1f2138aa0bb67aff148"},
    {file = "frozenlist-1.3.0-cp38-cp38-musllinux_1_1_s390x.whl", hash = "sha256:c6c321dd013e8fc20735b92cb4892c115f5cdb82c817b1e5b07f6b95d952b2f0"},
    {file = "frozenlist-1.3.0-cp38-cp38-musllinux_1_1_x86_64.whl", hash = "sha256:30530930410855c451bea83f7b272fb1c495ed9d5cc72895ac29e91279401db3"},
    {file = "frozenlist-1.3.0-cp38-cp38-win32.whl", hash = "sha256:40ec383bc194accba825fbb7d0ef3dda5736ceab2375462f1d8672d9f6b68d07"},
    {file = "frozenlist-1.3.0-cp38-cp38-win_amd64.whl", hash = "sha256:f20baa05eaa2bcd5404c445ec51aed1c268d62600362dc6cfe04fae34a424bd9"},
    {file = "frozenlist-1.3.0-cp39-cp39-macosx_10_9_universal2.whl", hash = "sha256:0437fe763fb5d4adad1756050cbf855bbb2bf0d9385c7bb13d7a10b0dd550486"},
    {file = "frozenlist-1.3.0-cp39-cp39-macosx_10_9_x86_64.whl", hash = "sha256:b684c68077b84522b5c7eafc1dc735bfa5b341fb011d5552ebe0968e22ed641c"},
    {file = "frozenlist-1.3.0-cp39-cp39-macosx_11_0_arm64.whl", hash = "sha256:93641a51f89473837333b2f8100f3f89795295b858cd4c7d4a1f18e299dc0a4f"},
    {file = "frozenlist-1.3.0-cp39-cp39-manylinux_2_17_aarch64.manylinux2014_aarch64.whl", hash = "sha256:d6d32ff213aef0fd0bcf803bffe15cfa2d4fde237d1d4838e62aec242a8362fa"},
    {file = "frozenlist-1.3.0-cp39-cp39-manylinux_2_17_ppc64le.manylinux2014_ppc64le.whl", hash = "sha256:31977f84828b5bb856ca1eb07bf7e3a34f33a5cddce981d880240ba06639b94d"},
    {file = "frozenlist-1.3.0-cp39-cp39-manylinux_2_17_s390x.manylinux2014_s390x.whl", hash = "sha256:3c62964192a1c0c30b49f403495911298810bada64e4f03249ca35a33ca0417a"},
    {file = "frozenlist-1.3.0-cp39-cp39-manylinux_2_5_i686.manylinux1_i686.manylinux_2_17_i686.manylinux2014_i686.whl", hash = "sha256:4eda49bea3602812518765810af732229b4291d2695ed24a0a20e098c45a707b"},
    {file = "frozenlist-1.3.0-cp39-cp39-manylinux_2_5_x86_64.manylinux1_x86_64.manylinux_2_17_x86_64.manylinux2014_x86_64.whl", hash = "sha256:acb267b09a509c1df5a4ca04140da96016f40d2ed183cdc356d237286c971b51"},
    {file = "frozenlist-1.3.0-cp39-cp39-musllinux_1_1_aarch64.whl", hash = "sha256:e1e26ac0a253a2907d654a37e390904426d5ae5483150ce3adedb35c8c06614a"},
    {file = "frozenlist-1.3.0-cp39-cp39-musllinux_1_1_i686.whl", hash = "sha256:f96293d6f982c58ebebb428c50163d010c2f05de0cde99fd681bfdc18d4b2dc2"},
    {file = "frozenlist-1.3.0-cp39-cp39-musllinux_1_1_ppc64le.whl", hash = "sha256:e84cb61b0ac40a0c3e0e8b79c575161c5300d1d89e13c0e02f76193982f066ed"},
    {file = "frozenlist-1.3.0-cp39-cp39-musllinux_1_1_s390x.whl", hash = "sha256:ff9310f05b9d9c5c4dd472983dc956901ee6cb2c3ec1ab116ecdde25f3ce4951"},
    {file = "frozenlist-1.3.0-cp39-cp39-musllinux_1_1_x86_64.whl", hash = "sha256:d26b650b71fdc88065b7a21f8ace70175bcf3b5bdba5ea22df4bfd893e795a3b"},
    {file = "frozenlist-1.3.0-cp39-cp39-win32.whl", hash = "sha256:01a73627448b1f2145bddb6e6c2259988bb8aee0fb361776ff8604b99616cd08"},
    {file = "frozenlist-1.3.0-cp39-cp39-win_amd64.whl", hash = "sha256:772965f773757a6026dea111a15e6e2678fbd6216180f82a48a40b27de1ee2ab"},
    {file = "frozenlist-1.3.0.tar.gz", hash = "sha256:ce6f2ba0edb7b0c1d8976565298ad2deba6f8064d2bebb6ffce2ca896eb35b0b"},
]
graphql-core = [
    {file = "graphql-core-3.2.1.tar.gz", hash = "sha256:9d1bf141427b7d54be944587c8349df791ce60ade2e3cccaf9c56368c133c201"},
    {file = "graphql_core-3.2.1-py3-none-any.whl", hash = "sha256:f83c658e4968998eed1923a2e3e3eddd347e005ac0315fbb7ca4d70ea9156323"},
]
h11 = [
    {file = "h11-0.12.0-py3-none-any.whl", hash = "sha256:36a3cb8c0a032f56e2da7084577878a035d3b61d104230d4bd49c0c6b555a9c6"},
    {file = "h11-0.12.0.tar.gz", hash = "sha256:47222cb6067e4a307d535814917cd98fd0a57b6788ce715755fa2b6c28b56042"},
]
httpcore = [
    {file = "httpcore-0.14.7-py3-none-any.whl", hash = "sha256:47d772f754359e56dd9d892d9593b6f9870a37aeb8ba51e9a88b09b3d68cfade"},
    {file = "httpcore-0.14.7.tar.gz", hash = "sha256:7503ec1c0f559066e7e39bc4003fd2ce023d01cf51793e3c173b864eb456ead1"},
]
httpx = [
    {file = "httpx-0.22.0-py3-none-any.whl", hash = "sha256:e35e83d1d2b9b2a609ef367cc4c1e66fd80b750348b20cc9e19d1952fc2ca3f6"},
    {file = "httpx-0.22.0.tar.gz", hash = "sha256:d8e778f76d9bbd46af49e7f062467e3157a5a3d2ae4876a4bbfd8a51ed9c9cb4"},
]
identify = [
    {file = "identify-2.5.0-py2.py3-none-any.whl", hash = "sha256:3acfe15a96e4272b4ec5662ee3e231ceba976ef63fd9980ed2ce9cc415df393f"},
    {file = "identify-2.5.0.tar.gz", hash = "sha256:c83af514ea50bf2be2c4a3f2fb349442b59dc87284558ae9ff54191bff3541d2"},
]
idna = [
    {file = "idna-3.3-py3-none-any.whl", hash = "sha256:84d9dd047ffa80596e0f246e2eab0b391788b0503584e8945f2368256d2735ff"},
    {file = "idna-3.3.tar.gz", hash = "sha256:9d643ff0a55b762d5cdb124b8eaa99c66322e2157b69160bc32796e824360e6d"},
]
imagesize = [
    {file = "imagesize-1.3.0-py2.py3-none-any.whl", hash = "sha256:1db2f82529e53c3e929e8926a1fa9235aa82d0bd0c580359c67ec31b2fddaa8c"},
    {file = "imagesize-1.3.0.tar.gz", hash = "sha256:cd1750d452385ca327479d45b64d9c7729ecf0b3969a58148298c77092261f9d"},
]
importlib-metadata = [
    {file = "importlib_metadata-4.11.3-py3-none-any.whl", hash = "sha256:1208431ca90a8cca1a6b8af391bb53c1a2db74e5d1cef6ddced95d4b2062edc6"},
    {file = "importlib_metadata-4.11.3.tar.gz", hash = "sha256:ea4c597ebf37142f827b8f39299579e31685c31d3a438b59f469406afd0f2539"},
]
iniconfig = [
    {file = "iniconfig-1.1.1-py2.py3-none-any.whl", hash = "sha256:011e24c64b7f47f6ebd835bb12a743f2fbe9a26d4cecaa7f53bc4f35ee9da8b3"},
    {file = "iniconfig-1.1.1.tar.gz", hash = "sha256:bc3af051d7d14b2ee5ef9969666def0cd1a000e121eaea580d4a313df4b37f32"},
]
isort = [
    {file = "isort-5.10.1-py3-none-any.whl", hash = "sha256:6f62d78e2f89b4500b080fe3a81690850cd254227f27f75c3a0c491a1f351ba7"},
    {file = "isort-5.10.1.tar.gz", hash = "sha256:e8443a5e7a020e9d7f97f1d7d9cd17c88bcb3bc7e218bf9cf5095fe550be2951"},
]
jinja2 = [
    {file = "Jinja2-3.1.2-py3-none-any.whl", hash = "sha256:6088930bfe239f0e6710546ab9c19c9ef35e29792895fed6e6e31a023a182a61"},
    {file = "Jinja2-3.1.2.tar.gz", hash = "sha256:31351a702a408a9e7595a8fc6150fc3f43bb6bf7e319770cbc0db9df9437e852"},
]
kafka-python = [
    {file = "kafka-python-2.0.2.tar.gz", hash = "sha256:04dfe7fea2b63726cd6f3e79a2d86e709d608d74406638c5da33a01d45a9d7e3"},
    {file = "kafka_python-2.0.2-py2.py3-none-any.whl", hash = "sha256:2d92418c7cb1c298fa6c7f0fb3519b520d0d7526ac6cb7ae2a4fc65a51a94b6e"},
]
lmdb = [
    {file = "lmdb-1.3.0-cp27-cp27m-macosx_10_14_x86_64.whl", hash = "sha256:63cb73fe7ce9eb93d992d632c85a0476b4332670d9e6a2802b5062f603b7809f"},
    {file = "lmdb-1.3.0-cp310-cp310-macosx_10_14_x86_64.whl", hash = "sha256:abbc439cd9fe60ffd6197009087ea885ac150017dc85384093b1d376f83f0ec4"},
    {file = "lmdb-1.3.0-cp310-cp310-manylinux_2_12_x86_64.manylinux2010_x86_64.whl", hash = "sha256:6260a526e4ad85b1f374a5ba9475bf369fb07e7728ea6ec57226b02c40d1976b"},
    {file = "lmdb-1.3.0-cp310-cp310-manylinux_2_17_aarch64.manylinux2014_aarch64.whl", hash = "sha256:e568ae0887ae196340947d9800136e90feaed6b86a261ef01f01b2ba65fc8106"},
    {file = "lmdb-1.3.0-cp310-cp310-win_amd64.whl", hash = "sha256:d6a816954d212f40fd15007cd81ab7a6bebb77436d949a6a9ae04af57fc127f3"},
    {file = "lmdb-1.3.0-cp35-cp35m-macosx_10_14_x86_64.whl", hash = "sha256:fa6439356e591d3249ab0e1778a6f8d8408e993f66dc911914c78208f5310309"},
    {file = "lmdb-1.3.0-cp35-cp35m-win_amd64.whl", hash = "sha256:c6adbd6f7f9048e97f31a069e652eb51020a81e80a0ce92dbb9810d21da2409a"},
    {file = "lmdb-1.3.0-cp36-cp36m-macosx_10_14_x86_64.whl", hash = "sha256:eefb392f6b5cd43aada49258c5a79be11cb2c8cd3fc3e2d9319a1e0b9f906458"},
    {file = "lmdb-1.3.0-cp36-cp36m-manylinux_2_12_x86_64.manylinux2010_x86_64.whl", hash = "sha256:5a14aca2651c3af6f0d0a6b9168200eea0c8f2d27c40b01a442f33329a6e8dff"},
    {file = "lmdb-1.3.0-cp36-cp36m-manylinux_2_17_aarch64.manylinux2014_aarch64.whl", hash = "sha256:2cfa4aa9c67f8aee89b23005e98d1f3f32490b6b905fd1cb604b207cbd5755ab"},
    {file = "lmdb-1.3.0-cp36-cp36m-win_amd64.whl", hash = "sha256:7da05d70fcc6561ac6b09e9fb1bf64b7ca294652c64c8a2889273970cee796b9"},
    {file = "lmdb-1.3.0-cp37-cp37m-macosx_10_14_x86_64.whl", hash = "sha256:008243762decf8f6c90430a9bced56290ebbcdb5e877d90e42343bb97033e494"},
    {file = "lmdb-1.3.0-cp37-cp37m-manylinux_2_12_x86_64.manylinux2010_x86_64.whl", hash = "sha256:17215a42a4b9814c383deabecb160581e4fb75d00198eef0e3cea54f230ffbea"},
    {file = "lmdb-1.3.0-cp37-cp37m-manylinux_2_17_aarch64.manylinux2014_aarch64.whl", hash = "sha256:65334eafa5d430b18d81ebd5362559a41483c362e1931f6e1b15bab2ecb7d75d"},
    {file = "lmdb-1.3.0-cp37-cp37m-win_amd64.whl", hash = "sha256:18c69fabdaf04efaf246587739cc1062b3e57c6ef0743f5c418df89e5e7e7b9b"},
    {file = "lmdb-1.3.0-cp38-cp38-macosx_10_14_x86_64.whl", hash = "sha256:41318717ab5d15ad2d6d263d34fbf614a045210f64b25e59ce734bb2105e421f"},
    {file = "lmdb-1.3.0-cp38-cp38-manylinux_2_12_x86_64.manylinux2010_x86_64.whl", hash = "sha256:df2724bad7820114a205472994091097d0fa65a3e5fff5a8e688d123fb8c6326"},
    {file = "lmdb-1.3.0-cp38-cp38-manylinux_2_17_aarch64.manylinux2014_aarch64.whl", hash = "sha256:5ddd590e1c7fcb395931aa3782fb89b9db4550ab2d81d006ecd239e0d462bc41"},
    {file = "lmdb-1.3.0-cp38-cp38-win_amd64.whl", hash = "sha256:4172fba19417d7b29409beca7d73c067b54e5d8ab1fb9b51d7b4c1445d20a167"},
    {file = "lmdb-1.3.0-cp39-cp39-macosx_10_14_x86_64.whl", hash = "sha256:2df38115dd9428a54d59ae7c712a4c7cce0d6b1d66056de4b1a8c38718066106"},
    {file = "lmdb-1.3.0-cp39-cp39-manylinux_2_12_x86_64.manylinux2010_x86_64.whl", hash = "sha256:d9103aa4908f0bca43c5911ca067d4e3d01f682dff0c0381a1239bd2bd757984"},
    {file = "lmdb-1.3.0-cp39-cp39-manylinux_2_17_aarch64.manylinux2014_aarch64.whl", hash = "sha256:394df860c3f93cfd92b6f4caba785f38208cc9614c18b3803f83a2cc1695042f"},
    {file = "lmdb-1.3.0-cp39-cp39-win_amd64.whl", hash = "sha256:62ab28e3593bdc318ea2f2fa1574e5fca3b6d1f264686d773ba54a637d4f563b"},
    {file = "lmdb-1.3.0-pp27-pypy_73-macosx_10_7_x86_64.whl", hash = "sha256:e6a704b3baced9182836c7f77b769f23856f3a8f62d0282b1bc1feaf81a86712"},
    {file = "lmdb-1.3.0-pp27-pypy_73-win_amd64.whl", hash = "sha256:08f4b5129f4683802569b02581142e415c8dcc0ff07605983ec1b07804cecbad"},
    {file = "lmdb-1.3.0-pp36-pypy36_pp73-win32.whl", hash = "sha256:f291e3f561f58dddf63a92a5a6a4b8af3a0920b6705d35e2f80e52e86ee238a2"},
    {file = "lmdb-1.3.0.tar.gz", hash = "sha256:60a11efc21aaf009d06518996360eed346f6000bfc9de05114374230879f992e"},
]
m2r2 = [
    {file = "m2r2-0.3.2-py3-none-any.whl", hash = "sha256:d3684086b61b4bebe2307f15189495360f05a123c9bda2a66462649b7ca236aa"},
    {file = "m2r2-0.3.2.tar.gz", hash = "sha256:ccd95b052dcd1ac7442ecb3111262b2001c10e4119b459c34c93ac7a5c2c7868"},
]
markupsafe = [
    {file = "MarkupSafe-2.1.1-cp310-cp310-macosx_10_9_universal2.whl", hash = "sha256:86b1f75c4e7c2ac2ccdaec2b9022845dbb81880ca318bb7a0a01fbf7813e3812"},
    {file = "MarkupSafe-2.1.1-cp310-cp310-macosx_10_9_x86_64.whl", hash = "sha256:f121a1420d4e173a5d96e47e9a0c0dcff965afdf1626d28de1460815f7c4ee7a"},
    {file = "MarkupSafe-2.1.1-cp310-cp310-manylinux_2_17_aarch64.manylinux2014_aarch64.whl", hash = "sha256:a49907dd8420c5685cfa064a1335b6754b74541bbb3706c259c02ed65b644b3e"},
    {file = "MarkupSafe-2.1.1-cp310-cp310-manylinux_2_17_x86_64.manylinux2014_x86_64.whl", hash = "sha256:10c1bfff05d95783da83491be968e8fe789263689c02724e0c691933c52994f5"},
    {file = "MarkupSafe-2.1.1-cp310-cp310-manylinux_2_5_i686.manylinux1_i686.manylinux_2_17_i686.manylinux2014_i686.whl", hash = "sha256:b7bd98b796e2b6553da7225aeb61f447f80a1ca64f41d83612e6139ca5213aa4"},
    {file = "MarkupSafe-2.1.1-cp310-cp310-musllinux_1_1_aarch64.whl", hash = "sha256:b09bf97215625a311f669476f44b8b318b075847b49316d3e28c08e41a7a573f"},
    {file = "MarkupSafe-2.1.1-cp310-cp310-musllinux_1_1_i686.whl", hash = "sha256:694deca8d702d5db21ec83983ce0bb4b26a578e71fbdbd4fdcd387daa90e4d5e"},
    {file = "MarkupSafe-2.1.1-cp310-cp310-musllinux_1_1_x86_64.whl", hash = "sha256:efc1913fd2ca4f334418481c7e595c00aad186563bbc1ec76067848c7ca0a933"},
    {file = "MarkupSafe-2.1.1-cp310-cp310-win32.whl", hash = "sha256:4a33dea2b688b3190ee12bd7cfa29d39c9ed176bda40bfa11099a3ce5d3a7ac6"},
    {file = "MarkupSafe-2.1.1-cp310-cp310-win_amd64.whl", hash = "sha256:dda30ba7e87fbbb7eab1ec9f58678558fd9a6b8b853530e176eabd064da81417"},
    {file = "MarkupSafe-2.1.1-cp37-cp37m-macosx_10_9_x86_64.whl", hash = "sha256:671cd1187ed5e62818414afe79ed29da836dde67166a9fac6d435873c44fdd02"},
    {file = "MarkupSafe-2.1.1-cp37-cp37m-manylinux_2_17_aarch64.manylinux2014_aarch64.whl", hash = "sha256:3799351e2336dc91ea70b034983ee71cf2f9533cdff7c14c90ea126bfd95d65a"},
    {file = "MarkupSafe-2.1.1-cp37-cp37m-manylinux_2_17_x86_64.manylinux2014_x86_64.whl", hash = "sha256:e72591e9ecd94d7feb70c1cbd7be7b3ebea3f548870aa91e2732960fa4d57a37"},
    {file = "MarkupSafe-2.1.1-cp37-cp37m-manylinux_2_5_i686.manylinux1_i686.manylinux_2_17_i686.manylinux2014_i686.whl", hash = "sha256:6fbf47b5d3728c6aea2abb0589b5d30459e369baa772e0f37a0320185e87c980"},
    {file = "MarkupSafe-2.1.1-cp37-cp37m-musllinux_1_1_aarch64.whl", hash = "sha256:d5ee4f386140395a2c818d149221149c54849dfcfcb9f1debfe07a8b8bd63f9a"},
    {file = "MarkupSafe-2.1.1-cp37-cp37m-musllinux_1_1_i686.whl", hash = "sha256:bcb3ed405ed3222f9904899563d6fc492ff75cce56cba05e32eff40e6acbeaa3"},
    {file = "MarkupSafe-2.1.1-cp37-cp37m-musllinux_1_1_x86_64.whl", hash = "sha256:e1c0b87e09fa55a220f058d1d49d3fb8df88fbfab58558f1198e08c1e1de842a"},
    {file = "MarkupSafe-2.1.1-cp37-cp37m-win32.whl", hash = "sha256:8dc1c72a69aa7e082593c4a203dcf94ddb74bb5c8a731e4e1eb68d031e8498ff"},
    {file = "MarkupSafe-2.1.1-cp37-cp37m-win_amd64.whl", hash = "sha256:97a68e6ada378df82bc9f16b800ab77cbf4b2fada0081794318520138c088e4a"},
    {file = "MarkupSafe-2.1.1-cp38-cp38-macosx_10_9_universal2.whl", hash = "sha256:e8c843bbcda3a2f1e3c2ab25913c80a3c5376cd00c6e8c4a86a89a28c8dc5452"},
    {file = "MarkupSafe-2.1.1-cp38-cp38-macosx_10_9_x86_64.whl", hash = "sha256:0212a68688482dc52b2d45013df70d169f542b7394fc744c02a57374a4207003"},
    {file = "MarkupSafe-2.1.1-cp38-cp38-manylinux_2_17_aarch64.manylinux2014_aarch64.whl", hash = "sha256:8e576a51ad59e4bfaac456023a78f6b5e6e7651dcd383bcc3e18d06f9b55d6d1"},
    {file = "MarkupSafe-2.1.1-cp38-cp38-manylinux_2_17_x86_64.manylinux2014_x86_64.whl", hash = "sha256:4b9fe39a2ccc108a4accc2676e77da025ce383c108593d65cc909add5c3bd601"},
    {file = "MarkupSafe-2.1.1-cp38-cp38-manylinux_2_5_i686.manylinux1_i686.manylinux_2_17_i686.manylinux2014_i686.whl", hash = "sha256:96e37a3dc86e80bf81758c152fe66dbf60ed5eca3d26305edf01892257049925"},
    {file = "MarkupSafe-2.1.1-cp38-cp38-musllinux_1_1_aarch64.whl", hash = "sha256:6d0072fea50feec76a4c418096652f2c3238eaa014b2f94aeb1d56a66b41403f"},
    {file = "MarkupSafe-2.1.1-cp38-cp38-musllinux_1_1_i686.whl", hash = "sha256:089cf3dbf0cd6c100f02945abeb18484bd1ee57a079aefd52cffd17fba910b88"},
    {file = "MarkupSafe-2.1.1-cp38-cp38-musllinux_1_1_x86_64.whl", hash = "sha256:6a074d34ee7a5ce3effbc526b7083ec9731bb3cbf921bbe1d3005d4d2bdb3a63"},
    {file = "MarkupSafe-2.1.1-cp38-cp38-win32.whl", hash = "sha256:421be9fbf0ffe9ffd7a378aafebbf6f4602d564d34be190fc19a193232fd12b1"},
    {file = "MarkupSafe-2.1.1-cp38-cp38-win_amd64.whl", hash = "sha256:fc7b548b17d238737688817ab67deebb30e8073c95749d55538ed473130ec0c7"},
    {file = "MarkupSafe-2.1.1-cp39-cp39-macosx_10_9_universal2.whl", hash = "sha256:e04e26803c9c3851c931eac40c695602c6295b8d432cbe78609649ad9bd2da8a"},
    {file = "MarkupSafe-2.1.1-cp39-cp39-macosx_10_9_x86_64.whl", hash = "sha256:b87db4360013327109564f0e591bd2a3b318547bcef31b468a92ee504d07ae4f"},
    {file = "MarkupSafe-2.1.1-cp39-cp39-manylinux_2_17_aarch64.manylinux2014_aarch64.whl", hash = "sha256:99a2a507ed3ac881b975a2976d59f38c19386d128e7a9a18b7df6fff1fd4c1d6"},
    {file = "MarkupSafe-2.1.1-cp39-cp39-manylinux_2_17_x86_64.manylinux2014_x86_64.whl", hash = "sha256:56442863ed2b06d19c37f94d999035e15ee982988920e12a5b4ba29b62ad1f77"},
    {file = "MarkupSafe-2.1.1-cp39-cp39-manylinux_2_5_i686.manylinux1_i686.manylinux_2_17_i686.manylinux2014_i686.whl", hash = "sha256:3ce11ee3f23f79dbd06fb3d63e2f6af7b12db1d46932fe7bd8afa259a5996603"},
    {file = "MarkupSafe-2.1.1-cp39-cp39-musllinux_1_1_aarch64.whl", hash = "sha256:33b74d289bd2f5e527beadcaa3f401e0df0a89927c1559c8566c066fa4248ab7"},
    {file = "MarkupSafe-2.1.1-cp39-cp39-musllinux_1_1_i686.whl", hash = "sha256:43093fb83d8343aac0b1baa75516da6092f58f41200907ef92448ecab8825135"},
    {file = "MarkupSafe-2.1.1-cp39-cp39-musllinux_1_1_x86_64.whl", hash = "sha256:8e3dcf21f367459434c18e71b2a9532d96547aef8a871872a5bd69a715c15f96"},
    {file = "MarkupSafe-2.1.1-cp39-cp39-win32.whl", hash = "sha256:d4306c36ca495956b6d568d276ac11fdd9c30a36f1b6eb928070dc5360b22e1c"},
    {file = "MarkupSafe-2.1.1-cp39-cp39-win_amd64.whl", hash = "sha256:46d00d6cfecdde84d40e572d63735ef81423ad31184100411e6e3388d405e247"},
    {file = "MarkupSafe-2.1.1.tar.gz", hash = "sha256:7f91197cc9e48f989d12e4e6fbc46495c446636dfc81b9ccf50bb0ec74b91d4b"},
]
mccabe = [
    {file = "mccabe-0.6.1-py2.py3-none-any.whl", hash = "sha256:ab8a6258860da4b6677da4bd2fe5dc2c659cff31b3ee4f7f5d64e79735b80d42"},
    {file = "mccabe-0.6.1.tar.gz", hash = "sha256:dd8d182285a0fe56bace7f45b5e7d1a6ebcbf524e8f3bd87eb0f125271b8831f"},
]
minos-broker-kafka = []
minos-broker-rabbitmq = []
minos-database-aiopg = []
minos-database-lmdb = []
minos-discovery-kong = []
minos-discovery-minos = []
minos-http-aiohttp = []
minos-microservice-aggregate = []
minos-microservice-common = []
minos-microservice-cqrs = []
minos-microservice-networks = []
minos-microservice-saga = []
minos-microservice-transactions = []
minos-router-graphql = []
mistune = [
    {file = "mistune-0.8.4-py2.py3-none-any.whl", hash = "sha256:88a1051873018da288eee8538d476dffe1262495144b33ecb586c4ab266bb8d4"},
    {file = "mistune-0.8.4.tar.gz", hash = "sha256:59a3429db53c50b5c6bcc8a07f8848cb00d7dc8bdb431a4ab41920d201d4756e"},
]
multidict = [
    {file = "multidict-6.0.2-cp310-cp310-macosx_10_9_universal2.whl", hash = "sha256:0b9e95a740109c6047602f4db4da9949e6c5945cefbad34a1299775ddc9a62e2"},
    {file = "multidict-6.0.2-cp310-cp310-macosx_10_9_x86_64.whl", hash = "sha256:ac0e27844758d7177989ce406acc6a83c16ed4524ebc363c1f748cba184d89d3"},
    {file = "multidict-6.0.2-cp310-cp310-macosx_11_0_arm64.whl", hash = "sha256:041b81a5f6b38244b34dc18c7b6aba91f9cdaf854d9a39e5ff0b58e2b5773b9c"},
    {file = "multidict-6.0.2-cp310-cp310-manylinux_2_17_aarch64.manylinux2014_aarch64.whl", hash = "sha256:5fdda29a3c7e76a064f2477c9aab1ba96fd94e02e386f1e665bca1807fc5386f"},
    {file = "multidict-6.0.2-cp310-cp310-manylinux_2_17_ppc64le.manylinux2014_ppc64le.whl", hash = "sha256:3368bf2398b0e0fcbf46d85795adc4c259299fec50c1416d0f77c0a843a3eed9"},
    {file = "multidict-6.0.2-cp310-cp310-manylinux_2_17_s390x.manylinux2014_s390x.whl", hash = "sha256:f4f052ee022928d34fe1f4d2bc743f32609fb79ed9c49a1710a5ad6b2198db20"},
    {file = "multidict-6.0.2-cp310-cp310-manylinux_2_17_x86_64.manylinux2014_x86_64.whl", hash = "sha256:225383a6603c086e6cef0f2f05564acb4f4d5f019a4e3e983f572b8530f70c88"},
    {file = "multidict-6.0.2-cp310-cp310-manylinux_2_5_i686.manylinux1_i686.manylinux_2_17_i686.manylinux2014_i686.whl", hash = "sha256:50bd442726e288e884f7be9071016c15a8742eb689a593a0cac49ea093eef0a7"},
    {file = "multidict-6.0.2-cp310-cp310-musllinux_1_1_aarch64.whl", hash = "sha256:47e6a7e923e9cada7c139531feac59448f1f47727a79076c0b1ee80274cd8eee"},
    {file = "multidict-6.0.2-cp310-cp310-musllinux_1_1_i686.whl", hash = "sha256:0556a1d4ea2d949efe5fd76a09b4a82e3a4a30700553a6725535098d8d9fb672"},
    {file = "multidict-6.0.2-cp310-cp310-musllinux_1_1_ppc64le.whl", hash = "sha256:626fe10ac87851f4cffecee161fc6f8f9853f0f6f1035b59337a51d29ff3b4f9"},
    {file = "multidict-6.0.2-cp310-cp310-musllinux_1_1_s390x.whl", hash = "sha256:8064b7c6f0af936a741ea1efd18690bacfbae4078c0c385d7c3f611d11f0cf87"},
    {file = "multidict-6.0.2-cp310-cp310-musllinux_1_1_x86_64.whl", hash = "sha256:2d36e929d7f6a16d4eb11b250719c39560dd70545356365b494249e2186bc389"},
    {file = "multidict-6.0.2-cp310-cp310-win32.whl", hash = "sha256:fcb91630817aa8b9bc4a74023e4198480587269c272c58b3279875ed7235c293"},
    {file = "multidict-6.0.2-cp310-cp310-win_amd64.whl", hash = "sha256:8cbf0132f3de7cc6c6ce00147cc78e6439ea736cee6bca4f068bcf892b0fd658"},
    {file = "multidict-6.0.2-cp37-cp37m-macosx_10_9_x86_64.whl", hash = "sha256:05f6949d6169878a03e607a21e3b862eaf8e356590e8bdae4227eedadacf6e51"},
    {file = "multidict-6.0.2-cp37-cp37m-manylinux_2_17_aarch64.manylinux2014_aarch64.whl", hash = "sha256:e2c2e459f7050aeb7c1b1276763364884595d47000c1cddb51764c0d8976e608"},
    {file = "multidict-6.0.2-cp37-cp37m-manylinux_2_17_ppc64le.manylinux2014_ppc64le.whl", hash = "sha256:d0509e469d48940147e1235d994cd849a8f8195e0bca65f8f5439c56e17872a3"},
    {file = "multidict-6.0.2-cp37-cp37m-manylinux_2_17_s390x.manylinux2014_s390x.whl", hash = "sha256:514fe2b8d750d6cdb4712346a2c5084a80220821a3e91f3f71eec11cf8d28fd4"},
    {file = "multidict-6.0.2-cp37-cp37m-manylinux_2_17_x86_64.manylinux2014_x86_64.whl", hash = "sha256:19adcfc2a7197cdc3987044e3f415168fc5dc1f720c932eb1ef4f71a2067e08b"},
    {file = "multidict-6.0.2-cp37-cp37m-manylinux_2_5_i686.manylinux1_i686.manylinux_2_17_i686.manylinux2014_i686.whl", hash = "sha256:b9d153e7f1f9ba0b23ad1568b3b9e17301e23b042c23870f9ee0522dc5cc79e8"},
    {file = "multidict-6.0.2-cp37-cp37m-musllinux_1_1_aarch64.whl", hash = "sha256:aef9cc3d9c7d63d924adac329c33835e0243b5052a6dfcbf7732a921c6e918ba"},
    {file = "multidict-6.0.2-cp37-cp37m-musllinux_1_1_i686.whl", hash = "sha256:4571f1beddff25f3e925eea34268422622963cd8dc395bb8778eb28418248e43"},
    {file = "multidict-6.0.2-cp37-cp37m-musllinux_1_1_ppc64le.whl", hash = "sha256:d48b8ee1d4068561ce8033d2c344cf5232cb29ee1a0206a7b828c79cbc5982b8"},
    {file = "multidict-6.0.2-cp37-cp37m-musllinux_1_1_s390x.whl", hash = "sha256:45183c96ddf61bf96d2684d9fbaf6f3564d86b34cb125761f9a0ef9e36c1d55b"},
    {file = "multidict-6.0.2-cp37-cp37m-musllinux_1_1_x86_64.whl", hash = "sha256:75bdf08716edde767b09e76829db8c1e5ca9d8bb0a8d4bd94ae1eafe3dac5e15"},
    {file = "multidict-6.0.2-cp37-cp37m-win32.whl", hash = "sha256:a45e1135cb07086833ce969555df39149680e5471c04dfd6a915abd2fc3f6dbc"},
    {file = "multidict-6.0.2-cp37-cp37m-win_amd64.whl", hash = "sha256:6f3cdef8a247d1eafa649085812f8a310e728bdf3900ff6c434eafb2d443b23a"},
    {file = "multidict-6.0.2-cp38-cp38-macosx_10_9_universal2.whl", hash = "sha256:0327292e745a880459ef71be14e709aaea2f783f3537588fb4ed09b6c01bca60"},
    {file = "multidict-6.0.2-cp38-cp38-macosx_10_9_x86_64.whl", hash = "sha256:e875b6086e325bab7e680e4316d667fc0e5e174bb5611eb16b3ea121c8951b86"},
    {file = "multidict-6.0.2-cp38-cp38-macosx_11_0_arm64.whl", hash = "sha256:feea820722e69451743a3d56ad74948b68bf456984d63c1a92e8347b7b88452d"},
    {file = "multidict-6.0.2-cp38-cp38-manylinux_2_17_aarch64.manylinux2014_aarch64.whl", hash = "sha256:9cc57c68cb9139c7cd6fc39f211b02198e69fb90ce4bc4a094cf5fe0d20fd8b0"},
    {file = "multidict-6.0.2-cp38-cp38-manylinux_2_17_ppc64le.manylinux2014_ppc64le.whl", hash = "sha256:497988d6b6ec6ed6f87030ec03280b696ca47dbf0648045e4e1d28b80346560d"},
    {file = "multidict-6.0.2-cp38-cp38-manylinux_2_17_s390x.manylinux2014_s390x.whl", hash = "sha256:89171b2c769e03a953d5969b2f272efa931426355b6c0cb508022976a17fd376"},
    {file = "multidict-6.0.2-cp38-cp38-manylinux_2_17_x86_64.manylinux2014_x86_64.whl", hash = "sha256:684133b1e1fe91eda8fa7447f137c9490a064c6b7f392aa857bba83a28cfb693"},
    {file = "multidict-6.0.2-cp38-cp38-manylinux_2_5_i686.manylinux1_i686.manylinux_2_17_i686.manylinux2014_i686.whl", hash = "sha256:fd9fc9c4849a07f3635ccffa895d57abce554b467d611a5009ba4f39b78a8849"},
    {file = "multidict-6.0.2-cp38-cp38-musllinux_1_1_aarch64.whl", hash = "sha256:e07c8e79d6e6fd37b42f3250dba122053fddb319e84b55dd3a8d6446e1a7ee49"},
    {file = "multidict-6.0.2-cp38-cp38-musllinux_1_1_i686.whl", hash = "sha256:4070613ea2227da2bfb2c35a6041e4371b0af6b0be57f424fe2318b42a748516"},
    {file = "multidict-6.0.2-cp38-cp38-musllinux_1_1_ppc64le.whl", hash = "sha256:47fbeedbf94bed6547d3aa632075d804867a352d86688c04e606971595460227"},
    {file = "multidict-6.0.2-cp38-cp38-musllinux_1_1_s390x.whl", hash = "sha256:5774d9218d77befa7b70d836004a768fb9aa4fdb53c97498f4d8d3f67bb9cfa9"},
    {file = "multidict-6.0.2-cp38-cp38-musllinux_1_1_x86_64.whl", hash = "sha256:2957489cba47c2539a8eb7ab32ff49101439ccf78eab724c828c1a54ff3ff98d"},
    {file = "multidict-6.0.2-cp38-cp38-win32.whl", hash = "sha256:e5b20e9599ba74391ca0cfbd7b328fcc20976823ba19bc573983a25b32e92b57"},
    {file = "multidict-6.0.2-cp38-cp38-win_amd64.whl", hash = "sha256:8004dca28e15b86d1b1372515f32eb6f814bdf6f00952699bdeb541691091f96"},
    {file = "multidict-6.0.2-cp39-cp39-macosx_10_9_universal2.whl", hash = "sha256:2e4a0785b84fb59e43c18a015ffc575ba93f7d1dbd272b4cdad9f5134b8a006c"},
    {file = "multidict-6.0.2-cp39-cp39-macosx_10_9_x86_64.whl", hash = "sha256:6701bf8a5d03a43375909ac91b6980aea74b0f5402fbe9428fc3f6edf5d9677e"},
    {file = "multidict-6.0.2-cp39-cp39-macosx_11_0_arm64.whl", hash = "sha256:a007b1638e148c3cfb6bf0bdc4f82776cef0ac487191d093cdc316905e504071"},
    {file = "multidict-6.0.2-cp39-cp39-manylinux_2_17_aarch64.manylinux2014_aarch64.whl", hash = "sha256:07a017cfa00c9890011628eab2503bee5872f27144936a52eaab449be5eaf032"},
    {file = "multidict-6.0.2-cp39-cp39-manylinux_2_17_ppc64le.manylinux2014_ppc64le.whl", hash = "sha256:c207fff63adcdf5a485969131dc70e4b194327666b7e8a87a97fbc4fd80a53b2"},
    {file = "multidict-6.0.2-cp39-cp39-manylinux_2_17_s390x.manylinux2014_s390x.whl", hash = "sha256:373ba9d1d061c76462d74e7de1c0c8e267e9791ee8cfefcf6b0b2495762c370c"},
    {file = "multidict-6.0.2-cp39-cp39-manylinux_2_17_x86_64.manylinux2014_x86_64.whl", hash = "sha256:bfba7c6d5d7c9099ba21f84662b037a0ffd4a5e6b26ac07d19e423e6fdf965a9"},
    {file = "multidict-6.0.2-cp39-cp39-manylinux_2_5_i686.manylinux1_i686.manylinux_2_17_i686.manylinux2014_i686.whl", hash = "sha256:19d9bad105dfb34eb539c97b132057a4e709919ec4dd883ece5838bcbf262b80"},
    {file = "multidict-6.0.2-cp39-cp39-musllinux_1_1_aarch64.whl", hash = "sha256:de989b195c3d636ba000ee4281cd03bb1234635b124bf4cd89eeee9ca8fcb09d"},
    {file = "multidict-6.0.2-cp39-cp39-musllinux_1_1_i686.whl", hash = "sha256:7c40b7bbece294ae3a87c1bc2abff0ff9beef41d14188cda94ada7bcea99b0fb"},
    {file = "multidict-6.0.2-cp39-cp39-musllinux_1_1_ppc64le.whl", hash = "sha256:d16cce709ebfadc91278a1c005e3c17dd5f71f5098bfae1035149785ea6e9c68"},
    {file = "multidict-6.0.2-cp39-cp39-musllinux_1_1_s390x.whl", hash = "sha256:a2c34a93e1d2aa35fbf1485e5010337c72c6791407d03aa5f4eed920343dd360"},
    {file = "multidict-6.0.2-cp39-cp39-musllinux_1_1_x86_64.whl", hash = "sha256:feba80698173761cddd814fa22e88b0661e98cb810f9f986c54aa34d281e4937"},
    {file = "multidict-6.0.2-cp39-cp39-win32.whl", hash = "sha256:23b616fdc3c74c9fe01d76ce0d1ce872d2d396d8fa8e4899398ad64fb5aa214a"},
    {file = "multidict-6.0.2-cp39-cp39-win_amd64.whl", hash = "sha256:4bae31803d708f6f15fd98be6a6ac0b6958fcf68fda3c77a048a4f9073704aae"},
    {file = "multidict-6.0.2.tar.gz", hash = "sha256:5ff3bd75f38e4c43f1f470f2df7a4d430b821c4ce22be384e1459cb57d6bb013"},
]
mypy-extensions = [
    {file = "mypy_extensions-0.4.3-py2.py3-none-any.whl", hash = "sha256:090fedd75945a69ae91ce1303b5824f428daf5a028d2f6ab8a299250a846f15d"},
    {file = "mypy_extensions-0.4.3.tar.gz", hash = "sha256:2d82818f5bb3e369420cb3c4060a7970edba416647068eb4c5343488a6c604a8"},
]
nodeenv = [
    {file = "nodeenv-1.6.0-py2.py3-none-any.whl", hash = "sha256:621e6b7076565ddcacd2db0294c0381e01fd28945ab36bcf00f41c5daf63bef7"},
    {file = "nodeenv-1.6.0.tar.gz", hash = "sha256:3ef13ff90291ba2a4a7a4ff9a979b63ffdd00a464dbe04acf0ea6471517a4c2b"},
]
orjson = [
    {file = "orjson-3.6.8-cp310-cp310-macosx_10_7_x86_64.whl", hash = "sha256:3a287a650458de2211db03681b71c3e5cb2212b62f17a39df8ad99fc54855d0f"},
    {file = "orjson-3.6.8-cp310-cp310-macosx_10_9_x86_64.macosx_11_0_arm64.macosx_10_9_universal2.whl", hash = "sha256:5204e25c12cea58e524fc82f7c27ed0586f592f777b33075a92ab7b3eb3687c2"},
    {file = "orjson-3.6.8-cp310-cp310-manylinux_2_17_armv7l.manylinux2014_armv7l.whl", hash = "sha256:77e8386393add64f959c044e0fb682364fd0e611a6f477aa13f0e6a733bd6a28"},
    {file = "orjson-3.6.8-cp310-cp310-manylinux_2_24_aarch64.whl", hash = "sha256:279f2d2af393fdf8601020744cb206b91b54ad60fb8401e0761819c7bda1f4e4"},
    {file = "orjson-3.6.8-cp310-cp310-manylinux_2_24_x86_64.whl", hash = "sha256:c31c9f389be7906f978ed4192eb58a4b74a37ad60556a0b88ddc47c576697770"},
    {file = "orjson-3.6.8-cp310-cp310-musllinux_1_1_x86_64.whl", hash = "sha256:0db5c5a0c5b89f092d52f6e5a3701660a9d6ffa9e2968b3ce17c2bc4f5eb0414"},
    {file = "orjson-3.6.8-cp310-none-win_amd64.whl", hash = "sha256:eb22485847b9a0c4bbedc668df860126ac931edbed1d456cf41a59f3cb961ed8"},
    {file = "orjson-3.6.8-cp37-cp37m-macosx_10_7_x86_64.whl", hash = "sha256:1a5fe569310bc819279bd4d5f2c349910b104ed3207936246dd5d5e0b085e74a"},
    {file = "orjson-3.6.8-cp37-cp37m-macosx_10_9_x86_64.macosx_11_0_arm64.macosx_10_9_universal2.whl", hash = "sha256:ccb356a47ab1067cd3549847e9db1d279a63fe0482d315b3ffd6e7abef35ef77"},
    {file = "orjson-3.6.8-cp37-cp37m-manylinux_2_17_armv7l.manylinux2014_armv7l.whl", hash = "sha256:ab29c069c222248ce302a25855b4e1664f9436e8ae5a131fb0859daf31676d2b"},
    {file = "orjson-3.6.8-cp37-cp37m-manylinux_2_17_x86_64.manylinux2014_x86_64.whl", hash = "sha256:9d2b5e4cba9e774ac011071d9d27760f97f4b8cd46003e971d122e712f971345"},
    {file = "orjson-3.6.8-cp37-cp37m-manylinux_2_24_aarch64.whl", hash = "sha256:c311ec504414d22834d5b972a209619925b48263856a11a14d90230f9682d49c"},
    {file = "orjson-3.6.8-cp37-cp37m-manylinux_2_24_x86_64.whl", hash = "sha256:a3dfec7950b90fb8d143743503ee53fa06b32e6068bdea792fc866284da3d71d"},
    {file = "orjson-3.6.8-cp37-cp37m-musllinux_1_1_x86_64.whl", hash = "sha256:b890dbbada2cbb26eb29bd43a848426f007f094bb0758df10dfe7a438e1cb4b4"},
    {file = "orjson-3.6.8-cp37-none-win_amd64.whl", hash = "sha256:9143ae2c52771525be9ad11a7a8cc8e7fd75391b107e7e644a9e0050496f6b4f"},
    {file = "orjson-3.6.8-cp38-cp38-macosx_10_7_x86_64.whl", hash = "sha256:33a82199fd42f6436f833e210ae5129c922a5c355629356ca7a8e82964da7285"},
    {file = "orjson-3.6.8-cp38-cp38-macosx_10_9_x86_64.macosx_11_0_arm64.macosx_10_9_universal2.whl", hash = "sha256:90159ea8b9a5a2a98fa33dc7b421cfac4d2ae91ba5e1058f5909e7f059f6b467"},
    {file = "orjson-3.6.8-cp38-cp38-manylinux_2_17_armv7l.manylinux2014_armv7l.whl", hash = "sha256:656fbe15d9ef0733e740d9def78f4fdb4153102f4836ee774a05123499005931"},
    {file = "orjson-3.6.8-cp38-cp38-manylinux_2_17_x86_64.manylinux2014_x86_64.whl", hash = "sha256:7be3be6153843e0f01351b1313a5ad4723595427680dac2dfff22a37e652ce02"},
    {file = "orjson-3.6.8-cp38-cp38-manylinux_2_24_aarch64.whl", hash = "sha256:dd24f66b6697ee7424f7da575ec6cbffc8ede441114d53470949cda4d97c6e56"},
    {file = "orjson-3.6.8-cp38-cp38-manylinux_2_24_x86_64.whl", hash = "sha256:b07c780f7345ecf5901356dc21dee0669defc489c38ce7b9ab0f5e008cc0385c"},
    {file = "orjson-3.6.8-cp38-cp38-musllinux_1_1_x86_64.whl", hash = "sha256:ea32015a5d8a4ce00d348a0de5dc7040e0ad58f970a8fcbb5713a1eac129e493"},
    {file = "orjson-3.6.8-cp38-none-win_amd64.whl", hash = "sha256:c5a3e382194c838988ec128a26b08aa92044e5e055491cc4056142af0c1c54d7"},
    {file = "orjson-3.6.8-cp39-cp39-macosx_10_7_x86_64.whl", hash = "sha256:83a8424e857ae1bf53530e88b4eb2f16ca2b489073b924e655f1575cacd7f52a"},
    {file = "orjson-3.6.8-cp39-cp39-macosx_10_9_x86_64.macosx_11_0_arm64.macosx_10_9_universal2.whl", hash = "sha256:81e1a6a2d67f15007dadacbf9ba5d3d79237e5e33786c028557fe5a2b72f1c9a"},
    {file = "orjson-3.6.8-cp39-cp39-manylinux_2_17_armv7l.manylinux2014_armv7l.whl", hash = "sha256:137b539881c77866eba86ff6a11df910daf2eb9ab8f1acae62f879e83d7c38af"},
    {file = "orjson-3.6.8-cp39-cp39-manylinux_2_17_x86_64.manylinux2014_x86_64.whl", hash = "sha256:2cbd358f3b3ad539a27e36900e8e7d172d0e1b72ad9dd7d69544dcbc0f067ee7"},
    {file = "orjson-3.6.8-cp39-cp39-manylinux_2_24_aarch64.whl", hash = "sha256:6ab94701542d40b90903ecfc339333f458884979a01cb9268bc662cc67a5f6d8"},
    {file = "orjson-3.6.8-cp39-cp39-manylinux_2_24_x86_64.whl", hash = "sha256:32b6f26593a9eb606b40775826beb0dac152e3d224ea393688fced036045a821"},
    {file = "orjson-3.6.8-cp39-cp39-musllinux_1_1_x86_64.whl", hash = "sha256:afd9e329ebd3418cac3cd747769b1d52daa25fa672bbf414ab59f0e0881b32b9"},
    {file = "orjson-3.6.8-cp39-none-win_amd64.whl", hash = "sha256:0c89b419914d3d1f65a1b0883f377abe42a6e44f6624ba1c63e8846cbfc2fa60"},
    {file = "orjson-3.6.8.tar.gz", hash = "sha256:e19d23741c5de13689bb316abfccea15a19c264e3ec8eb332a5319a583595ace"},
]
packaging = [
    {file = "packaging-21.3-py3-none-any.whl", hash = "sha256:ef103e05f519cdc783ae24ea4e2e0f508a9c99b2d4969652eed6a2e1ea5bd522"},
    {file = "packaging-21.3.tar.gz", hash = "sha256:dd47c42927d89ab911e606518907cc2d3a1f38bbd026385970643f9c5b8ecfeb"},
]
pamqp = [
    {file = "pamqp-3.1.0.tar.gz", hash = "sha256:e4f0886d72c6166637a5513626148bf5a7e818073a558980e9aaed8b4ccf30da"},
]
pathspec = [
    {file = "pathspec-0.9.0-py2.py3-none-any.whl", hash = "sha256:7d15c4ddb0b5c802d161efc417ec1a2558ea2653c2e8ad9c19098201dc1c993a"},
    {file = "pathspec-0.9.0.tar.gz", hash = "sha256:e564499435a2673d586f6b2130bb5b95f04a3ba06f81b8f895b651a3c76aabb1"},
]
pbr = [
    {file = "pbr-5.9.0-py2.py3-none-any.whl", hash = "sha256:e547125940bcc052856ded43be8e101f63828c2d94239ffbe2b327ba3d5ccf0a"},
    {file = "pbr-5.9.0.tar.gz", hash = "sha256:e8dca2f4b43560edef58813969f52a56cef023146cbb8931626db80e6c1c4308"},
]
platformdirs = [
    {file = "platformdirs-2.5.2-py3-none-any.whl", hash = "sha256:027d8e83a2d7de06bbac4e5ef7e023c02b863d7ea5d079477e722bb41ab25788"},
    {file = "platformdirs-2.5.2.tar.gz", hash = "sha256:58c8abb07dcb441e6ee4b11d8df0ac856038f944ab98b7be6b27b2a3c7feef19"},
]
pluggy = [
    {file = "pluggy-1.0.0-py2.py3-none-any.whl", hash = "sha256:74134bbf457f031a36d68416e1509f34bd5ccc019f0bcc952c7b909d06b37bd3"},
    {file = "pluggy-1.0.0.tar.gz", hash = "sha256:4224373bacce55f955a878bf9cfa763c1e360858e330072059e10bad68531159"},
]
pre-commit = [
    {file = "pre_commit-2.19.0-py2.py3-none-any.whl", hash = "sha256:10c62741aa5704faea2ad69cb550ca78082efe5697d6f04e5710c3c229afdd10"},
    {file = "pre_commit-2.19.0.tar.gz", hash = "sha256:4233a1e38621c87d9dda9808c6606d7e7ba0e087cd56d3fe03202a01d2919615"},
]
psycopg2-binary = [
    {file = "psycopg2-binary-2.9.3.tar.gz", hash = "sha256:761df5313dc15da1502b21453642d7599d26be88bff659382f8f9747c7ebea4e"},
    {file = "psycopg2_binary-2.9.3-cp310-cp310-macosx_10_14_x86_64.macosx_10_9_intel.macosx_10_9_x86_64.macosx_10_10_intel.macosx_10_10_x86_64.whl", hash = "sha256:539b28661b71da7c0e428692438efbcd048ca21ea81af618d845e06ebfd29478"},
    {file = "psycopg2_binary-2.9.3-cp310-cp310-manylinux_2_17_i686.manylinux2014_i686.whl", hash = "sha256:6e82d38390a03da28c7985b394ec3f56873174e2c88130e6966cb1c946508e65"},
    {file = "psycopg2_binary-2.9.3-cp310-cp310-manylinux_2_17_x86_64.manylinux2014_x86_64.whl", hash = "sha256:57804fc02ca3ce0dbfbef35c4b3a4a774da66d66ea20f4bda601294ad2ea6092"},
    {file = "psycopg2_binary-2.9.3-cp310-cp310-manylinux_2_24_aarch64.whl", hash = "sha256:083a55275f09a62b8ca4902dd11f4b33075b743cf0d360419e2051a8a5d5ff76"},
    {file = "psycopg2_binary-2.9.3-cp310-cp310-manylinux_2_24_ppc64le.whl", hash = "sha256:0a29729145aaaf1ad8bafe663131890e2111f13416b60e460dae0a96af5905c9"},
    {file = "psycopg2_binary-2.9.3-cp310-cp310-musllinux_1_1_aarch64.whl", hash = "sha256:3a79d622f5206d695d7824cbf609a4f5b88ea6d6dab5f7c147fc6d333a8787e4"},
    {file = "psycopg2_binary-2.9.3-cp310-cp310-musllinux_1_1_i686.whl", hash = "sha256:090f3348c0ab2cceb6dfbe6bf721ef61262ddf518cd6cc6ecc7d334996d64efa"},
    {file = "psycopg2_binary-2.9.3-cp310-cp310-musllinux_1_1_ppc64le.whl", hash = "sha256:a9e1f75f96ea388fbcef36c70640c4efbe4650658f3d6a2967b4cc70e907352e"},
    {file = "psycopg2_binary-2.9.3-cp310-cp310-musllinux_1_1_x86_64.whl", hash = "sha256:c3ae8e75eb7160851e59adc77b3a19a976e50622e44fd4fd47b8b18208189d42"},
    {file = "psycopg2_binary-2.9.3-cp310-cp310-win32.whl", hash = "sha256:7b1e9b80afca7b7a386ef087db614faebbf8839b7f4db5eb107d0f1a53225029"},
    {file = "psycopg2_binary-2.9.3-cp310-cp310-win_amd64.whl", hash = "sha256:8b344adbb9a862de0c635f4f0425b7958bf5a4b927c8594e6e8d261775796d53"},
    {file = "psycopg2_binary-2.9.3-cp36-cp36m-macosx_10_14_x86_64.macosx_10_9_intel.macosx_10_9_x86_64.macosx_10_10_intel.macosx_10_10_x86_64.whl", hash = "sha256:e847774f8ffd5b398a75bc1c18fbb56564cda3d629fe68fd81971fece2d3c67e"},
    {file = "psycopg2_binary-2.9.3-cp36-cp36m-manylinux_2_17_i686.manylinux2014_i686.whl", hash = "sha256:68641a34023d306be959101b345732360fc2ea4938982309b786f7be1b43a4a1"},
    {file = "psycopg2_binary-2.9.3-cp36-cp36m-manylinux_2_17_x86_64.manylinux2014_x86_64.whl", hash = "sha256:3303f8807f342641851578ee7ed1f3efc9802d00a6f83c101d21c608cb864460"},
    {file = "psycopg2_binary-2.9.3-cp36-cp36m-manylinux_2_24_aarch64.whl", hash = "sha256:e3699852e22aa68c10de06524a3721ade969abf382da95884e6a10ff798f9281"},
    {file = "psycopg2_binary-2.9.3-cp36-cp36m-manylinux_2_24_ppc64le.whl", hash = "sha256:526ea0378246d9b080148f2d6681229f4b5964543c170dd10bf4faaab6e0d27f"},
    {file = "psycopg2_binary-2.9.3-cp36-cp36m-musllinux_1_1_aarch64.whl", hash = "sha256:b1c8068513f5b158cf7e29c43a77eb34b407db29aca749d3eb9293ee0d3103ca"},
    {file = "psycopg2_binary-2.9.3-cp36-cp36m-musllinux_1_1_i686.whl", hash = "sha256:15803fa813ea05bef089fa78835118b5434204f3a17cb9f1e5dbfd0b9deea5af"},
    {file = "psycopg2_binary-2.9.3-cp36-cp36m-musllinux_1_1_ppc64le.whl", hash = "sha256:152f09f57417b831418304c7f30d727dc83a12761627bb826951692cc6491e57"},
    {file = "psycopg2_binary-2.9.3-cp36-cp36m-musllinux_1_1_x86_64.whl", hash = "sha256:404224e5fef3b193f892abdbf8961ce20e0b6642886cfe1fe1923f41aaa75c9d"},
    {file = "psycopg2_binary-2.9.3-cp36-cp36m-win32.whl", hash = "sha256:1f6b813106a3abdf7b03640d36e24669234120c72e91d5cbaeb87c5f7c36c65b"},
    {file = "psycopg2_binary-2.9.3-cp36-cp36m-win_amd64.whl", hash = "sha256:2d872e3c9d5d075a2e104540965a1cf898b52274a5923936e5bfddb58c59c7c2"},
    {file = "psycopg2_binary-2.9.3-cp37-cp37m-macosx_10_14_x86_64.macosx_10_9_intel.macosx_10_9_x86_64.macosx_10_10_intel.macosx_10_10_x86_64.whl", hash = "sha256:10bb90fb4d523a2aa67773d4ff2b833ec00857f5912bafcfd5f5414e45280fb1"},
    {file = "psycopg2_binary-2.9.3-cp37-cp37m-manylinux_2_17_i686.manylinux2014_i686.whl", hash = "sha256:874a52ecab70af13e899f7847b3e074eeb16ebac5615665db33bce8a1009cf33"},
    {file = "psycopg2_binary-2.9.3-cp37-cp37m-manylinux_2_17_x86_64.manylinux2014_x86_64.whl", hash = "sha256:a29b3ca4ec9defec6d42bf5feb36bb5817ba3c0230dd83b4edf4bf02684cd0ae"},
    {file = "psycopg2_binary-2.9.3-cp37-cp37m-manylinux_2_24_aarch64.whl", hash = "sha256:12b11322ea00ad8db8c46f18b7dfc47ae215e4df55b46c67a94b4effbaec7094"},
    {file = "psycopg2_binary-2.9.3-cp37-cp37m-manylinux_2_24_ppc64le.whl", hash = "sha256:53293533fcbb94c202b7c800a12c873cfe24599656b341f56e71dd2b557be063"},
    {file = "psycopg2_binary-2.9.3-cp37-cp37m-musllinux_1_1_aarch64.whl", hash = "sha256:c381bda330ddf2fccbafab789d83ebc6c53db126e4383e73794c74eedce855ef"},
    {file = "psycopg2_binary-2.9.3-cp37-cp37m-musllinux_1_1_i686.whl", hash = "sha256:9d29409b625a143649d03d0fd7b57e4b92e0ecad9726ba682244b73be91d2fdb"},
    {file = "psycopg2_binary-2.9.3-cp37-cp37m-musllinux_1_1_ppc64le.whl", hash = "sha256:183a517a3a63503f70f808b58bfbf962f23d73b6dccddae5aa56152ef2bcb232"},
    {file = "psycopg2_binary-2.9.3-cp37-cp37m-musllinux_1_1_x86_64.whl", hash = "sha256:15c4e4cfa45f5a60599d9cec5f46cd7b1b29d86a6390ec23e8eebaae84e64554"},
    {file = "psycopg2_binary-2.9.3-cp37-cp37m-win32.whl", hash = "sha256:adf20d9a67e0b6393eac162eb81fb10bc9130a80540f4df7e7355c2dd4af9fba"},
    {file = "psycopg2_binary-2.9.3-cp37-cp37m-win_amd64.whl", hash = "sha256:2f9ffd643bc7349eeb664eba8864d9e01f057880f510e4681ba40a6532f93c71"},
    {file = "psycopg2_binary-2.9.3-cp38-cp38-macosx_10_14_x86_64.macosx_10_9_intel.macosx_10_9_x86_64.macosx_10_10_intel.macosx_10_10_x86_64.whl", hash = "sha256:def68d7c21984b0f8218e8a15d514f714d96904265164f75f8d3a70f9c295667"},
    {file = "psycopg2_binary-2.9.3-cp38-cp38-manylinux_2_17_i686.manylinux2014_i686.whl", hash = "sha256:dffc08ca91c9ac09008870c9eb77b00a46b3378719584059c034b8945e26b272"},
    {file = "psycopg2_binary-2.9.3-cp38-cp38-manylinux_2_17_x86_64.manylinux2014_x86_64.whl", hash = "sha256:280b0bb5cbfe8039205c7981cceb006156a675362a00fe29b16fbc264e242834"},
    {file = "psycopg2_binary-2.9.3-cp38-cp38-manylinux_2_24_aarch64.whl", hash = "sha256:af9813db73395fb1fc211bac696faea4ca9ef53f32dc0cfa27e4e7cf766dcf24"},
    {file = "psycopg2_binary-2.9.3-cp38-cp38-manylinux_2_24_ppc64le.whl", hash = "sha256:63638d875be8c2784cfc952c9ac34e2b50e43f9f0a0660b65e2a87d656b3116c"},
    {file = "psycopg2_binary-2.9.3-cp38-cp38-musllinux_1_1_aarch64.whl", hash = "sha256:ffb7a888a047696e7f8240d649b43fb3644f14f0ee229077e7f6b9f9081635bd"},
    {file = "psycopg2_binary-2.9.3-cp38-cp38-musllinux_1_1_i686.whl", hash = "sha256:0c9d5450c566c80c396b7402895c4369a410cab5a82707b11aee1e624da7d004"},
    {file = "psycopg2_binary-2.9.3-cp38-cp38-musllinux_1_1_ppc64le.whl", hash = "sha256:d1c1b569ecafe3a69380a94e6ae09a4789bbb23666f3d3a08d06bbd2451f5ef1"},
    {file = "psycopg2_binary-2.9.3-cp38-cp38-musllinux_1_1_x86_64.whl", hash = "sha256:8fc53f9af09426a61db9ba357865c77f26076d48669f2e1bb24d85a22fb52307"},
    {file = "psycopg2_binary-2.9.3-cp38-cp38-win32.whl", hash = "sha256:6472a178e291b59e7f16ab49ec8b4f3bdada0a879c68d3817ff0963e722a82ce"},
    {file = "psycopg2_binary-2.9.3-cp38-cp38-win_amd64.whl", hash = "sha256:35168209c9d51b145e459e05c31a9eaeffa9a6b0fd61689b48e07464ffd1a83e"},
    {file = "psycopg2_binary-2.9.3-cp39-cp39-macosx_10_14_x86_64.macosx_10_9_intel.macosx_10_9_x86_64.macosx_10_10_intel.macosx_10_10_x86_64.whl", hash = "sha256:47133f3f872faf28c1e87d4357220e809dfd3fa7c64295a4a148bcd1e6e34ec9"},
    {file = "psycopg2_binary-2.9.3-cp39-cp39-manylinux_2_17_i686.manylinux2014_i686.whl", hash = "sha256:91920527dea30175cc02a1099f331aa8c1ba39bf8b7762b7b56cbf54bc5cce42"},
    {file = "psycopg2_binary-2.9.3-cp39-cp39-manylinux_2_17_x86_64.manylinux2014_x86_64.whl", hash = "sha256:887dd9aac71765ac0d0bac1d0d4b4f2c99d5f5c1382d8b770404f0f3d0ce8a39"},
    {file = "psycopg2_binary-2.9.3-cp39-cp39-manylinux_2_24_aarch64.whl", hash = "sha256:1f14c8b0942714eb3c74e1e71700cbbcb415acbc311c730370e70c578a44a25c"},
    {file = "psycopg2_binary-2.9.3-cp39-cp39-manylinux_2_24_ppc64le.whl", hash = "sha256:7af0dd86ddb2f8af5da57a976d27cd2cd15510518d582b478fbb2292428710b4"},
    {file = "psycopg2_binary-2.9.3-cp39-cp39-musllinux_1_1_aarch64.whl", hash = "sha256:93cd1967a18aa0edd4b95b1dfd554cf15af657cb606280996d393dadc88c3c35"},
    {file = "psycopg2_binary-2.9.3-cp39-cp39-musllinux_1_1_i686.whl", hash = "sha256:bda845b664bb6c91446ca9609fc69f7db6c334ec5e4adc87571c34e4f47b7ddb"},
    {file = "psycopg2_binary-2.9.3-cp39-cp39-musllinux_1_1_ppc64le.whl", hash = "sha256:01310cf4cf26db9aea5158c217caa92d291f0500051a6469ac52166e1a16f5b7"},
    {file = "psycopg2_binary-2.9.3-cp39-cp39-musllinux_1_1_x86_64.whl", hash = "sha256:99485cab9ba0fa9b84f1f9e1fef106f44a46ef6afdeec8885e0b88d0772b49e8"},
    {file = "psycopg2_binary-2.9.3-cp39-cp39-win32.whl", hash = "sha256:46f0e0a6b5fa5851bbd9ab1bc805eef362d3a230fbdfbc209f4a236d0a7a990d"},
    {file = "psycopg2_binary-2.9.3-cp39-cp39-win_amd64.whl", hash = "sha256:accfe7e982411da3178ec690baaceaad3c278652998b2c45828aaac66cd8285f"},
]
py = [
    {file = "py-1.11.0-py2.py3-none-any.whl", hash = "sha256:607c53218732647dff4acdfcd50cb62615cedf612e72d1724fb1a0cc6405b378"},
    {file = "py-1.11.0.tar.gz", hash = "sha256:51c75c4126074b472f746a24399ad32f6053d1b34b68d2fa41e558e6f4a98719"},
]
pycodestyle = [
    {file = "pycodestyle-2.8.0-py2.py3-none-any.whl", hash = "sha256:720f8b39dde8b293825e7ff02c475f3077124006db4f440dcbc9a20b76548a20"},
    {file = "pycodestyle-2.8.0.tar.gz", hash = "sha256:eddd5847ef438ea1c7870ca7eb78a9d47ce0cdb4851a5523949f2601d0cbbe7f"},
]
pyflakes = [
    {file = "pyflakes-2.4.0-py2.py3-none-any.whl", hash = "sha256:3bb3a3f256f4b7968c9c788781e4ff07dce46bdf12339dcda61053375426ee2e"},
    {file = "pyflakes-2.4.0.tar.gz", hash = "sha256:05a85c2872edf37a4ed30b0cce2f6093e1d0581f8c19d7393122da7e25b2b24c"},
]
pygments = [
    {file = "Pygments-2.12.0-py3-none-any.whl", hash = "sha256:dc9c10fb40944260f6ed4c688ece0cd2048414940f1cea51b8b226318411c519"},
    {file = "Pygments-2.12.0.tar.gz", hash = "sha256:5eb116118f9612ff1ee89ac96437bb6b49e8f04d8a13b514ba26f620208e26eb"},
]
pyjwt = [
    {file = "PyJWT-2.4.0-py3-none-any.whl", hash = "sha256:72d1d253f32dbd4f5c88eaf1fdc62f3a19f676ccbadb9dbc5d07e951b2b26daf"},
    {file = "PyJWT-2.4.0.tar.gz", hash = "sha256:d42908208c699b3b973cbeb01a969ba6a96c821eefb1c5bfe4c390c01d67abba"},
]
pyparsing = [
    {file = "pyparsing-3.0.9-py3-none-any.whl", hash = "sha256:5026bae9a10eeaefb61dab2f09052b9f4307d44aee4eda64b309723d8d206bbc"},
    {file = "pyparsing-3.0.9.tar.gz", hash = "sha256:2b020ecf7d21b687f219b71ecad3631f644a47f01403fa1d1036b0c6416d70fb"},
]
pytest = [
    {file = "pytest-7.1.2-py3-none-any.whl", hash = "sha256:13d0e3ccfc2b6e26be000cb6568c832ba67ba32e719443bfe725814d3c42433c"},
    {file = "pytest-7.1.2.tar.gz", hash = "sha256:a06a0425453864a270bc45e71f783330a7428defb4230fb5e6a731fde06ecd45"},
]
pytz = [
    {file = "pytz-2022.1-py2.py3-none-any.whl", hash = "sha256:e68985985296d9a66a881eb3193b0906246245294a881e7c8afe623866ac6a5c"},
    {file = "pytz-2022.1.tar.gz", hash = "sha256:1e760e2fe6a8163bc0b3d9a19c4f84342afa0a2affebfaa84b01b978a02ecaa7"},
]
pyyaml = [
    {file = "PyYAML-6.0-cp310-cp310-macosx_10_9_x86_64.whl", hash = "sha256:d4db7c7aef085872ef65a8fd7d6d09a14ae91f691dec3e87ee5ee0539d516f53"},
    {file = "PyYAML-6.0-cp310-cp310-macosx_11_0_arm64.whl", hash = "sha256:9df7ed3b3d2e0ecfe09e14741b857df43adb5a3ddadc919a2d94fbdf78fea53c"},
    {file = "PyYAML-6.0-cp310-cp310-manylinux_2_17_aarch64.manylinux2014_aarch64.whl", hash = "sha256:77f396e6ef4c73fdc33a9157446466f1cff553d979bd00ecb64385760c6babdc"},
    {file = "PyYAML-6.0-cp310-cp310-manylinux_2_17_s390x.manylinux2014_s390x.whl", hash = "sha256:a80a78046a72361de73f8f395f1f1e49f956c6be882eed58505a15f3e430962b"},
    {file = "PyYAML-6.0-cp310-cp310-manylinux_2_5_x86_64.manylinux1_x86_64.manylinux_2_12_x86_64.manylinux2010_x86_64.whl", hash = "sha256:f84fbc98b019fef2ee9a1cb3ce93e3187a6df0b2538a651bfb890254ba9f90b5"},
    {file = "PyYAML-6.0-cp310-cp310-win32.whl", hash = "sha256:2cd5df3de48857ed0544b34e2d40e9fac445930039f3cfe4bcc592a1f836d513"},
    {file = "PyYAML-6.0-cp310-cp310-win_amd64.whl", hash = "sha256:daf496c58a8c52083df09b80c860005194014c3698698d1a57cbcfa182142a3a"},
    {file = "PyYAML-6.0-cp36-cp36m-macosx_10_9_x86_64.whl", hash = "sha256:897b80890765f037df3403d22bab41627ca8811ae55e9a722fd0392850ec4d86"},
    {file = "PyYAML-6.0-cp36-cp36m-manylinux_2_17_aarch64.manylinux2014_aarch64.whl", hash = "sha256:50602afada6d6cbfad699b0c7bb50d5ccffa7e46a3d738092afddc1f9758427f"},
    {file = "PyYAML-6.0-cp36-cp36m-manylinux_2_17_s390x.manylinux2014_s390x.whl", hash = "sha256:48c346915c114f5fdb3ead70312bd042a953a8ce5c7106d5bfb1a5254e47da92"},
    {file = "PyYAML-6.0-cp36-cp36m-manylinux_2_5_x86_64.manylinux1_x86_64.manylinux_2_12_x86_64.manylinux2010_x86_64.whl", hash = "sha256:98c4d36e99714e55cfbaaee6dd5badbc9a1ec339ebfc3b1f52e293aee6bb71a4"},
    {file = "PyYAML-6.0-cp36-cp36m-win32.whl", hash = "sha256:0283c35a6a9fbf047493e3a0ce8d79ef5030852c51e9d911a27badfde0605293"},
    {file = "PyYAML-6.0-cp36-cp36m-win_amd64.whl", hash = "sha256:07751360502caac1c067a8132d150cf3d61339af5691fe9e87803040dbc5db57"},
    {file = "PyYAML-6.0-cp37-cp37m-macosx_10_9_x86_64.whl", hash = "sha256:819b3830a1543db06c4d4b865e70ded25be52a2e0631ccd2f6a47a2822f2fd7c"},
    {file = "PyYAML-6.0-cp37-cp37m-manylinux_2_17_aarch64.manylinux2014_aarch64.whl", hash = "sha256:473f9edb243cb1935ab5a084eb238d842fb8f404ed2193a915d1784b5a6b5fc0"},
    {file = "PyYAML-6.0-cp37-cp37m-manylinux_2_17_s390x.manylinux2014_s390x.whl", hash = "sha256:0ce82d761c532fe4ec3f87fc45688bdd3a4c1dc5e0b4a19814b9009a29baefd4"},
    {file = "PyYAML-6.0-cp37-cp37m-manylinux_2_5_x86_64.manylinux1_x86_64.manylinux_2_12_x86_64.manylinux2010_x86_64.whl", hash = "sha256:231710d57adfd809ef5d34183b8ed1eeae3f76459c18fb4a0b373ad56bedcdd9"},
    {file = "PyYAML-6.0-cp37-cp37m-win32.whl", hash = "sha256:c5687b8d43cf58545ade1fe3e055f70eac7a5a1a0bf42824308d868289a95737"},
    {file = "PyYAML-6.0-cp37-cp37m-win_amd64.whl", hash = "sha256:d15a181d1ecd0d4270dc32edb46f7cb7733c7c508857278d3d378d14d606db2d"},
    {file = "PyYAML-6.0-cp38-cp38-macosx_10_9_x86_64.whl", hash = "sha256:0b4624f379dab24d3725ffde76559cff63d9ec94e1736b556dacdfebe5ab6d4b"},
    {file = "PyYAML-6.0-cp38-cp38-manylinux_2_17_aarch64.manylinux2014_aarch64.whl", hash = "sha256:213c60cd50106436cc818accf5baa1aba61c0189ff610f64f4a3e8c6726218ba"},
    {file = "PyYAML-6.0-cp38-cp38-manylinux_2_17_s390x.manylinux2014_s390x.whl", hash = "sha256:9fa600030013c4de8165339db93d182b9431076eb98eb40ee068700c9c813e34"},
    {file = "PyYAML-6.0-cp38-cp38-manylinux_2_5_x86_64.manylinux1_x86_64.manylinux_2_12_x86_64.manylinux2010_x86_64.whl", hash = "sha256:277a0ef2981ca40581a47093e9e2d13b3f1fbbeffae064c1d21bfceba2030287"},
    {file = "PyYAML-6.0-cp38-cp38-win32.whl", hash = "sha256:d4eccecf9adf6fbcc6861a38015c2a64f38b9d94838ac1810a9023a0609e1b78"},
    {file = "PyYAML-6.0-cp38-cp38-win_amd64.whl", hash = "sha256:1e4747bc279b4f613a09eb64bba2ba602d8a6664c6ce6396a4d0cd413a50ce07"},
    {file = "PyYAML-6.0-cp39-cp39-macosx_10_9_x86_64.whl", hash = "sha256:055d937d65826939cb044fc8c9b08889e8c743fdc6a32b33e2390f66013e449b"},
    {file = "PyYAML-6.0-cp39-cp39-macosx_11_0_arm64.whl", hash = "sha256:e61ceaab6f49fb8bdfaa0f92c4b57bcfbea54c09277b1b4f7ac376bfb7a7c174"},
    {file = "PyYAML-6.0-cp39-cp39-manylinux_2_17_aarch64.manylinux2014_aarch64.whl", hash = "sha256:d67d839ede4ed1b28a4e8909735fc992a923cdb84e618544973d7dfc71540803"},
    {file = "PyYAML-6.0-cp39-cp39-manylinux_2_17_s390x.manylinux2014_s390x.whl", hash = "sha256:cba8c411ef271aa037d7357a2bc8f9ee8b58b9965831d9e51baf703280dc73d3"},
    {file = "PyYAML-6.0-cp39-cp39-manylinux_2_5_x86_64.manylinux1_x86_64.manylinux_2_12_x86_64.manylinux2010_x86_64.whl", hash = "sha256:40527857252b61eacd1d9af500c3337ba8deb8fc298940291486c465c8b46ec0"},
    {file = "PyYAML-6.0-cp39-cp39-win32.whl", hash = "sha256:b5b9eccad747aabaaffbc6064800670f0c297e52c12754eb1d976c57e4f74dcb"},
    {file = "PyYAML-6.0-cp39-cp39-win_amd64.whl", hash = "sha256:b3d267842bf12586ba6c734f89d1f5b871df0273157918b0ccefa29deb05c21c"},
    {file = "PyYAML-6.0.tar.gz", hash = "sha256:68fb519c14306fec9720a2a5b45bc9f0c8d1b9c72adf45c37baedfcd949c35a2"},
]
requests = [
    {file = "requests-2.27.1-py2.py3-none-any.whl", hash = "sha256:f22fa1e554c9ddfd16e6e41ac79759e17be9e492b3587efa038054674760e72d"},
    {file = "requests-2.27.1.tar.gz", hash = "sha256:68d7c56fd5a8999887728ef304a6d12edc7be74f1cfa47714fc8b414525c9a61"},
]
rfc3986 = [
    {file = "rfc3986-1.5.0-py2.py3-none-any.whl", hash = "sha256:a86d6e1f5b1dc238b218b012df0aa79409667bb209e58da56d0b94704e712a97"},
    {file = "rfc3986-1.5.0.tar.gz", hash = "sha256:270aaf10d87d0d4e095063c65bf3ddbc6ee3d0b226328ce21e036f946e421835"},
]
six = [
    {file = "six-1.16.0-py2.py3-none-any.whl", hash = "sha256:8abb2f1d86890a2dfb989f9a77cfcfd3e47c2a354b01111771326f8aa26e0254"},
    {file = "six-1.16.0.tar.gz", hash = "sha256:1e61c37477a1626458e36f7b1d82aa5c9b094fa4802892072e49de9c60c4c926"},
]
sniffio = [
    {file = "sniffio-1.2.0-py3-none-any.whl", hash = "sha256:471b71698eac1c2112a40ce2752bb2f4a4814c22a54a3eed3676bc0f5ca9f663"},
    {file = "sniffio-1.2.0.tar.gz", hash = "sha256:c4666eecec1d3f50960c6bdf61ab7bc350648da6c126e3cf6898d8cd4ddcd3de"},
]
snowballstemmer = [
    {file = "snowballstemmer-2.2.0-py2.py3-none-any.whl", hash = "sha256:c8e1716e83cc398ae16824e5572ae04e0d9fc2c6b985fb0f900f5f0c96ecba1a"},
    {file = "snowballstemmer-2.2.0.tar.gz", hash = "sha256:09b16deb8547d3412ad7b590689584cd0fe25ec8db3be37788be3810cbf19cb1"},
]
sphinx = [
    {file = "Sphinx-4.5.0-py3-none-any.whl", hash = "sha256:ebf612653238bcc8f4359627a9b7ce44ede6fdd75d9d30f68255c7383d3a6226"},
    {file = "Sphinx-4.5.0.tar.gz", hash = "sha256:7bf8ca9637a4ee15af412d1a1d9689fec70523a68ca9bb9127c2f3eeb344e2e6"},
]
sphinx-autodoc-typehints = [
    {file = "sphinx_autodoc_typehints-1.18.1-py3-none-any.whl", hash = "sha256:f8f5bb7c13a9a71537dc2be2eb3b9e28a9711e2454df63587005eacf6fbac453"},
    {file = "sphinx_autodoc_typehints-1.18.1.tar.gz", hash = "sha256:07631c5f0c6641e5ba27143494aefc657e029bed3982138d659250e617f6f929"},
]
sphinx-rtd-theme = [
    {file = "sphinx_rtd_theme-1.0.0-py2.py3-none-any.whl", hash = "sha256:4d35a56f4508cfee4c4fb604373ede6feae2a306731d533f409ef5c3496fdbd8"},
    {file = "sphinx_rtd_theme-1.0.0.tar.gz", hash = "sha256:eec6d497e4c2195fa0e8b2016b337532b8a699a68bcb22a512870e16925c6a5c"},
]
sphinxcontrib-apidoc = [
    {file = "sphinxcontrib-apidoc-0.3.0.tar.gz", hash = "sha256:729bf592cf7b7dd57c4c05794f732dc026127275d785c2a5494521fdde773fb9"},
    {file = "sphinxcontrib_apidoc-0.3.0-py2.py3-none-any.whl", hash = "sha256:6671a46b2c6c5b0dca3d8a147849d159065e50443df79614f921b42fbd15cb09"},
]
sphinxcontrib-applehelp = [
    {file = "sphinxcontrib-applehelp-1.0.2.tar.gz", hash = "sha256:a072735ec80e7675e3f432fcae8610ecf509c5f1869d17e2eecff44389cdbc58"},
    {file = "sphinxcontrib_applehelp-1.0.2-py2.py3-none-any.whl", hash = "sha256:806111e5e962be97c29ec4c1e7fe277bfd19e9652fb1a4392105b43e01af885a"},
]
sphinxcontrib-devhelp = [
    {file = "sphinxcontrib-devhelp-1.0.2.tar.gz", hash = "sha256:ff7f1afa7b9642e7060379360a67e9c41e8f3121f2ce9164266f61b9f4b338e4"},
    {file = "sphinxcontrib_devhelp-1.0.2-py2.py3-none-any.whl", hash = "sha256:8165223f9a335cc1af7ffe1ed31d2871f325254c0423bc0c4c7cd1c1e4734a2e"},
]
sphinxcontrib-htmlhelp = [
    {file = "sphinxcontrib-htmlhelp-2.0.0.tar.gz", hash = "sha256:f5f8bb2d0d629f398bf47d0d69c07bc13b65f75a81ad9e2f71a63d4b7a2f6db2"},
    {file = "sphinxcontrib_htmlhelp-2.0.0-py2.py3-none-any.whl", hash = "sha256:d412243dfb797ae3ec2b59eca0e52dac12e75a241bf0e4eb861e450d06c6ed07"},
]
sphinxcontrib-jsmath = [
    {file = "sphinxcontrib-jsmath-1.0.1.tar.gz", hash = "sha256:a9925e4a4587247ed2191a22df5f6970656cb8ca2bd6284309578f2153e0c4b8"},
    {file = "sphinxcontrib_jsmath-1.0.1-py2.py3-none-any.whl", hash = "sha256:2ec2eaebfb78f3f2078e73666b1415417a116cc848b72e5172e596c871103178"},
]
sphinxcontrib-qthelp = [
    {file = "sphinxcontrib-qthelp-1.0.3.tar.gz", hash = "sha256:4c33767ee058b70dba89a6fc5c1892c0d57a54be67ddd3e7875a18d14cba5a72"},
    {file = "sphinxcontrib_qthelp-1.0.3-py2.py3-none-any.whl", hash = "sha256:bd9fc24bcb748a8d51fd4ecaade681350aa63009a347a8c14e637895444dfab6"},
]
sphinxcontrib-serializinghtml = [
    {file = "sphinxcontrib-serializinghtml-1.1.5.tar.gz", hash = "sha256:aa5f6de5dfdf809ef505c4895e51ef5c9eac17d0f287933eb49ec495280b6952"},
    {file = "sphinxcontrib_serializinghtml-1.1.5-py2.py3-none-any.whl", hash = "sha256:352a9a00ae864471d3a7ead8d7d79f5fc0b57e8b3f95e9867eb9eb28999b92fd"},
]
toml = [
    {file = "toml-0.10.2-py2.py3-none-any.whl", hash = "sha256:806143ae5bfb6a3c6e736a764057db0e6a0e05e338b5630894a5f779cabb4f9b"},
    {file = "toml-0.10.2.tar.gz", hash = "sha256:b3bda1d108d5dd99f4a20d24d9c348e91c4db7ab1b749200bded2f839ccbe68f"},
]
tomli = [
    {file = "tomli-2.0.1-py3-none-any.whl", hash = "sha256:939de3e7a6161af0c887ef91b7d41a53e7c5a1ca976325f429cb46ea9bc30ecc"},
    {file = "tomli-2.0.1.tar.gz", hash = "sha256:de526c12914f0c550d15924c62d72abc48d6fe7364aa87328337a31007fe8a4f"},
]
typing-extensions = [
    {file = "typing_extensions-4.2.0-py3-none-any.whl", hash = "sha256:6657594ee297170d19f67d55c05852a874e7eb634f4f753dbd667855e07c1708"},
    {file = "typing_extensions-4.2.0.tar.gz", hash = "sha256:f1c24655a0da0d1b67f07e17a5e6b2a105894e6824b92096378bb3668ef02376"},
]
urllib3 = [
    {file = "urllib3-1.26.9-py2.py3-none-any.whl", hash = "sha256:44ece4d53fb1706f667c9bd1c648f5469a2ec925fcf3a776667042d645472c14"},
    {file = "urllib3-1.26.9.tar.gz", hash = "sha256:aabaf16477806a5e1dd19aa41f8c2b7950dd3c746362d7e3223dbe6de6ac448e"},
]
uvloop = [
    {file = "uvloop-0.16.0-cp310-cp310-macosx_10_9_universal2.whl", hash = "sha256:6224f1401025b748ffecb7a6e2652b17768f30b1a6a3f7b44660e5b5b690b12d"},
    {file = "uvloop-0.16.0-cp310-cp310-macosx_10_9_x86_64.whl", hash = "sha256:30ba9dcbd0965f5c812b7c2112a1ddf60cf904c1c160f398e7eed3a6b82dcd9c"},
    {file = "uvloop-0.16.0-cp310-cp310-manylinux_2_12_x86_64.manylinux2010_x86_64.whl", hash = "sha256:bd53f7f5db562f37cd64a3af5012df8cac2c464c97e732ed556800129505bd64"},
    {file = "uvloop-0.16.0-cp310-cp310-manylinux_2_17_aarch64.manylinux2014_aarch64.whl", hash = "sha256:772206116b9b57cd625c8a88f2413df2fcfd0b496eb188b82a43bed7af2c2ec9"},
    {file = "uvloop-0.16.0-cp37-cp37m-macosx_10_9_x86_64.whl", hash = "sha256:b572256409f194521a9895aef274cea88731d14732343da3ecdb175228881638"},
    {file = "uvloop-0.16.0-cp37-cp37m-manylinux_2_12_x86_64.manylinux2010_x86_64.whl", hash = "sha256:04ff57aa137230d8cc968f03481176041ae789308b4d5079118331ab01112450"},
    {file = "uvloop-0.16.0-cp37-cp37m-manylinux_2_17_aarch64.manylinux2014_aarch64.whl", hash = "sha256:3a19828c4f15687675ea912cc28bbcb48e9bb907c801873bd1519b96b04fb805"},
    {file = "uvloop-0.16.0-cp38-cp38-macosx_10_9_universal2.whl", hash = "sha256:e814ac2c6f9daf4c36eb8e85266859f42174a4ff0d71b99405ed559257750382"},
    {file = "uvloop-0.16.0-cp38-cp38-macosx_10_9_x86_64.whl", hash = "sha256:bd8f42ea1ea8f4e84d265769089964ddda95eb2bb38b5cbe26712b0616c3edee"},
    {file = "uvloop-0.16.0-cp38-cp38-manylinux_2_12_x86_64.manylinux2010_x86_64.whl", hash = "sha256:647e481940379eebd314c00440314c81ea547aa636056f554d491e40503c8464"},
    {file = "uvloop-0.16.0-cp38-cp38-manylinux_2_17_aarch64.manylinux2014_aarch64.whl", hash = "sha256:8e0d26fa5875d43ddbb0d9d79a447d2ace4180d9e3239788208527c4784f7cab"},
    {file = "uvloop-0.16.0-cp39-cp39-macosx_10_9_universal2.whl", hash = "sha256:6ccd57ae8db17d677e9e06192e9c9ec4bd2066b77790f9aa7dede2cc4008ee8f"},
    {file = "uvloop-0.16.0-cp39-cp39-macosx_10_9_x86_64.whl", hash = "sha256:089b4834fd299d82d83a25e3335372f12117a7d38525217c2258e9b9f4578897"},
    {file = "uvloop-0.16.0-cp39-cp39-manylinux_2_12_x86_64.manylinux2010_x86_64.whl", hash = "sha256:98d117332cc9e5ea8dfdc2b28b0a23f60370d02e1395f88f40d1effd2cb86c4f"},
    {file = "uvloop-0.16.0-cp39-cp39-manylinux_2_17_aarch64.manylinux2014_aarch64.whl", hash = "sha256:1e5f2e2ff51aefe6c19ee98af12b4ae61f5be456cd24396953244a30880ad861"},
    {file = "uvloop-0.16.0.tar.gz", hash = "sha256:f74bc20c7b67d1c27c72601c78cf95be99d5c2cdd4514502b4f3eb0933ff1228"},
]
virtualenv = [
    {file = "virtualenv-20.14.1-py2.py3-none-any.whl", hash = "sha256:e617f16e25b42eb4f6e74096b9c9e37713cf10bf30168fb4a739f3fa8f898a3a"},
    {file = "virtualenv-20.14.1.tar.gz", hash = "sha256:ef589a79795589aada0c1c5b319486797c03b67ac3984c48c669c0e4f50df3a5"},
]
yarl = [
    {file = "yarl-1.7.2-cp310-cp310-macosx_10_9_universal2.whl", hash = "sha256:f2a8508f7350512434e41065684076f640ecce176d262a7d54f0da41d99c5a95"},
    {file = "yarl-1.7.2-cp310-cp310-macosx_10_9_x86_64.whl", hash = "sha256:da6df107b9ccfe52d3a48165e48d72db0eca3e3029b5b8cb4fe6ee3cb870ba8b"},
    {file = "yarl-1.7.2-cp310-cp310-macosx_11_0_arm64.whl", hash = "sha256:a1d0894f238763717bdcfea74558c94e3bc34aeacd3351d769460c1a586a8b05"},
    {file = "yarl-1.7.2-cp310-cp310-manylinux_2_17_aarch64.manylinux2014_aarch64.whl", hash = "sha256:dfe4b95b7e00c6635a72e2d00b478e8a28bfb122dc76349a06e20792eb53a523"},
    {file = "yarl-1.7.2-cp310-cp310-manylinux_2_17_ppc64le.manylinux2014_ppc64le.whl", hash = "sha256:c145ab54702334c42237a6c6c4cc08703b6aa9b94e2f227ceb3d477d20c36c63"},
    {file = "yarl-1.7.2-cp310-cp310-manylinux_2_17_s390x.manylinux2014_s390x.whl", hash = "sha256:1ca56f002eaf7998b5fcf73b2421790da9d2586331805f38acd9997743114e98"},
    {file = "yarl-1.7.2-cp310-cp310-manylinux_2_5_i686.manylinux1_i686.manylinux_2_12_i686.manylinux2010_i686.whl", hash = "sha256:1d3d5ad8ea96bd6d643d80c7b8d5977b4e2fb1bab6c9da7322616fd26203d125"},
    {file = "yarl-1.7.2-cp310-cp310-manylinux_2_5_x86_64.manylinux1_x86_64.manylinux_2_12_x86_64.manylinux2010_x86_64.whl", hash = "sha256:167ab7f64e409e9bdd99333fe8c67b5574a1f0495dcfd905bc7454e766729b9e"},
    {file = "yarl-1.7.2-cp310-cp310-musllinux_1_1_aarch64.whl", hash = "sha256:95a1873b6c0dd1c437fb3bb4a4aaa699a48c218ac7ca1e74b0bee0ab16c7d60d"},
    {file = "yarl-1.7.2-cp310-cp310-musllinux_1_1_i686.whl", hash = "sha256:6152224d0a1eb254f97df3997d79dadd8bb2c1a02ef283dbb34b97d4f8492d23"},
    {file = "yarl-1.7.2-cp310-cp310-musllinux_1_1_ppc64le.whl", hash = "sha256:5bb7d54b8f61ba6eee541fba4b83d22b8a046b4ef4d8eb7f15a7e35db2e1e245"},
    {file = "yarl-1.7.2-cp310-cp310-musllinux_1_1_s390x.whl", hash = "sha256:9c1f083e7e71b2dd01f7cd7434a5f88c15213194df38bc29b388ccdf1492b739"},
    {file = "yarl-1.7.2-cp310-cp310-musllinux_1_1_x86_64.whl", hash = "sha256:f44477ae29025d8ea87ec308539f95963ffdc31a82f42ca9deecf2d505242e72"},
    {file = "yarl-1.7.2-cp310-cp310-win32.whl", hash = "sha256:cff3ba513db55cc6a35076f32c4cdc27032bd075c9faef31fec749e64b45d26c"},
    {file = "yarl-1.7.2-cp310-cp310-win_amd64.whl", hash = "sha256:c9c6d927e098c2d360695f2e9d38870b2e92e0919be07dbe339aefa32a090265"},
    {file = "yarl-1.7.2-cp36-cp36m-macosx_10_9_x86_64.whl", hash = "sha256:9b4c77d92d56a4c5027572752aa35082e40c561eec776048330d2907aead891d"},
    {file = "yarl-1.7.2-cp36-cp36m-manylinux_2_17_aarch64.manylinux2014_aarch64.whl", hash = "sha256:c01a89a44bb672c38f42b49cdb0ad667b116d731b3f4c896f72302ff77d71656"},
    {file = "yarl-1.7.2-cp36-cp36m-manylinux_2_17_ppc64le.manylinux2014_ppc64le.whl", hash = "sha256:c19324a1c5399b602f3b6e7db9478e5b1adf5cf58901996fc973fe4fccd73eed"},
    {file = "yarl-1.7.2-cp36-cp36m-manylinux_2_17_s390x.manylinux2014_s390x.whl", hash = "sha256:3abddf0b8e41445426d29f955b24aeecc83fa1072be1be4e0d194134a7d9baee"},
    {file = "yarl-1.7.2-cp36-cp36m-manylinux_2_5_i686.manylinux1_i686.manylinux_2_12_i686.manylinux2010_i686.whl", hash = "sha256:6a1a9fe17621af43e9b9fcea8bd088ba682c8192d744b386ee3c47b56eaabb2c"},
    {file = "yarl-1.7.2-cp36-cp36m-manylinux_2_5_x86_64.manylinux1_x86_64.manylinux_2_12_x86_64.manylinux2010_x86_64.whl", hash = "sha256:8b0915ee85150963a9504c10de4e4729ae700af11df0dc5550e6587ed7891e92"},
    {file = "yarl-1.7.2-cp36-cp36m-musllinux_1_1_aarch64.whl", hash = "sha256:29e0656d5497733dcddc21797da5a2ab990c0cb9719f1f969e58a4abac66234d"},
    {file = "yarl-1.7.2-cp36-cp36m-musllinux_1_1_i686.whl", hash = "sha256:bf19725fec28452474d9887a128e98dd67eee7b7d52e932e6949c532d820dc3b"},
    {file = "yarl-1.7.2-cp36-cp36m-musllinux_1_1_ppc64le.whl", hash = "sha256:d6f3d62e16c10e88d2168ba2d065aa374e3c538998ed04996cd373ff2036d64c"},
    {file = "yarl-1.7.2-cp36-cp36m-musllinux_1_1_s390x.whl", hash = "sha256:ac10bbac36cd89eac19f4e51c032ba6b412b3892b685076f4acd2de18ca990aa"},
    {file = "yarl-1.7.2-cp36-cp36m-musllinux_1_1_x86_64.whl", hash = "sha256:aa32aaa97d8b2ed4e54dc65d241a0da1c627454950f7d7b1f95b13985afd6c5d"},
    {file = "yarl-1.7.2-cp36-cp36m-win32.whl", hash = "sha256:87f6e082bce21464857ba58b569370e7b547d239ca22248be68ea5d6b51464a1"},
    {file = "yarl-1.7.2-cp36-cp36m-win_amd64.whl", hash = "sha256:ac35ccde589ab6a1870a484ed136d49a26bcd06b6a1c6397b1967ca13ceb3913"},
    {file = "yarl-1.7.2-cp37-cp37m-macosx_10_9_x86_64.whl", hash = "sha256:a467a431a0817a292121c13cbe637348b546e6ef47ca14a790aa2fa8cc93df63"},
    {file = "yarl-1.7.2-cp37-cp37m-manylinux_2_17_aarch64.manylinux2014_aarch64.whl", hash = "sha256:6ab0c3274d0a846840bf6c27d2c60ba771a12e4d7586bf550eefc2df0b56b3b4"},
    {file = "yarl-1.7.2-cp37-cp37m-manylinux_2_17_ppc64le.manylinux2014_ppc64le.whl", hash = "sha256:d260d4dc495c05d6600264a197d9d6f7fc9347f21d2594926202fd08cf89a8ba"},
    {file = "yarl-1.7.2-cp37-cp37m-manylinux_2_17_s390x.manylinux2014_s390x.whl", hash = "sha256:fc4dd8b01a8112809e6b636b00f487846956402834a7fd59d46d4f4267181c41"},
    {file = "yarl-1.7.2-cp37-cp37m-manylinux_2_5_i686.manylinux1_i686.manylinux_2_12_i686.manylinux2010_i686.whl", hash = "sha256:c1164a2eac148d85bbdd23e07dfcc930f2e633220f3eb3c3e2a25f6148c2819e"},
    {file = "yarl-1.7.2-cp37-cp37m-manylinux_2_5_x86_64.manylinux1_x86_64.manylinux_2_12_x86_64.manylinux2010_x86_64.whl", hash = "sha256:67e94028817defe5e705079b10a8438b8cb56e7115fa01640e9c0bb3edf67332"},
    {file = "yarl-1.7.2-cp37-cp37m-musllinux_1_1_aarch64.whl", hash = "sha256:89ccbf58e6a0ab89d487c92a490cb5660d06c3a47ca08872859672f9c511fc52"},
    {file = "yarl-1.7.2-cp37-cp37m-musllinux_1_1_i686.whl", hash = "sha256:8cce6f9fa3df25f55521fbb5c7e4a736683148bcc0c75b21863789e5185f9185"},
    {file = "yarl-1.7.2-cp37-cp37m-musllinux_1_1_ppc64le.whl", hash = "sha256:211fcd65c58bf250fb994b53bc45a442ddc9f441f6fec53e65de8cba48ded986"},
    {file = "yarl-1.7.2-cp37-cp37m-musllinux_1_1_s390x.whl", hash = "sha256:c10ea1e80a697cf7d80d1ed414b5cb8f1eec07d618f54637067ae3c0334133c4"},
    {file = "yarl-1.7.2-cp37-cp37m-musllinux_1_1_x86_64.whl", hash = "sha256:52690eb521d690ab041c3919666bea13ab9fbff80d615ec16fa81a297131276b"},
    {file = "yarl-1.7.2-cp37-cp37m-win32.whl", hash = "sha256:695ba021a9e04418507fa930d5f0704edbce47076bdcfeeaba1c83683e5649d1"},
    {file = "yarl-1.7.2-cp37-cp37m-win_amd64.whl", hash = "sha256:c17965ff3706beedafd458c452bf15bac693ecd146a60a06a214614dc097a271"},
    {file = "yarl-1.7.2-cp38-cp38-macosx_10_9_universal2.whl", hash = "sha256:fce78593346c014d0d986b7ebc80d782b7f5e19843ca798ed62f8e3ba8728576"},
    {file = "yarl-1.7.2-cp38-cp38-macosx_10_9_x86_64.whl", hash = "sha256:c2a1ac41a6aa980db03d098a5531f13985edcb451bcd9d00670b03129922cd0d"},
    {file = "yarl-1.7.2-cp38-cp38-macosx_11_0_arm64.whl", hash = "sha256:39d5493c5ecd75c8093fa7700a2fb5c94fe28c839c8e40144b7ab7ccba6938c8"},
    {file = "yarl-1.7.2-cp38-cp38-manylinux_2_17_aarch64.manylinux2014_aarch64.whl", hash = "sha256:1eb6480ef366d75b54c68164094a6a560c247370a68c02dddb11f20c4c6d3c9d"},
    {file = "yarl-1.7.2-cp38-cp38-manylinux_2_17_ppc64le.manylinux2014_ppc64le.whl", hash = "sha256:5ba63585a89c9885f18331a55d25fe81dc2d82b71311ff8bd378fc8004202ff6"},
    {file = "yarl-1.7.2-cp38-cp38-manylinux_2_17_s390x.manylinux2014_s390x.whl", hash = "sha256:e39378894ee6ae9f555ae2de332d513a5763276a9265f8e7cbaeb1b1ee74623a"},
    {file = "yarl-1.7.2-cp38-cp38-manylinux_2_5_i686.manylinux1_i686.manylinux_2_12_i686.manylinux2010_i686.whl", hash = "sha256:c0910c6b6c31359d2f6184828888c983d54d09d581a4a23547a35f1d0b9484b1"},
    {file = "yarl-1.7.2-cp38-cp38-manylinux_2_5_x86_64.manylinux1_x86_64.manylinux_2_12_x86_64.manylinux2010_x86_64.whl", hash = "sha256:6feca8b6bfb9eef6ee057628e71e1734caf520a907b6ec0d62839e8293e945c0"},
    {file = "yarl-1.7.2-cp38-cp38-musllinux_1_1_aarch64.whl", hash = "sha256:8300401dc88cad23f5b4e4c1226f44a5aa696436a4026e456fe0e5d2f7f486e6"},
    {file = "yarl-1.7.2-cp38-cp38-musllinux_1_1_i686.whl", hash = "sha256:788713c2896f426a4e166b11f4ec538b5736294ebf7d5f654ae445fd44270832"},
    {file = "yarl-1.7.2-cp38-cp38-musllinux_1_1_ppc64le.whl", hash = "sha256:fd547ec596d90c8676e369dd8a581a21227fe9b4ad37d0dc7feb4ccf544c2d59"},
    {file = "yarl-1.7.2-cp38-cp38-musllinux_1_1_s390x.whl", hash = "sha256:737e401cd0c493f7e3dd4db72aca11cfe069531c9761b8ea474926936b3c57c8"},
    {file = "yarl-1.7.2-cp38-cp38-musllinux_1_1_x86_64.whl", hash = "sha256:baf81561f2972fb895e7844882898bda1eef4b07b5b385bcd308d2098f1a767b"},
    {file = "yarl-1.7.2-cp38-cp38-win32.whl", hash = "sha256:ede3b46cdb719c794427dcce9d8beb4abe8b9aa1e97526cc20de9bd6583ad1ef"},
    {file = "yarl-1.7.2-cp38-cp38-win_amd64.whl", hash = "sha256:cc8b7a7254c0fc3187d43d6cb54b5032d2365efd1df0cd1749c0c4df5f0ad45f"},
    {file = "yarl-1.7.2-cp39-cp39-macosx_10_9_universal2.whl", hash = "sha256:580c1f15500e137a8c37053e4cbf6058944d4c114701fa59944607505c2fe3a0"},
    {file = "yarl-1.7.2-cp39-cp39-macosx_10_9_x86_64.whl", hash = "sha256:3ec1d9a0d7780416e657f1e405ba35ec1ba453a4f1511eb8b9fbab81cb8b3ce1"},
    {file = "yarl-1.7.2-cp39-cp39-macosx_11_0_arm64.whl", hash = "sha256:3bf8cfe8856708ede6a73907bf0501f2dc4e104085e070a41f5d88e7faf237f3"},
    {file = "yarl-1.7.2-cp39-cp39-manylinux_2_17_aarch64.manylinux2014_aarch64.whl", hash = "sha256:1be4bbb3d27a4e9aa5f3df2ab61e3701ce8fcbd3e9846dbce7c033a7e8136746"},
    {file = "yarl-1.7.2-cp39-cp39-manylinux_2_17_ppc64le.manylinux2014_ppc64le.whl", hash = "sha256:534b047277a9a19d858cde163aba93f3e1677d5acd92f7d10ace419d478540de"},
    {file = "yarl-1.7.2-cp39-cp39-manylinux_2_17_s390x.manylinux2014_s390x.whl", hash = "sha256:c6ddcd80d79c96eb19c354d9dca95291589c5954099836b7c8d29278a7ec0bda"},
    {file = "yarl-1.7.2-cp39-cp39-manylinux_2_5_i686.manylinux1_i686.manylinux_2_12_i686.manylinux2010_i686.whl", hash = "sha256:9bfcd43c65fbb339dc7086b5315750efa42a34eefad0256ba114cd8ad3896f4b"},
    {file = "yarl-1.7.2-cp39-cp39-manylinux_2_5_x86_64.manylinux1_x86_64.manylinux_2_12_x86_64.manylinux2010_x86_64.whl", hash = "sha256:f64394bd7ceef1237cc604b5a89bf748c95982a84bcd3c4bbeb40f685c810794"},
    {file = "yarl-1.7.2-cp39-cp39-musllinux_1_1_aarch64.whl", hash = "sha256:044daf3012e43d4b3538562da94a88fb12a6490652dbc29fb19adfa02cf72eac"},
    {file = "yarl-1.7.2-cp39-cp39-musllinux_1_1_i686.whl", hash = "sha256:368bcf400247318382cc150aaa632582d0780b28ee6053cd80268c7e72796dec"},
    {file = "yarl-1.7.2-cp39-cp39-musllinux_1_1_ppc64le.whl", hash = "sha256:bab827163113177aee910adb1f48ff7af31ee0289f434f7e22d10baf624a6dfe"},
    {file = "yarl-1.7.2-cp39-cp39-musllinux_1_1_s390x.whl", hash = "sha256:0cba38120db72123db7c58322fa69e3c0efa933040ffb586c3a87c063ec7cae8"},
    {file = "yarl-1.7.2-cp39-cp39-musllinux_1_1_x86_64.whl", hash = "sha256:59218fef177296451b23214c91ea3aba7858b4ae3306dde120224cfe0f7a6ee8"},
    {file = "yarl-1.7.2-cp39-cp39-win32.whl", hash = "sha256:1edc172dcca3f11b38a9d5c7505c83c1913c0addc99cd28e993efeaafdfaa18d"},
    {file = "yarl-1.7.2-cp39-cp39-win_amd64.whl", hash = "sha256:797c2c412b04403d2da075fb93c123df35239cd7b4cc4e0cd9e5839b73f52c58"},
    {file = "yarl-1.7.2.tar.gz", hash = "sha256:45399b46d60c253327a460e99856752009fcee5f5d3c80b2f7c0cae1c38d56dd"},
]
zipp = [
    {file = "zipp-3.8.0-py3-none-any.whl", hash = "sha256:c4f6e5bbf48e74f7a38e7cc5b0480ff42b0ae5178957d564d18932525d5cf099"},
    {file = "zipp-3.8.0.tar.gz", hash = "sha256:56bf8aadb83c24db6c4b577e13de374ccfb67da2078beba1d037c17980bf43ad"},
]<|MERGE_RESOLUTION|>--- conflicted
+++ resolved
@@ -547,7 +547,7 @@
 
 [[package]]
 name = "minos-broker-kafka"
-version = "0.7.0"
+version = "0.8.0.dev1"
 description = "The kafka plugin of the Minos Framework"
 category = "main"
 optional = false
@@ -558,8 +558,8 @@
 aiokafka = "^0.7.0"
 cached-property = "^1.5.2"
 kafka-python = "^2.0.2"
-minos-microservice-common = "^0.7.0"
-minos-microservice-networks = "^0.7.0"
+minos-microservice-common = "^0.8.0*"
+minos-microservice-networks = "^0.8.0*"
 
 [package.source]
 type = "directory"
@@ -567,7 +567,7 @@
 
 [[package]]
 name = "minos-broker-rabbitmq"
-version = "0.7.0"
+version = "0.8.0.dev1"
 description = "The rabbitmq plugin of the Minos Framework"
 category = "main"
 optional = false
@@ -576,8 +576,8 @@
 
 [package.dependencies]
 aio-pika = "^7.1.0"
-minos-microservice-common = "^0.7.0"
-minos-microservice-networks = "^0.7.0"
+minos-microservice-common = "^0.8.0*"
+minos-microservice-networks = "^0.8.0*"
 
 [package.source]
 type = "directory"
@@ -585,7 +585,7 @@
 
 [[package]]
 name = "minos-database-aiopg"
-version = "0.7.0"
+version = "0.8.0.dev1"
 description = "The aiopg plugin of the Minos Framework"
 category = "main"
 optional = false
@@ -594,16 +594,10 @@
 
 [package.dependencies]
 aiopg = "^1.2.1"
-<<<<<<< HEAD
-minos-microservice-aggregate = "^0.7.0*"
-minos-microservice-common = "^0.7.0*"
-minos-microservice-networks = "^0.7.0*"
-minos-microservice-transactions = "^0.7.0*"
-=======
-minos-microservice-aggregate = "^0.7.0"
-minos-microservice-common = "^0.7.0"
-minos-microservice-networks = "^0.7.0"
->>>>>>> f0d95b5e
+minos-microservice-aggregate = "^0.8.0*"
+minos-microservice-common = "^0.8.0*"
+minos-microservice-networks = "^0.8.0*"
+minos-microservice-transactions = "^0.8.0*"
 psycopg2-binary = "^2.9.3"
 
 [package.source]
@@ -612,7 +606,7 @@
 
 [[package]]
 name = "minos-database-lmdb"
-version = "0.7.0"
+version = "0.8.0.dev1"
 description = "The lmdb plugin of the Minos Framework"
 category = "main"
 optional = false
@@ -621,8 +615,8 @@
 
 [package.dependencies]
 lmdb = "^1.2.1"
-minos-microservice-common = "^0.7.0"
-minos-microservice-saga = "^0.7.0"
+minos-microservice-common = "^0.8.0*"
+minos-microservice-saga = "^0.8.0*"
 
 [package.source]
 type = "directory"
@@ -630,7 +624,7 @@
 
 [[package]]
 name = "minos-discovery-kong"
-version = "0.7.0"
+version = "0.8.0.dev1"
 description = "The minos-kong plugin offer an interface that permit integrate Minos Microservice with Kong API Gateway"
 category = "main"
 optional = false
@@ -639,8 +633,8 @@
 
 [package.dependencies]
 httpx = "^0.22.0"
-minos-microservice-common = "^0.7.0"
-minos-microservice-networks = "^0.7.0"
+minos-microservice-common = "^0.8.0*"
+minos-microservice-networks = "^0.8.0*"
 PyJWT = "^2.3.0"
 pytz = "^2022.1"
 
@@ -650,7 +644,7 @@
 
 [[package]]
 name = "minos-discovery-minos"
-version = "0.7.0"
+version = "0.8.0.dev1"
 description = "The minos-discovery plugin of the Minos Framework"
 category = "main"
 optional = false
@@ -659,8 +653,8 @@
 
 [package.dependencies]
 aiohttp = "^3.8.1"
-minos-microservice-common = "^0.7.0"
-minos-microservice-networks = "^0.7.0"
+minos-microservice-common = "^0.8.0*"
+minos-microservice-networks = "^0.8.0*"
 
 [package.source]
 type = "directory"
@@ -668,7 +662,7 @@
 
 [[package]]
 name = "minos-http-aiohttp"
-version = "0.7.0"
+version = "0.8.0.dev1"
 description = "The aiohttp plugin of the Minos Framework"
 category = "main"
 optional = false
@@ -678,8 +672,8 @@
 [package.dependencies]
 aiohttp = "^3.8.1"
 cached-property = "^1.5.2"
-minos-microservice-common = "^0.7.0"
-minos-microservice-networks = "^0.7.0"
+minos-microservice-common = "^0.8.0*"
+minos-microservice-networks = "^0.8.0*"
 orjson = "^3.6.7"
 
 [package.source]
@@ -688,7 +682,7 @@
 
 [[package]]
 name = "minos-microservice-aggregate"
-version = "0.7.0"
+version = "0.8.0.dev1"
 description = "The Aggregate pattern of the Minos Framework"
 category = "main"
 optional = false
@@ -697,14 +691,9 @@
 
 [package.dependencies]
 cached-property = "^1.5.2"
-<<<<<<< HEAD
-minos-microservice-common = "^0.7.0*"
-minos-microservice-networks = "^0.7.0*"
-minos-microservice-transactions = "^0.7.0*"
-=======
-minos-microservice-common = "^0.7.0"
-minos-microservice-networks = "^0.7.0"
->>>>>>> f0d95b5e
+minos-microservice-common = "^0.8.0*"
+minos-microservice-networks = "^0.8.0*"
+minos-microservice-transactions = "^0.8.0*"
 
 [package.source]
 type = "directory"
@@ -712,7 +701,7 @@
 
 [[package]]
 name = "minos-microservice-common"
-version = "0.7.0"
+version = "0.8.0.dev1"
 description = "The common core of the Minos Framework"
 category = "main"
 optional = false
@@ -734,7 +723,7 @@
 
 [[package]]
 name = "minos-microservice-cqrs"
-version = "0.7.0"
+version = "0.8.0.dev1"
 description = "The CQRS pattern of the Minos Framework"
 category = "main"
 optional = false
@@ -742,9 +731,9 @@
 develop = true
 
 [package.dependencies]
-minos-microservice-aggregate = "^0.7.0"
-minos-microservice-common = "^0.7.0"
-minos-microservice-networks = "^0.7.0"
+minos-microservice-aggregate = "^0.8.0*"
+minos-microservice-common = "^0.8.0*"
+minos-microservice-networks = "^0.8.0*"
 
 [package.source]
 type = "directory"
@@ -752,7 +741,7 @@
 
 [[package]]
 name = "minos-microservice-networks"
-version = "0.7.0"
+version = "0.8.0.dev1"
 description = "The networks core of the Minos Framework"
 category = "main"
 optional = false
@@ -761,7 +750,8 @@
 
 [package.dependencies]
 crontab = "^0.23.0"
-minos-microservice-common = "^0.7.0"
+minos-microservice-common = "^0.8.0*"
+minos-microservice-transactions = "^0.8.0*"
 
 [package.source]
 type = "directory"
@@ -769,7 +759,7 @@
 
 [[package]]
 name = "minos-microservice-saga"
-version = "0.7.0"
+version = "0.8.0.dev1"
 description = "The SAGA pattern of the Minos Framework"
 category = "main"
 optional = false
@@ -778,15 +768,9 @@
 
 [package.dependencies]
 cached-property = "^1.5.2"
-<<<<<<< HEAD
-minos-microservice-common = "^0.7.0*"
-minos-microservice-networks = "^0.7.0*"
-minos-microservice-transactions = "^0.7.0*"
-=======
-minos-microservice-aggregate = "^0.7.0"
-minos-microservice-common = "^0.7.0"
-minos-microservice-networks = "^0.7.0"
->>>>>>> f0d95b5e
+minos-microservice-common = "^0.8.0*"
+minos-microservice-networks = "^0.8.0*"
+minos-microservice-transactions = "^0.8.0*"
 
 [package.source]
 type = "directory"
@@ -794,7 +778,7 @@
 
 [[package]]
 name = "minos-microservice-transactions"
-version = "0.0.0"
+version = "0.8.0.dev1"
 description = "The transactions core of the Minos Framework"
 category = "main"
 optional = false
@@ -803,7 +787,7 @@
 
 [package.dependencies]
 cached-property = "^1.5.2"
-minos-microservice-common = "^0.7.0*"
+minos-microservice-common = "^0.8.0*"
 
 [package.source]
 type = "directory"
@@ -811,7 +795,7 @@
 
 [[package]]
 name = "minos-router-graphql"
-version = "0.7.0"
+version = "0.8.0.dev1"
 description = "The graphql plugin of the Minos Framework"
 category = "main"
 optional = false
@@ -820,8 +804,8 @@
 
 [package.dependencies]
 graphql-core = "^3.2.0"
-minos-microservice-common = "^0.7.0"
-minos-microservice-networks = "^0.7.0"
+minos-microservice-common = "^0.8.0*"
+minos-microservice-networks = "^0.8.0*"
 
 [package.source]
 type = "directory"
