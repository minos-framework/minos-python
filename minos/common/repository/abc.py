"""
Copyright (C) 2021 Clariteia SL

This file is part of minos framework.

Minos framework can not be copied and/or distributed without the express permission of Clariteia SL.
"""

from __future__ import (
    annotations,
)

from abc import (
    ABC,
    abstractmethod,
)
from typing import (
    TYPE_CHECKING,
    AsyncIterator,
    Optional,
    Union,
)

from ..configuration import (
    MinosConfig,
)
from ..setup import (
    MinosSetup,
)
from .entries import (
    RepositoryAction,
    RepositoryEntry,
)

if TYPE_CHECKING:
    from ..model import (
        Aggregate,
    )


class MinosRepository(ABC, MinosSetup):
    """Base repository class in ``minos``."""

    @classmethod
    def _from_config(cls, *args, config: MinosConfig, **kwargs) -> Optional[MinosRepository]:
        return cls(*args, **config.repository._asdict(), **kwargs)

<<<<<<< HEAD
    async def create(self, entry: Union[Aggregate, MinosRepositoryEntry]) -> MinosRepositoryEntry:
        """Store new creation entry into de repository.
=======
    async def insert(self, entry: Union[Aggregate, RepositoryEntry]) -> RepositoryEntry:
        """Store new insertion entry into de repository.
>>>>>>> 3ac9826e

        :param entry: Entry to be stored.
        :return: This method does not return anything.
        """
        await self.setup()

        if not isinstance(entry, RepositoryEntry):
            entry = RepositoryEntry.from_aggregate(entry)

<<<<<<< HEAD
        entry.action = MinosRepositoryAction.CREATE
=======
        entry.action = RepositoryAction.INSERT
>>>>>>> 3ac9826e
        return await self._submit(entry)

    async def update(self, entry: Union[Aggregate, RepositoryEntry]) -> RepositoryEntry:
        """Store new update entry into de repository.

        :param entry: Entry to be stored.
        :return: This method does not return anything.
        """
        await self.setup()

        if not isinstance(entry, RepositoryEntry):
            entry = RepositoryEntry.from_aggregate(entry)

        entry.action = RepositoryAction.UPDATE
        return await self._submit(entry)

    async def delete(self, entry: Union[Aggregate, RepositoryEntry]) -> RepositoryEntry:
        """Store new deletion entry into de repository.

        :param entry: Entry to be stored.
        :return: This method does not return anything.
        """
        await self.setup()

        if not isinstance(entry, RepositoryEntry):
            entry = RepositoryEntry.from_aggregate(entry)

        entry.action = RepositoryAction.DELETE
        return await self._submit(entry)

    @abstractmethod
    async def _submit(self, entry: RepositoryEntry) -> RepositoryEntry:
        """Submit a new entry into the events table.

        :param entry: Entry to be submitted.
        :return: This method does not return anything.
        """

    # noinspection PyShadowingBuiltins
    async def select(
        self,
        aggregate_id: Optional[int] = None,
        aggregate_name: Optional[str] = None,
        version: Optional[int] = None,
        version_lt: Optional[int] = None,
        version_gt: Optional[int] = None,
        version_le: Optional[int] = None,
        version_ge: Optional[int] = None,
        id: Optional[int] = None,
        id_lt: Optional[int] = None,
        id_gt: Optional[int] = None,
        id_le: Optional[int] = None,
        id_ge: Optional[int] = None,
    ) -> AsyncIterator[RepositoryEntry]:
        """Perform a selection query of entries stored in to the repository.

        :param aggregate_id: Aggregate identifier.
        :param aggregate_name: Aggregate name.
        :param version: Aggregate version.
        :param version_lt: Aggregate version lower than the given value.
        :param version_gt: Aggregate version greater than the given value.
        :param version_le: Aggregate version lower or equal to the given value.
        :param version_ge: Aggregate version greater or equal to the given value.
        :param id: Entry identifier.
        :param id_lt: Entry identifier lower than the given value.
        :param id_gt: Entry identifier greater than the given value.
        :param id_le: Entry identifier lower or equal to the given value.
        :param id_ge: Entry identifier greater or equal to the given value.
        :return: A list of entries.
        """
        await self.setup()

        generator = self._select(
            aggregate_id=aggregate_id,
            aggregate_name=aggregate_name,
            version=version,
            version_lt=version_lt,
            version_gt=version_gt,
            version_le=version_le,
            version_ge=version_ge,
            id=id,
            id_lt=id_lt,
            id_gt=id_gt,
            id_le=id_le,
            id_ge=id_ge,
        )
        # noinspection PyTypeChecker
        async for entry in generator:
            yield entry

    @abstractmethod
    async def _select(self, *args, **kwargs) -> AsyncIterator[RepositoryEntry]:
        """Perform a selection query of entries stored in to the repository."""<|MERGE_RESOLUTION|>--- conflicted
+++ resolved
@@ -45,13 +45,8 @@
     def _from_config(cls, *args, config: MinosConfig, **kwargs) -> Optional[MinosRepository]:
         return cls(*args, **config.repository._asdict(), **kwargs)
 
-<<<<<<< HEAD
-    async def create(self, entry: Union[Aggregate, MinosRepositoryEntry]) -> MinosRepositoryEntry:
+    async def create(self, entry: Union[Aggregate, RepositoryEntry]) -> RepositoryEntry:
         """Store new creation entry into de repository.
-=======
-    async def insert(self, entry: Union[Aggregate, RepositoryEntry]) -> RepositoryEntry:
-        """Store new insertion entry into de repository.
->>>>>>> 3ac9826e
 
         :param entry: Entry to be stored.
         :return: This method does not return anything.
@@ -61,11 +56,7 @@
         if not isinstance(entry, RepositoryEntry):
             entry = RepositoryEntry.from_aggregate(entry)
 
-<<<<<<< HEAD
-        entry.action = MinosRepositoryAction.CREATE
-=======
-        entry.action = RepositoryAction.INSERT
->>>>>>> 3ac9826e
+        entry.action = RepositoryAction.CREATE
         return await self._submit(entry)
 
     async def update(self, entry: Union[Aggregate, RepositoryEntry]) -> RepositoryEntry:
