from __future__ import (
    annotations,
)

from typing import (
    AsyncIterator,
    Optional,
)
from uuid import (
    UUID,
)

from psycopg2 import (
    IntegrityError,
)

from ..configuration import (
    MinosConfig,
)
from ..database import (
    PostgreSqlMinosDatabase,
)
from ..exceptions import (
    MinosRepositoryConflictException,
)
from ..uuid import (
    NULL_UUID,
)
from .abc import (
    MinosRepository,
)
from .entries import (
    RepositoryEntry,
)


class PostgreSqlRepository(PostgreSqlMinosDatabase, MinosRepository):
    """PostgreSQL-based implementation of the repository class in ``Minos``."""

    @classmethod
    def _from_config(cls, *args, config: MinosConfig, **kwargs) -> Optional[MinosRepository]:
        return cls(*args, **config.repository._asdict(), **kwargs)

    async def _setup(self):
        """Setup miscellaneous repository thing.

        In the PostgreSQL case, configures the needed table to be used to store the data.

        :return: This method does not return anything.
        """
        await self.submit_query('CREATE EXTENSION IF NOT EXISTS "uuid-ossp";')

<<<<<<< HEAD
        await self.submit_query(_CREATE_ACTION_ENUM_QUERY, lock=hash("aggregate_event"))
        await self.submit_query(_CREATE_TABLE_QUERY, lock=hash("aggregate_event"))
=======
    async def _create_events_table(self):
        await self.submit_query(_CREATE_ACTION_ENUM_QUERY, lock="aggregate_event")
        await self.submit_query('CREATE EXTENSION IF NOT EXISTS "uuid-ossp";')
        await self.submit_query(_CREATE_TABLE_QUERY, lock="aggregate_event")
>>>>>>> d36452c1

    async def _submit(self, entry: RepositoryEntry, **kwargs) -> RepositoryEntry:
        lock = None
        if entry.aggregate_uuid != NULL_UUID:
            lock = entry.aggregate_uuid.int & (1 << 32) - 1

        params = entry.as_raw()
        try:
            response = await self.submit_query_and_fetchone(_INSERT_VALUES_QUERY, params, lock=lock)
        except IntegrityError:
            raise MinosRepositoryConflictException(
                f"A `RepositoryEntry` with same key (uuid, version, transaction) already exist: {entry!r}",
                await self.offset,
            )

        entry.id, entry.aggregate_uuid, entry.version, entry.created_at = response
        return entry

    async def _select(self, **kwargs) -> AsyncIterator[RepositoryEntry]:
        query = self._build_select_query(**kwargs)
        async for row in self.submit_query_and_iter(query, kwargs, **kwargs):
            yield RepositoryEntry(*row)

    # noinspection PyUnusedLocal
    @staticmethod
    def _build_select_query(
        aggregate_uuid: Optional[UUID] = None,
        aggregate_name: Optional[str] = None,
        version: Optional[int] = None,
        version_lt: Optional[int] = None,
        version_gt: Optional[int] = None,
        version_le: Optional[int] = None,
        version_ge: Optional[int] = None,
        id: Optional[int] = None,
        id_lt: Optional[int] = None,
        id_gt: Optional[int] = None,
        id_le: Optional[int] = None,
        id_ge: Optional[int] = None,
        transaction_uuid: Optional[UUID] = None,
        **kwargs,
    ) -> str:
        conditions = list()

        if aggregate_uuid is not None:
            conditions.append("aggregate_uuid = %(aggregate_uuid)s")
        if aggregate_name is not None:
            conditions.append("aggregate_name = %(aggregate_name)s")
        if version is not None:
            conditions.append("version = %(version)s")
        if version_lt is not None:
            conditions.append("version < %(version_lt)s")
        if version_gt is not None:
            conditions.append("version > %(version_gt)s")
        if version_le is not None:
            conditions.append("version <= %(version_le)s")
        if version_ge is not None:
            conditions.append("version >= %(version_ge)s")
        if id is not None:
            conditions.append("id = %(id)s")
        if id_lt is not None:
            conditions.append("id < %(id_lt)s")
        if id_gt is not None:
            conditions.append("id > %(id_gt)s")
        if id_le is not None:
            conditions.append("id <= %(id_le)s")
        if id_ge is not None:
            conditions.append("id >= %(id_ge)s")
        if transaction_uuid is not None:
            conditions.append("transaction_uuid = %(transaction_uuid)s")

        if not conditions:
            return f"{_SELECT_ALL_ENTRIES_QUERY} ORDER BY id;"

        return f"{_SELECT_ALL_ENTRIES_QUERY} WHERE {' AND '.join(conditions)} ORDER BY id;"

    @property
    async def _offset(self) -> int:
        return (await self.submit_query_and_fetchone(_SELECT_MAX_ID_QUERY))[0] or 0


_CREATE_ACTION_ENUM_QUERY = """
DO
$$
    BEGIN
        IF NOT EXISTS(SELECT *
                      FROM pg_type typ
                               INNER JOIN pg_namespace nsp
                                          ON nsp.oid = typ.typnamespace
                      WHERE nsp.nspname = current_schema()
                        AND typ.typname = 'action_type') THEN
            CREATE TYPE action_type AS ENUM ('create', 'update', 'delete');
        END IF;
    END;
$$
LANGUAGE plpgsql;
""".strip()

_CREATE_TABLE_QUERY = """
CREATE TABLE IF NOT EXISTS aggregate_event (
    id BIGSERIAL PRIMARY KEY,
    action ACTION_TYPE NOT NULL,
    aggregate_uuid UUID NOT NULL,
    aggregate_name TEXT NOT NULL,
    version INT NOT NULL,
    data BYTEA NOT NULL,
    created_at TIMESTAMPTZ NOT NULL,
    transaction_uuid UUID NOT NULL DEFAULT uuid_nil(),
    UNIQUE (aggregate_uuid, version, transaction_uuid)
);
""".strip()

_INSERT_VALUES_QUERY = """
INSERT INTO aggregate_event (id, action, aggregate_uuid, aggregate_name, version, data, created_at, transaction_uuid)
VALUES (
    default,
    %(action)s,
    CASE %(aggregate_uuid)s WHEN uuid_nil() THEN uuid_generate_v4() ELSE %(aggregate_uuid)s END,
    %(aggregate_name)s,
    (
        SELECT (CASE WHEN %(version)s IS NULL THEN 1 + COALESCE(MAX(version), 0) ELSE %(version)s END)
        FROM aggregate_event
        WHERE aggregate_uuid = %(aggregate_uuid)s
          AND aggregate_name = %(aggregate_name)s
          AND transaction_uuid = (
            CASE (
                SELECT COUNT(*)
                FROM aggregate_event
                WHERE aggregate_uuid = %(aggregate_uuid)s
                    AND aggregate_name = %(aggregate_name)s
                    AND transaction_uuid =  %(transaction_uuid)s
            ) WHEN 0 THEN uuid_nil() ELSE %(transaction_uuid)s END
          )
    ),
    %(data)s,
    (CASE WHEN %(created_at)s IS NULL THEN NOW() ELSE %(created_at)s END),
    %(transaction_uuid)s
)
RETURNING id, aggregate_uuid, version, created_at;
""".strip()

_SELECT_ALL_ENTRIES_QUERY = """
SELECT aggregate_uuid, aggregate_name, version, data, id, action, created_at, transaction_uuid
FROM aggregate_event
""".strip()

_SELECT_MAX_ID_QUERY = "SELECT MAX(id) FROM aggregate_event;".strip()<|MERGE_RESOLUTION|>--- conflicted
+++ resolved
@@ -50,15 +50,8 @@
         """
         await self.submit_query('CREATE EXTENSION IF NOT EXISTS "uuid-ossp";')
 
-<<<<<<< HEAD
-        await self.submit_query(_CREATE_ACTION_ENUM_QUERY, lock=hash("aggregate_event"))
-        await self.submit_query(_CREATE_TABLE_QUERY, lock=hash("aggregate_event"))
-=======
-    async def _create_events_table(self):
         await self.submit_query(_CREATE_ACTION_ENUM_QUERY, lock="aggregate_event")
-        await self.submit_query('CREATE EXTENSION IF NOT EXISTS "uuid-ossp";')
         await self.submit_query(_CREATE_TABLE_QUERY, lock="aggregate_event")
->>>>>>> d36452c1
 
     async def _submit(self, entry: RepositoryEntry, **kwargs) -> RepositoryEntry:
         lock = None
