"""
Copyright (C) 2021 Clariteia SL

This file is part of minos framework.

Minos framework can not be copied and/or distributed without the express permission of Clariteia SL.
"""
import inspect
import typing as t

from ..exceptions import (
    MinosReqAttributeException,
    MinosTypeAttributeException,
    MinosMalformedAttributeException,
<<<<<<< HEAD
    MinosParseAttributeException,
=======
    MinosAttributeValidationException,
>>>>>>> 97b39d51
)
from ..logs import log
from .types import ModelRef, MissingSentinel

PYTHON_IMMUTABLE_TYPES = (str, int, bool, float, bytes)
PYTHON_LIST_TYPES = (list, tuple)
PYTHON_ARRAY_TYPES = (dict,)
PYTHON_NULL_TYPE = (type(None))

T = t.TypeVar("T")


class ModelField:
    """Represents a model field."""

<<<<<<< HEAD
    __slots__ = "_name", "_type", "_value", "_parser"

    def __init__(
        self, name: str,
        type_val: t.Type[T],
        value: T = MissingSentinel,
        parser: t.Optional[t.Callable[[t.Any], T]] = None,
    ):
        self._name = name
        self._type = type_val
        self._parser = parser

=======
    __slots__ = "_name", "_type", "_value", "_validator"

    def __init__(
        self,
        name: str, type_val: t.Type[T],
        value: T = MissingSentinel,
        validator: t.Optional[t.Callable[[t.Any], bool]] = None
    ):
        self._name = name
        self._type = type_val
        self._validator = validator
>>>>>>> 97b39d51
        self.value = value

    @property
    def name(self) -> str:
        """Name getter."""
        return self._name

    @property
    def type(self) -> t.Type:
        """Type getter."""
        return self._type

    @property
<<<<<<< HEAD
    def parser(self) -> t.Optional[t.Callable[[t.Any], T]]:
        """Parser getter."""
        return self._parser

    @property
    def _parser_name(self) -> t.Optional[str]:
        if self.parser is None:
            return None
        return self.parser.__name__

    @property
    def _parser_function(self) -> t.Optional[t.Callable[[t.Any], T]]:
        if self.parser is None:
            return None
        if inspect.ismethod(self.parser):
            return self.parser.__func__
        return self.parser
=======
    def validator(self) -> t.Optional[t.Callable[[t.Any], T]]:
        """Parser getter."""
        return self._validator

    @property
    def _validator_name(self) -> t.Optional[str]:
        if self.validator is None:
            return None
        return self.validator.__name__

    @property
    def _validator_function(self) -> t.Optional[t.Callable[[t.Any], T]]:
        if self.validator is None:
            return None
        if inspect.ismethod(self.validator):
            return self.validator.__func__
>>>>>>> 97b39d51

    @property
    def value(self) -> t.Any:
        """Value getter."""
        return self._value

    @value.setter
    def value(self, data: t.Any) -> t.NoReturn:
        """Check if the given value is correct and stores it if ``True``, otherwise raises an exception.

        :param data: new value.
        :return: This method does not return anything.
        """
        if self._parser is not None:
            try:
                data = self.parser(data)
            except Exception as exc:
                raise MinosParseAttributeException(self.name, data, exc)

        log.debug(f"Name val {self._name}")
        log.debug(f"Type val {self._type}")

        value = self._cast_value(self._type, data)

        # Validation call will be here!
        if self.validator is not None and value is not None and not self.validator(value):
            raise MinosAttributeValidationException(self.name, value)

        self._value = value

    def _cast_value(self, type_field: t.Type, data: t.Any) -> t.Any:
        origin = t.get_origin(type_field)
        if origin is not t.Union:
            return self._cast_single_value(type_field, data)
        return self._cast_union_value(type_field, data)

    def _cast_union_value(self, type_field: t.Type, data: t.Any) -> t.Any:
        alternatives = t.get_args(type_field)
        for alternative_type in alternatives:
            try:
                return self._cast_single_value(alternative_type, data)
            except (MinosTypeAttributeException, MinosReqAttributeException):
                pass

        if type_field != type(None):
            if data is None:
                raise MinosReqAttributeException(f"'{self.name}' field is 'None'.")

            if data is MissingSentinel:
                raise MinosReqAttributeException(f"'{self.name}' field is missing.")

        raise MinosTypeAttributeException(
            f"The '{type_field}' type does not match with the given data type: {type(data)}"
        )

    def _cast_single_value(self, type_field: t.Type, data: t.Any) -> t.Any:
        if type_field is type(None):
            return self._cast_none_value(type_field, data)

        if type_field in PYTHON_IMMUTABLE_TYPES:
            return self._cast_simple_value(type_field, data)

        return self._cast_composed_value(type_field, data)

    @staticmethod
    def _cast_none_value(type_field: t.Type, data: t.Any) -> t.Any:
        if data is None or data is MissingSentinel:
            log.debug("the Value passed is None")
            return None

        raise MinosTypeAttributeException(
            f"The '{type_field}' type does not match with the given data type: {type(data)}"
        )

    def _cast_simple_value(self, type_field: t.Type, data: t.Any) -> t.Any:
        if data is None:
            raise MinosReqAttributeException(f"'{self.name}' field is 'None'.")

        if data is MissingSentinel:
            raise MinosReqAttributeException(f"'{self.name}' field is missing.")

        if type_field is int and self._is_int(data):
            log.debug("the Value passed is an integer")
            return int(data)
        if type_field is float and self._is_float(data):
            log.debug("the Value passed is an integer")
            return float(data)
        if type_field is bool and self._is_bool(data):
            log.debug("the Value passed is an integer")
            return data

        if type_field is str and self._is_string(data):
            log.debug("the Value passed is a string")
            return data

        raise MinosTypeAttributeException(
            f"The '{type_field}' type does not match with the given data type: {type(data)}"
        )

    @staticmethod
    def _is_int(data: t.Union[int, str]) -> bool:
        if isinstance(data, str):
            # sometime the data is an integer but is passed as string, on that case would be better
            # to check if is a decimal
            try:
                int(data)
                return True
            except ValueError:
                return False
        return isinstance(data, int)

    @staticmethod
    def _is_float(data: t.Union[float, str]) -> bool:
        if isinstance(data, str):
            # sometime the data is an integer but is passed as string, on that case would be better
            # to check if is a decimal
            try:
                float(data)
                return True
            except ValueError:
                return False
        return isinstance(data, float)

    @staticmethod
    def _is_string(data: str) -> bool:
        return isinstance(data, str)

    @staticmethod
    def _is_bool(data: bool) -> bool:
        return type(data) == bool

    def _cast_composed_value(self, type_field: t.Type, data: t.Any) -> t.Any:
        origin_type = t.get_origin(type_field)
        if origin_type is None:
            raise MinosMalformedAttributeException(f"'{self.name}' field is malformed. Type: '{type_field}'.")

        if data is None:
            raise MinosReqAttributeException(f"'{self.name}' field is 'None'.")

        if data is MissingSentinel:
            raise MinosReqAttributeException(f"'{self.name}' field is missing.")

        if origin_type is list:
            converted_data = self._convert_list(data, t.get_args(type_field)[0])
            if isinstance(converted_data, bool) and not converted_data:
                raise MinosTypeAttributeException(
                    f"{type(data)} could not be converted into {t.get_args(type_field)[0]} type"
                )
            return converted_data

        if origin_type is dict:
            converted_data = self._convert_dict(data, t.get_args(type_field)[0], t.get_args(type_field)[1])
            if isinstance(converted_data, bool) and not converted_data:
                raise MinosTypeAttributeException(
                    f"{type(data)} could not be converted into {type_field} key, value types"
                )
            return converted_data

        if origin_type is ModelRef:
            converted_data = self._convert_model_ref(data, t.get_args(type_field)[0])
            if isinstance(converted_data, bool) and not converted_data:
                raise MinosTypeAttributeException(
                    f"{type(data)} could not be converted into {t.get_args(type_field)[0]} type"
                )
            return converted_data

        raise MinosTypeAttributeException(
            f"The '{type_field}' type does not match with the given data type: {type(data)}"
        )

    def _convert_list(self, data: list, type_values: t.Any) -> t.Union[bool, list[t.Any]]:
        if not isinstance(data, list):
            return False

        data_converted = self._convert_list_params(data, type_values)

        if isinstance(data_converted, bool) and not data_converted:
            return False

        return data_converted

    def _convert_dict(self, data: list, type_keys: t.Type, type_values: t.Type) -> t.Union[bool, dict[t.Any, t.Any]]:
        if not isinstance(data, dict):
            return False

        data_converted = self._convert_dict_params(data, type_keys, type_values)

        if isinstance(data_converted, bool) and not data_converted:
            return False

        return data_converted

    def _convert_dict_params(
        self, data: t.Mapping, type_keys: t.Type, type_values: t.Type
    ) -> t.Union[bool, dict[t.Any, t.Any]]:
        keys = self._convert_list_params(data.keys(), type_keys)
        if isinstance(keys, bool) and not keys:
            return False

        values = self._convert_list_params(data.values(), type_values)
        if isinstance(values, bool) and not values:
            return False

        return dict(zip(keys, values))

    @staticmethod
    def _convert_model_ref(data: t.Any, model_type: t.Type) -> t.Union[bool, t.Any]:
        if not isinstance(data, model_type):
            return False
        return data

    def _convert_list_params(self, data: t.Iterable, type_params: t.Type) -> t.Union[bool, list[t.Any]]:
        """
        check if the parameters list are equal to @type_params type
        """
        converted = list()
        for item in data:
            try:
                value = self._cast_value(type_params, item)
                converted.append(value)
            except (MinosTypeAttributeException, MinosReqAttributeException):
                return False
        return converted

    # def get_avro(self):
    #     """
    #     return the avro format of the field
    #     """
    #     origin = t.get_origin(self.type)
    #     if self.type in PYTHON_INMUTABLE_TYPES:
    #         return {"name": self.name, "type": PYTHON_TYPE_TO_AVRO[self.type]}
    #
    #     # check with origin
    #     if origin in PYTHON_ARRAY_TYPES:
    #         args = t.get_args(self.type)
    #         type_dict = args[1]
    #         default_val = {}
    #         if self.value:
    #             default_val = self.value
    #         return {"name": self.name, "type": PYTHON_TYPE_TO_AVRO[origin],
    #                 "values": PYTHON_TYPE_TO_AVRO[type_dict], "default": default_val
    #         }
    #
    #     if origin in PYTHON_LIST_TYPES:
    #         args = t.get_args(self.type)
    #         type_list = args[0]
    #         default_val = []
    #         if self.value:
    #             default_val = self.value
    #         return {"name": self.name, "type": PYTHON_TYPE_TO_AVRO[origin],
    #                 "items": PYTHON_TYPE_TO_AVRO[type_list], "default": default_val
    #                 }
    #
    #     # case of Optional
    #     if isinstance(self.type, typing._UnionGenericAlias):
    #         # this is an optional value
    #         origin = t.get_origin(self.type)
    #         if origin is typing.Union:
    #             # this is an Optional value
    #             args = t.get_args(self.type)
    #             type_union = args[0]
    #             return {"name": self.name, "type": ["null", PYTHON_TYPE_TO_AVRO[type_union]]}

    def __eq__(self, other: "ModelField") -> bool:
        return type(self) == type(other) and tuple(self) == tuple(other)

    def __hash__(self) -> int:
        return hash(tuple(self))

    def __iter__(self) -> t.Iterable:
<<<<<<< HEAD
        yield from (
            self.name, self.type, self.value, self._parser_function
=======
        # noinspection PyRedundantParentheses
        yield from (
            self.name, self.type, self.value, self._validator_function
>>>>>>> 97b39d51
        )

    def __repr__(self):
        return f"ModelField(name={repr(self.name)}, type={repr(self.type)}, " \
<<<<<<< HEAD
               f"value={repr(self.value)}, parser={self._parser_name})"
=======
               f"value={repr(self.value)}, validator={self._validator_name})"
>>>>>>> 97b39d51
<|MERGE_RESOLUTION|>--- conflicted
+++ resolved
@@ -12,11 +12,8 @@
     MinosReqAttributeException,
     MinosTypeAttributeException,
     MinosMalformedAttributeException,
-<<<<<<< HEAD
     MinosParseAttributeException,
-=======
     MinosAttributeValidationException,
->>>>>>> 97b39d51
 )
 from ..logs import log
 from .types import ModelRef, MissingSentinel
@@ -32,32 +29,21 @@
 class ModelField:
     """Represents a model field."""
 
-<<<<<<< HEAD
-    __slots__ = "_name", "_type", "_value", "_parser"
+    __slots__ = "_name", "_type", "_value", "_parser", "_validator"
 
     def __init__(
-        self, name: str,
+        self,
+        name: str,
         type_val: t.Type[T],
         value: T = MissingSentinel,
         parser: t.Optional[t.Callable[[t.Any], T]] = None,
+        validator: t.Optional[t.Callable[[t.Any], bool]] = None
     ):
         self._name = name
         self._type = type_val
         self._parser = parser
-
-=======
-    __slots__ = "_name", "_type", "_value", "_validator"
-
-    def __init__(
-        self,
-        name: str, type_val: t.Type[T],
-        value: T = MissingSentinel,
-        validator: t.Optional[t.Callable[[t.Any], bool]] = None
-    ):
-        self._name = name
-        self._type = type_val
         self._validator = validator
->>>>>>> 97b39d51
+
         self.value = value
 
     @property
@@ -71,7 +57,6 @@
         return self._type
 
     @property
-<<<<<<< HEAD
     def parser(self) -> t.Optional[t.Callable[[t.Any], T]]:
         """Parser getter."""
         return self._parser
@@ -89,7 +74,8 @@
         if inspect.ismethod(self.parser):
             return self.parser.__func__
         return self.parser
-=======
+
+    @property
     def validator(self) -> t.Optional[t.Callable[[t.Any], T]]:
         """Parser getter."""
         return self._validator
@@ -106,7 +92,6 @@
             return None
         if inspect.ismethod(self.validator):
             return self.validator.__func__
->>>>>>> 97b39d51
 
     @property
     def value(self) -> t.Any:
@@ -131,7 +116,6 @@
 
         value = self._cast_value(self._type, data)
 
-        # Validation call will be here!
         if self.validator is not None and value is not None and not self.validator(value):
             raise MinosAttributeValidationException(self.name, value)
 
@@ -377,20 +361,10 @@
         return hash(tuple(self))
 
     def __iter__(self) -> t.Iterable:
-<<<<<<< HEAD
         yield from (
-            self.name, self.type, self.value, self._parser_function
-=======
-        # noinspection PyRedundantParentheses
-        yield from (
-            self.name, self.type, self.value, self._validator_function
->>>>>>> 97b39d51
+            self.name, self.type, self.value, self._parser_function, self._validator_function
         )
 
     def __repr__(self):
-        return f"ModelField(name={repr(self.name)}, type={repr(self.type)}, " \
-<<<<<<< HEAD
-               f"value={repr(self.value)}, parser={self._parser_name})"
-=======
-               f"value={repr(self.value)}, validator={self._validator_name})"
->>>>>>> 97b39d51
+        return f"ModelField(name={repr(self.name)}, type={repr(self.type)}, value={repr(self.value)}, " \
+               f"parser={self._parser_name}, validator={self._validator_name})"