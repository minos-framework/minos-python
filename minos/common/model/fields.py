"""
Copyright (C) 2021 Clariteia SL

This file is part of minos framework.

Minos framework can not be copied and/or distributed without the express permission of Clariteia SL.
"""
import inspect
import typing as t

from ..exceptions import (
    MinosAttributeValidationException,
    MinosMalformedAttributeException,
    MinosParseAttributeException,
    MinosReqAttributeException,
    MinosTypeAttributeException,
)
from ..logs import (
    log,
)
from .types import (
    BOOLEAN,
    BYTES,
    FLOAT,
    INT,
    NULL,
    PYTHON_IMMUTABLE_TYPES,
    STRING,
    MissingSentinel,
    ModelRef,
)

T = t.TypeVar("T")


class ModelField:
    """Represents a model field."""

    __slots__ = "_name", "_type", "_value", "_parser", "_validator"

    def __init__(
        self,
        name: str,
        type_val: t.Type[T],
        value: T = MissingSentinel,
        parser: t.Optional[t.Callable[[t.Any], T]] = None,
        validator: t.Optional[t.Callable[[t.Any], bool]] = None,
    ):
        self._name = name
        self._type = type_val
        self._parser = parser
        self._validator = validator

        self.value = value

    @property
    def name(self) -> str:
        """Name getter."""
        return self._name

    @property
    def type(self) -> t.Type:
        """Type getter."""
        return self._type

    @property
    def parser(self) -> t.Optional[t.Callable[[t.Any], T]]:
        """Parser getter."""
        return self._parser

    @property
    def _parser_name(self) -> t.Optional[str]:
        if self.parser is None:
            return None
        return self.parser.__name__

    @property
    def _parser_function(self) -> t.Optional[t.Callable[[t.Any], T]]:
        if self.parser is None:
            return None
        if inspect.ismethod(self.parser):
            # noinspection PyUnresolvedReferences
            return self.parser.__func__
        return self.parser

    @property
    def validator(self) -> t.Optional[t.Callable[[t.Any], T]]:
        """Parser getter."""
        return self._validator

    @property
    def _validator_name(self) -> t.Optional[str]:
        if self.validator is None:
            return None
        return self.validator.__name__

    @property
    def _validator_function(self) -> t.Optional[t.Callable[[t.Any], T]]:
        if self.validator is None:
            return None
        if inspect.ismethod(self.validator):
            # noinspection PyUnresolvedReferences
            return self.validator.__func__

    @property
    def value(self) -> t.Any:
        """Value getter."""
        return self._value

    @value.setter
    def value(self, data: t.Any) -> t.NoReturn:
        """Check if the given value is correct and stores it if ``True``, otherwise raises an exception.

        :param data: new value.
        :return: This method does not return anything.
        """
        if self._parser is not None:
            try:
                data = self.parser(data)
            except Exception as exc:
                raise MinosParseAttributeException(self.name, data, exc)

        log.debug(f"Name val {self._name}")
        log.debug(f"Type val {self._type}")

        value = _ModelFieldCaster(self).cast(data)

        if self.validator is not None and value is not None and not self.validator(value):
            raise MinosAttributeValidationException(self.name, value)

        self._value = value

    # def get_avro(self):
    #     """
    #     return the avro format of the field
    #     """
    #     origin = t.get_origin(self.type)
    #     if self.type in PYTHON_INMUTABLE_TYPES:
    #         return {"name": self.name, "type": PYTHON_TYPE_TO_AVRO[self.type]}
    #
    #     # check with origin
    #     if origin in PYTHON_ARRAY_TYPES:
    #         args = t.get_args(self.type)
    #         type_dict = args[1]
    #         default_val = {}
    #         if self.value:
    #             default_val = self.value
    #         return {"name": self.name, "type": PYTHON_TYPE_TO_AVRO[origin],
    #                 "values": PYTHON_TYPE_TO_AVRO[type_dict], "default": default_val
    #         }
    #
    #     if origin in PYTHON_LIST_TYPES:
    #         args = t.get_args(self.type)
    #         type_list = args[0]
    #         default_val = []
    #         if self.value:
    #             default_val = self.value
    #         return {"name": self.name, "type": PYTHON_TYPE_TO_AVRO[origin],
    #                 "items": PYTHON_TYPE_TO_AVRO[type_list], "default": default_val
    #                 }
    #
    #     # case of Optional
    #     if isinstance(self.type, typing._UnionGenericAlias):
    #         # this is an optional value
    #         origin = t.get_origin(self.type)
    #         if origin is typing.Union:
    #             # this is an Optional value
    #             args = t.get_args(self.type)
    #             type_union = args[0]
    #             return {"name": self.name, "type": ["null", PYTHON_TYPE_TO_AVRO[type_union]]}

    def __eq__(self, other: "ModelField") -> bool:
        return type(self) == type(other) and tuple(self) == tuple(other)

    def __hash__(self) -> int:
        return hash(tuple(self))

    def __iter__(self) -> t.Iterable:
        # noinspection PyRedundantParentheses
        yield from (self.name, self.type, self.value, self._parser_function, self._validator_function)

    def __repr__(self):
        return (
            f"ModelField(name={repr(self.name)}, type={repr(self.type)}, value={repr(self.value)}, "
            f"parser={self._parser_name}, validator={self._validator_name})"
        )


class _ModelFieldCaster(object):
    def __init__(self, field: ModelField):
        self._field = field

    @property
    def _name(self):
        return self._field.name

    @property
    def _type(self):
        return self._field.type

    def cast(self, data: t.Any) -> t.Any:
        """Cast data type according to the field definition..

        :param data: Data to be casted.
        :return: Casted object.
        """
        return self._cast_value(self._type, data)

    def _cast_value(self, type_field: t.Type, data: t.Any) -> t.Any:
        origin = t.get_origin(type_field)
        if origin is not t.Union:
            return self._cast_single_value(type_field, data)
        return self._cast_union_value(type_field, data)

    def _cast_union_value(self, type_field: t.Type, data: t.Any) -> t.Any:
        alternatives = t.get_args(type_field)
        for alternative_type in alternatives:
            try:
                return self._cast_single_value(alternative_type, data)
            except (MinosTypeAttributeException, MinosReqAttributeException):
                pass

        if type_field is not type(None):
            if data is None:
                raise MinosReqAttributeException(f"'{self._name}' field is 'None'.")

            if data is MissingSentinel:
                raise MinosReqAttributeException(f"'{self._name}' field is missing.")

        raise MinosTypeAttributeException(self._name, type_field, data)

    def _cast_single_value(self, type_field: t.Type, data: t.Any) -> t.Any:
        if type_field is type(None):
            return self._cast_none_value(type_field, data)

        if type_field in PYTHON_IMMUTABLE_TYPES:
            return self._cast_simple_value(type_field, data)

        return self._cast_composed_value(type_field, data)

    def _cast_none_value(self, type_field: t.Type, data: t.Any) -> t.Any:
        if data is None or data is MissingSentinel:
            log.debug("the Value passed is None")
            return None

        raise MinosTypeAttributeException(self._name, type_field, data)

    def _cast_simple_value(self, type_field: t.Type, data: t.Any) -> t.Any:
        if data is None:
            raise MinosReqAttributeException(f"'{self._name}' field is 'None'.")

        if data is MissingSentinel:
            raise MinosReqAttributeException(f"'{self._name}' field is missing.")

        if type_field is int:
            log.debug("the Value passed is an integer")
<<<<<<< HEAD
            return self._cast_int(data)

        if type_field is float:
            log.debug("the Value passed is an integer")
            return self._cast_float(data)

        if type_field is bool:
=======
            return int(data)

        if type_field is float and self._is_float(data):
            log.debug("the Value passed is an integer")
            return float(data)

        if type_field is bool and self._is_bool(data):
>>>>>>> fe5fdb11
            log.debug("the Value passed is an integer")
            return self._cast_bool(data)

        if type_field is str:
            log.debug("the Value passed is a string")
            return self._cast_string(data)

<<<<<<< HEAD
        raise MinosTypeAttributeException(self._name, type_field, data)  # pragma: no cover
=======
        if type_field is bytes and self._is_bytes(data):
            log.debug("the Value passed is a bytes")
            return data

        raise MinosTypeAttributeException(
            f"The '{type_field}' type does not match with the given data type: {type(data)}"
        )
>>>>>>> fe5fdb11

    def _cast_int(self, data: t.Any) -> int:
        try:
            return int(data)
        except (ValueError, TypeError):
            raise MinosTypeAttributeException(self._name, int, data)

    def _cast_float(self, data: t.Any) -> float:
        try:
            return float(data)
        except (ValueError, TypeError):
            raise MinosTypeAttributeException(self._name, float, data)

<<<<<<< HEAD
    def _cast_bool(self, data: t.Any) -> bool:
        if not isinstance(data, bool):
            raise MinosTypeAttributeException(self._name, bool, data)
        return data

    def _cast_string(self, data: t.Any) -> str:
        if not isinstance(data, str):
            raise MinosTypeAttributeException(self._name, str, data)
        return data
=======
    @staticmethod
    def _is_bytes(data: str) -> bool:
        return isinstance(data, bytes)

    @staticmethod
    def _is_bool(data: bool) -> bool:
        return type(data) == bool
>>>>>>> fe5fdb11

    def _cast_composed_value(self, type_field: t.Type, data: t.Any) -> t.Any:
        origin_type = t.get_origin(type_field)
        if origin_type is None:
            raise MinosMalformedAttributeException(f"'{self._name}' field is malformed. Type: '{type_field}'.")

        if data is None:
            raise MinosReqAttributeException(f"'{self._name}' field is 'None'.")

        if data is MissingSentinel:
            raise MinosReqAttributeException(f"'{self._name}' field is missing.")

        if origin_type is list:
            return self._convert_list(data, t.get_args(type_field)[0])

        if origin_type is dict:
            return self._convert_dict(data, t.get_args(type_field)[0], t.get_args(type_field)[1])

        if origin_type is ModelRef:
            return self._convert_model_ref(data, t.get_args(type_field)[0])

        raise MinosTypeAttributeException(self._name, type_field, data)

    def _convert_list(self, data: list, type_values: t.Any) -> list[t.Any]:
        if not isinstance(data, list):
            raise MinosTypeAttributeException(self._name, list, data)

        return self._convert_list_params(data, type_values)

<<<<<<< HEAD
    def _convert_dict(self, data: list, type_keys: t.Type, type_values: t.Type) -> dict[t.Any, t.Any]:
        if not isinstance(data, dict):
            raise MinosTypeAttributeException(self._name, dict, data)
=======
    def _convert_dict(self, data: list, type_keys: t.Type, type_values: t.Type) -> t.Union[bool, dict[str, t.Any]]:
        if not isinstance(data, dict):
            return False

        if type_keys is not str:
            raise MinosTypeAttributeException(f"dictionary keys must be {type(str)}. Obtained: {type_keys}")

        data_converted = self._convert_dict_params(data, type_keys, type_values)
>>>>>>> fe5fdb11

        return self._convert_dict_params(data, type_keys, type_values)

    def _convert_dict_params(self, data: t.Mapping, type_keys: t.Type, type_values: t.Type) -> dict[t.Any, t.Any]:
        keys = self._convert_list_params(data.keys(), type_keys)
        values = self._convert_list_params(data.values(), type_values)
        return dict(zip(keys, values))

    def _convert_model_ref(self, data: t.Any, model_type: t.Type) -> t.Any:
        if not isinstance(data, model_type):
            raise MinosTypeAttributeException(self._name, model_type, data)
        return data

    def _convert_list_params(self, data: t.Iterable, type_params: t.Type) -> list[t.Any]:
        """
        check if the parameters list are equal to @type_params type
        """
        converted = list()
        for item in data:
<<<<<<< HEAD
            value = self._cast_value(type_params, item)
            converted.append(value)
        return converted
=======
            try:
                value = self._cast_value(type_params, item)
                converted.append(value)
            except (MinosTypeAttributeException, MinosReqAttributeException):
                return False
        return converted

    @property
    def avro_schema(self) -> dict[str, t.Any]:
        """Compute the avro schema of the field.

        :return: A dictionary object.
        """
        return _MinosModelAvroSchemaBuilder(self).build()

    @property
    def avro_data(self):
        """Compute the avro data of the model.

        :return: A dictionary object.
        """
        return _MinosModelAvroDataBuilder(self).build()

    def __eq__(self, other: "ModelField") -> bool:
        return type(self) == type(other) and tuple(self) == tuple(other)

    def __hash__(self) -> int:
        return hash(tuple(self))

    def __iter__(self) -> t.Iterable:
        # noinspection PyRedundantParentheses
        yield from (self.name, self.type, self.value, self._parser_function, self._validator_function)

    def __repr__(self):
        return (
            f"ModelField(name={repr(self.name)}, type={repr(self.type)}, value={repr(self.value)}, "
            f"parser={self._parser_name}, validator={self._validator_name})"
        )


class _MinosModelAvroSchemaBuilder(object):
    def __init__(self, field: ModelField):
        self._field = field

    @property
    def _name(self):
        return self._field.name

    @property
    def _type(self):
        return self._field.type

    def build(self) -> dict[str, t.Any]:
        """Build the avro schema for the given field.

        :return: A dictionary object.
        """

        return {"name": self._name, "type": self._build_schema(self._type)}

    def _build_schema(self, type_field: t.Type) -> t.Any:
        origin = t.get_origin(type_field)
        if origin is not t.Union:
            return self._build_single_schema(type_field)
        return self._build_union_schema(type_field)

    def _build_union_schema(self, type_field: t.Type) -> t.Any:
        ans = list()
        alternatives = t.get_args(type_field)
        for alternative_type in alternatives:
            step = self._build_single_schema(alternative_type)
            ans.append(step)
        return ans

    def _build_single_schema(self, type_field: t.Type) -> t.Any:
        if type_field is type(None):
            return self._build_none_schema(type_field)

        if type_field in PYTHON_IMMUTABLE_TYPES:
            return self._build_simple_schema(type_field)

        return self._build_composed_schema(type_field)

    @staticmethod
    def _build_none_schema(type_field: t.Type) -> t.Any:
        if type_field is type(None):
            return NULL

        raise ValueError(f"Given field type is not supported: {type_field}")  # pragma: no cover

    @staticmethod
    def _build_simple_schema(type_field: t.Type) -> t.Any:
        if type_field is int:
            return INT

        if type_field is bool:
            return BOOLEAN

        if type_field is float:
            return FLOAT

        if type_field is str:
            return STRING

        if type_field is bytes:
            return BYTES

        raise ValueError(f"Given field type is not supported: {type_field}")  # pragma: no cover

    def _build_composed_schema(self, type_field: t.Type) -> t.Any:
        origin_type = t.get_origin(type_field)

        if origin_type is list:
            return self._build_list_schema(type_field)

        if origin_type is dict:
            return self._build_dict_schema(type_field)

        if origin_type is ModelRef:
            return self._build_model_ref_schema(type_field)

        raise ValueError(f"Given field type is not supported: {type_field}")  # pragma: no cover

    def _build_list_schema(self, type_field: t.Type) -> dict[str, t.Any]:
        return {"type": "array", "items": self._build_schema(t.get_args(type_field)[0]), "default": []}

    def _build_dict_schema(self, type_field: t.Type) -> dict[str, t.Any]:
        return {"type": "map", "values": self._build_schema(t.get_args(type_field)[1]), "default": {}}

    @staticmethod
    def _build_model_ref_schema(type_field: t.Type) -> t.Union[bool, t.Any]:
        return t.get_args(type_field)[0].__name__


class _MinosModelAvroDataBuilder(object):
    def __init__(self, field: ModelField):
        self._field = field

    @property
    def _value(self):
        return self._field.value

    def build(self):
        """Build a avro data representation based on the content of the given field.

        :return: A `avro`-compatible data.
        """
        return self._to_avro_raw(self._value)

    def _to_avro_raw(self, value: t.Any) -> t.Any:
        if value is None:
            return None
        if type(value) in PYTHON_IMMUTABLE_TYPES:
            return value
        if isinstance(value, list):
            return [self._to_avro_raw(v) for v in value]
        if isinstance(value, dict):
            return {k: self._to_avro_raw(v) for k, v in value.items()}
        return value.avro_data
>>>>>>> fe5fdb11
<|MERGE_RESOLUTION|>--- conflicted
+++ resolved
@@ -130,44 +130,21 @@
 
         self._value = value
 
-    # def get_avro(self):
-    #     """
-    #     return the avro format of the field
-    #     """
-    #     origin = t.get_origin(self.type)
-    #     if self.type in PYTHON_INMUTABLE_TYPES:
-    #         return {"name": self.name, "type": PYTHON_TYPE_TO_AVRO[self.type]}
-    #
-    #     # check with origin
-    #     if origin in PYTHON_ARRAY_TYPES:
-    #         args = t.get_args(self.type)
-    #         type_dict = args[1]
-    #         default_val = {}
-    #         if self.value:
-    #             default_val = self.value
-    #         return {"name": self.name, "type": PYTHON_TYPE_TO_AVRO[origin],
-    #                 "values": PYTHON_TYPE_TO_AVRO[type_dict], "default": default_val
-    #         }
-    #
-    #     if origin in PYTHON_LIST_TYPES:
-    #         args = t.get_args(self.type)
-    #         type_list = args[0]
-    #         default_val = []
-    #         if self.value:
-    #             default_val = self.value
-    #         return {"name": self.name, "type": PYTHON_TYPE_TO_AVRO[origin],
-    #                 "items": PYTHON_TYPE_TO_AVRO[type_list], "default": default_val
-    #                 }
-    #
-    #     # case of Optional
-    #     if isinstance(self.type, typing._UnionGenericAlias):
-    #         # this is an optional value
-    #         origin = t.get_origin(self.type)
-    #         if origin is typing.Union:
-    #             # this is an Optional value
-    #             args = t.get_args(self.type)
-    #             type_union = args[0]
-    #             return {"name": self.name, "type": ["null", PYTHON_TYPE_TO_AVRO[type_union]]}
+    @property
+    def avro_schema(self) -> dict[str, t.Any]:
+        """Compute the avro schema of the field.
+
+        :return: A dictionary object.
+        """
+        return _MinosModelAvroSchemaBuilder(self).build()
+
+    @property
+    def avro_data(self):
+        """Compute the avro data of the model.
+
+        :return: A dictionary object.
+        """
+        return _MinosModelAvroDataBuilder(self).build()
 
     def __eq__(self, other: "ModelField") -> bool:
         return type(self) == type(other) and tuple(self) == tuple(other)
@@ -254,7 +231,6 @@
 
         if type_field is int:
             log.debug("the Value passed is an integer")
-<<<<<<< HEAD
             return self._cast_int(data)
 
         if type_field is float:
@@ -262,15 +238,6 @@
             return self._cast_float(data)
 
         if type_field is bool:
-=======
-            return int(data)
-
-        if type_field is float and self._is_float(data):
-            log.debug("the Value passed is an integer")
-            return float(data)
-
-        if type_field is bool and self._is_bool(data):
->>>>>>> fe5fdb11
             log.debug("the Value passed is an integer")
             return self._cast_bool(data)
 
@@ -278,17 +245,11 @@
             log.debug("the Value passed is a string")
             return self._cast_string(data)
 
-<<<<<<< HEAD
+        if type_field is bytes:
+            log.debug("the Value passed is a bytes")
+            return self._cast_bytes(data)
+
         raise MinosTypeAttributeException(self._name, type_field, data)  # pragma: no cover
-=======
-        if type_field is bytes and self._is_bytes(data):
-            log.debug("the Value passed is a bytes")
-            return data
-
-        raise MinosTypeAttributeException(
-            f"The '{type_field}' type does not match with the given data type: {type(data)}"
-        )
->>>>>>> fe5fdb11
 
     def _cast_int(self, data: t.Any) -> int:
         try:
@@ -302,7 +263,6 @@
         except (ValueError, TypeError):
             raise MinosTypeAttributeException(self._name, float, data)
 
-<<<<<<< HEAD
     def _cast_bool(self, data: t.Any) -> bool:
         if not isinstance(data, bool):
             raise MinosTypeAttributeException(self._name, bool, data)
@@ -312,15 +272,11 @@
         if not isinstance(data, str):
             raise MinosTypeAttributeException(self._name, str, data)
         return data
-=======
-    @staticmethod
-    def _is_bytes(data: str) -> bool:
-        return isinstance(data, bytes)
-
-    @staticmethod
-    def _is_bool(data: bool) -> bool:
-        return type(data) == bool
->>>>>>> fe5fdb11
+
+    def _cast_bytes(self, data: str) -> bytes:
+        if not isinstance(data, bytes):
+            raise MinosTypeAttributeException(self._name, str, data)
+        return data
 
     def _cast_composed_value(self, type_field: t.Type, data: t.Any) -> t.Any:
         origin_type = t.get_origin(type_field)
@@ -350,20 +306,12 @@
 
         return self._convert_list_params(data, type_values)
 
-<<<<<<< HEAD
-    def _convert_dict(self, data: list, type_keys: t.Type, type_values: t.Type) -> dict[t.Any, t.Any]:
+    def _convert_dict(self, data: list, type_keys: t.Type, type_values: t.Type) -> dict[str, t.Any]:
         if not isinstance(data, dict):
             raise MinosTypeAttributeException(self._name, dict, data)
-=======
-    def _convert_dict(self, data: list, type_keys: t.Type, type_values: t.Type) -> t.Union[bool, dict[str, t.Any]]:
-        if not isinstance(data, dict):
-            return False
 
         if type_keys is not str:
-            raise MinosTypeAttributeException(f"dictionary keys must be {type(str)}. Obtained: {type_keys}")
-
-        data_converted = self._convert_dict_params(data, type_keys, type_values)
->>>>>>> fe5fdb11
+            raise MinosMalformedAttributeException(f"dictionary keys must be {type(str)}. Obtained: {type_keys}")
 
         return self._convert_dict_params(data, type_keys, type_values)
 
@@ -383,49 +331,9 @@
         """
         converted = list()
         for item in data:
-<<<<<<< HEAD
             value = self._cast_value(type_params, item)
             converted.append(value)
         return converted
-=======
-            try:
-                value = self._cast_value(type_params, item)
-                converted.append(value)
-            except (MinosTypeAttributeException, MinosReqAttributeException):
-                return False
-        return converted
-
-    @property
-    def avro_schema(self) -> dict[str, t.Any]:
-        """Compute the avro schema of the field.
-
-        :return: A dictionary object.
-        """
-        return _MinosModelAvroSchemaBuilder(self).build()
-
-    @property
-    def avro_data(self):
-        """Compute the avro data of the model.
-
-        :return: A dictionary object.
-        """
-        return _MinosModelAvroDataBuilder(self).build()
-
-    def __eq__(self, other: "ModelField") -> bool:
-        return type(self) == type(other) and tuple(self) == tuple(other)
-
-    def __hash__(self) -> int:
-        return hash(tuple(self))
-
-    def __iter__(self) -> t.Iterable:
-        # noinspection PyRedundantParentheses
-        yield from (self.name, self.type, self.value, self._parser_function, self._validator_function)
-
-    def __repr__(self):
-        return (
-            f"ModelField(name={repr(self.name)}, type={repr(self.type)}, value={repr(self.value)}, "
-            f"parser={self._parser_name}, validator={self._validator_name})"
-        )
 
 
 class _MinosModelAvroSchemaBuilder(object):
@@ -546,5 +454,4 @@
             return [self._to_avro_raw(v) for v in value]
         if isinstance(value, dict):
             return {k: self._to_avro_raw(v) for k, v in value.items()}
-        return value.avro_data
->>>>>>> fe5fdb11
+        return value.avro_data