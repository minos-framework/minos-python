--- conflicted
+++ resolved
@@ -125,72 +125,9 @@
 
     def _cast_single_value(self, type_field: t.Type, data: t.Any) -> t.Any:
         if type_field is type(None):
-<<<<<<< HEAD
-            if data is None or data == MissingSentinel:
-                log.debug("the Value passed is None")
-                self._value = None
-                return
-        else:
-            if type_field in PYTHON_IMMUTABLE_TYPES:
-                if data is None:
-                    raise MinosReqAttributeException(f"'{self.name}' field is 'None'.")
-                elif data == MissingSentinel:
-                    raise MinosReqAttributeException(f"'{self.name}' field is missing.")
-                elif type_field is int and self._is_int(data):
-                    log.debug("the Value passed is an integer")
-                    self._value = int(data)
-                    return
-                elif type_field is float and self._is_float(data):
-                    log.debug("the Value passed is an integer")
-                    self._value = float(data)
-                    return
-                elif type_field is bool and self._is_bool(data):
-                    log.debug("the Value passed is an integer")
-                    self._value = data
-                    return
-                elif type_field is str and self._is_string(data):
-                    log.debug("the Value passed is a string")
-                    self._value = data
-                    return
-            else:
-                origin_type = t.get_origin(type_field)
-                if origin_type is None:
-                    raise MinosMalformedAttributeException(f"'{self.name}' field is malformed. Type: '{type_field}'.")
-                if data is None:
-                    raise MinosReqAttributeException(f"'{self.name}' field is 'None'.")
-                elif data == MissingSentinel:
-                    raise MinosReqAttributeException(f"'{self.name}' field is missing.")
-                elif origin_type is list:
-                    converted_data = self._is_list(data, t.get_args(type_field)[0], convert=True)
-                    if isinstance(converted_data, bool) and not converted_data:
-                        raise MinosTypeAttributeException(
-                            f"{type(data)} could not be converted into {t.get_args(type_field)[0]} type"
-                        )
-                    self._value = converted_data
-                    return
-
-                elif origin_type is dict:
-                    converted_data = self._is_dict(
-                        data, t.get_args(type_field)[0], t.get_args(type_field)[1], convert=True
-                    )
-                    if isinstance(converted_data, bool) and not converted_data:
-                        raise MinosTypeAttributeException(
-                            f"{type(data)} could not be converted into {type_field} key, value types"
-                        )
-                    self._value = converted_data
-                    return
-                elif origin_type is ModelRef:
-                    converted_data = self._is_model_ref(data, t.get_args(type_field)[0], convert=True)
-                    if isinstance(converted_data, bool) and not converted_data:
-                        raise MinosTypeAttributeException(
-                            f"{type(data)} could not be converted into {t.get_args(type_field)[0]} type"
-                        )
-                    self._value = converted_data
-                    return
-=======
             return self._cast_none_value(type_field, data)
 
-        if type_field in PYTHON_INMUTABLE_TYPES:
+        if type_field in PYTHON_IMMUTABLE_TYPES:
             return self._cast_simple_value(type_field, data)
 
         return self._cast_composed_value(type_field, data)
@@ -215,7 +152,9 @@
         if type_field is int and self._is_int(data):
             log.debug("the Value passed is an integer")
             return int(data)
-
+        if type_field is float and self._is_float(data):
+            log.debug("the Value passed is an integer")
+            return float(data)
         if type_field is bool and self._is_bool(data):
             log.debug("the Value passed is an integer")
             return data
@@ -223,7 +162,6 @@
         if type_field is str and self._is_string(data):
             log.debug("the Value passed is a string")
             return data
->>>>>>> 3b801339
 
         raise MinosTypeAttributeException(
             f"The '{type_field}' type does not match with the given data type: {type(data)}"
