"""
Copyright (C) 2021 Clariteia SL

This file is part of minos framework.

Minos framework can not be copied and/or distributed without the express permission of Clariteia SL.
"""
from __future__ import (
    annotations,
)

from collections.abc import (
    MutableSet,
)
from typing import (
    Any,
    Generic,
    Iterable,
    Iterator,
    NoReturn,
    Optional,
    TypeVar,
)

from ...exceptions import (
    MinosImmutableClassException,
)
from ..actions import (
    Action,
)
from ..types import (
    ModelType,
)
from .abc import (
    DeclarativeModel,
)

T = TypeVar("T")


class ValueObject(DeclarativeModel):
    """Value Object class."""

    def __setattr__(self, key: str, value: Any):
        if key.startswith("_"):
            super().__setattr__(key, value)
        else:
            raise MinosImmutableClassException("modification of an immutable value object not allowed")


class ValueObjectSet(DeclarativeModel, MutableSet, Generic[T]):
    """Value Object Set class."""

    data: dict[str, T]

    def __init__(self, data: Optional[Iterable[T]] = None, *args, **kwargs):
        if data is None:
            data = dict()
        elif not isinstance(data, dict):
            data = {str(hash(value_obj)): value_obj for value_obj in data}
        super().__init__(data, *args, **kwargs)

    def add(self, value_object: T) -> NoReturn:
        """Add an value object.
        :param value_object: The value object to be added.
        :return: This method does not return anything.
        """
        self.data[str(hash(value_object))] = value_object

    def discard(self, value_object: T) -> NoReturn:
        """Remove an value object.
        :param value_object: The value object to be added.
        :return: This method does not return anything.
        """
        self.data.pop(str(hash(value_object)), None)

    def __contains__(self, value_object: T) -> bool:
        if not isinstance(value_object, ValueObject):
            return False
        return str(hash(value_object)) in self.data

    def __len__(self) -> int:
        return len(self.data)

    def __iter__(self) -> Iterator[T]:
        yield from self.data.values()

    def __eq__(self, other: T) -> bool:
        if isinstance(other, ValueObjectSet):
            return super().__eq__(other)
        if isinstance(other, dict):
            return self.data == other
<<<<<<< HEAD
        return list(self) == other

    def diff(self, another: ValueObjectSet[T]) -> ValueObjectSetDiff:
        """Compute the difference between self and another entity set.
        :param another: Another entity set instance.
        :return: The difference between both entity sets.
        """
        return ValueObjectSetDiff.from_difference(self, another)


ValueObjectSetDiffEntry = ModelType.build("EntitySetDiffEntry", {"action": Action, "entity": ValueObject})


class ValueObjectSetDiff(DeclarativeModel):
    """Value Object Set Diff class."""

    diffs: list[ValueObjectSetDiffEntry]

    @classmethod
    def from_difference(cls, new: ValueObjectSet[T], old: ValueObjectSet[T]) -> ValueObjectSetDiff:
        """Build a new instance from two entity sets.
        :param new: The new entity set.
        :param old: The old entity set.
        :return: The diference between new and old.
        """
        differences = cls._diff(new, old)
        return cls(differences)

    @staticmethod
    def _diff(new: ValueObjectSet[T], old: ValueObjectSet[T]) -> list[ValueObjectSetDiffEntry]:
        result = list()
        for entity in new - old:
            entry = ValueObjectSetDiffEntry(Action.CREATE, entity)
            result.append(entry)

        for entity in old - new:
            entry = ValueObjectSetDiffEntry(Action.DELETE, entity)
            result.append(entry)

        return result
=======
        return set(self) == other
>>>>>>> f472198c
<|MERGE_RESOLUTION|>--- conflicted
+++ resolved
@@ -90,8 +90,7 @@
             return super().__eq__(other)
         if isinstance(other, dict):
             return self.data == other
-<<<<<<< HEAD
-        return list(self) == other
+        return set(self) == other
 
     def diff(self, another: ValueObjectSet[T]) -> ValueObjectSetDiff:
         """Compute the difference between self and another entity set.
@@ -130,7 +129,4 @@
             entry = ValueObjectSetDiffEntry(Action.DELETE, entity)
             result.append(entry)
 
-        return result
-=======
-        return set(self) == other
->>>>>>> f472198c
+        return result