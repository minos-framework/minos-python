--- conflicted
+++ resolved
@@ -13,17 +13,11 @@
 from enum import (
     IntEnum,
 )
-<<<<<<< HEAD
 from typing import (
     Any,
-=======
+)
 from uuid import (
     UUID,
-)
-
-from ..abc import (
-    Model,
->>>>>>> 64fa9858
 )
 
 from .abc import (
@@ -35,13 +29,8 @@
     """Base Command class."""
 
     topic: str
-<<<<<<< HEAD
     data: Any
-    saga_uuid: str
-=======
-    items: list[Model]
     saga: UUID
->>>>>>> 64fa9858
     reply_topic: str
 
 
@@ -49,13 +38,8 @@
     """Base Command class."""
 
     topic: str
-<<<<<<< HEAD
     data: Any
-    saga_uuid: str
-=======
-    items: list[Model]
     saga: UUID
->>>>>>> 64fa9858
     status: CommandStatus
 
 
