"""
Copyright (C) 2021 Clariteia SL

This file is part of minos framework.

Minos framework can not be copied and/or distributed without the express permission of Clariteia SL.
"""
from __future__ import (
    annotations,
)

import logging
from collections.abc import (
    MutableSet,
)
from datetime import (
    date,
    datetime,
    time,
    timedelta,
)
from typing import (
    TYPE_CHECKING,
    Any,
    Iterable,
    Mapping,
    TypeVar,
    Union,
    get_args,
    get_origin,
)
from uuid import (
    UUID,
)

from ...exceptions import (
    MinosMalformedAttributeException,
    MinosReqAttributeException,
    MinosTypeAttributeException,
)
from ..types import (
    MissingSentinel,
    ModelRef,
    ModelType,
    NoneType,
    TypeHintBuilder,
    is_aggregate_type,
    is_model_subclass,
    is_type_subclass,
    unpack_typevar,
)

if TYPE_CHECKING:
    from ..fields import (
        Field,
    )
logger = logging.getLogger(__name__)


class AvroDataDecoder:
    """Avro Data Decoder class."""

    def __init__(self, name: str, type_: type):
        self.name = name
        self.type_ = type_

    @classmethod
    def from_field(cls, field: Field) -> AvroDataDecoder:
        """Build a new instance from a ``Field``.

        :param field: The model field.
        :return: A new avro schema builder instance.
        """
        return cls(field.name, field.type)

    def build(self, data: Any) -> Any:
        """Cast data type according to the field definition..

        :param data: Data to be casted.
        :return: Casted object.
        """
        return self._cast_value(self.type_, data)

    def _cast_value(self, type_: type, data: Any) -> Any:
        if type_ is Any:
            type_ = TypeHintBuilder(data).build()
        origin = get_origin(type_)
        if origin is not Union:
            return self._cast_single_value(type_, data)
        return self._cast_union_value(type_, data)

    def _cast_union_value(self, type_: type, data: Any) -> Any:
        alternatives = get_args(type_)
        for alternative_type in alternatives:
            try:
                return self._cast_single_value(alternative_type, data)
            except (MinosTypeAttributeException, MinosReqAttributeException):
                pass

        if type_ is not NoneType:
            if data is None:
                raise MinosReqAttributeException(f"{self.name!r} field is {None!r}.")

            if data is MissingSentinel:
                raise MinosReqAttributeException(f"{self.name!r} field is missing.")

        raise MinosTypeAttributeException(self.name, type_, data)

    def _cast_single_value(self, type_: type, data: Any) -> Any:
        if isinstance(type_, TypeVar):
            unpacked_type = unpack_typevar(type_)
            return self._cast_value(unpacked_type, data)

        if type_ is NoneType:
            return self._cast_none_value(type_, data)

        if data is None:
            raise MinosReqAttributeException(f"{self.name!r} field is '{None!r}'.")

        if data is MissingSentinel:
            raise MinosReqAttributeException(f"{self.name!r} field is missing.")

        if is_type_subclass(type_):
            if issubclass(type_, bool):
                return self._cast_bool(data)

            if issubclass(type_, int):
                return self._cast_int(type_, data)

            if issubclass(type_, float):
                return self._cast_float(data)

            if issubclass(type_, str):
                return self._cast_string(type_, data)

            if issubclass(type_, bytes):
                return self._cast_bytes(data)

            if issubclass(type_, datetime):
                return self._cast_datetime(data)

            if issubclass(type_, date):
                return self._cast_date(data)

            if issubclass(type_, time):
                return self._cast_time(data)

            if issubclass(type_, UUID):
                return self._cast_uuid(data)

            if isinstance(type_, ModelType):
                return self._cast_model_type(type_, data)

        if is_model_subclass(type_):
            return self._cast_model(type_, data)

        return self._cast_composed_value(type_, data)

    def _cast_none_value(self, type_: type, data: Any) -> Any:
        if data is None or data is MissingSentinel:
            return None

        raise MinosTypeAttributeException(self.name, type_, data)

    def _cast_int(self, type_, data: Any) -> int:
        try:
            return type_(data)
        except (ValueError, TypeError):
            raise MinosTypeAttributeException(self.name, type_, data)

    def _cast_float(self, data: Any) -> float:
        try:
            return float(data)
        except (ValueError, TypeError):
            raise MinosTypeAttributeException(self.name, float, data)

    def _cast_bool(self, data: Any) -> bool:
        if not isinstance(data, bool):
            raise MinosTypeAttributeException(self.name, bool, data)
        return data

    def _cast_string(self, type_, data: Any) -> str:
        if not isinstance(data, str):
            raise MinosTypeAttributeException(self.name, str, data)
        return type_(data)

    def _cast_bytes(self, data: Any) -> bytes:
        if not isinstance(data, bytes):
            raise MinosTypeAttributeException(self.name, bytes, data)
        return data

    def _cast_date(self, data: Any) -> date:
        if isinstance(data, date):
            return data
        elif isinstance(data, int):
            return date(1970, 1, 1) + timedelta(days=data)
        raise MinosTypeAttributeException(self.name, date, data)

    def _cast_time(self, data: Any) -> time:
        if isinstance(data, time):
            return data
        if isinstance(data, int):
            return (datetime(1, 1, 1) + timedelta(microseconds=data)).time()
        raise MinosTypeAttributeException(self.name, time, data)

    def _cast_datetime(self, data: Any) -> datetime:
        if isinstance(data, datetime):
            return data
        if isinstance(data, int):
            return datetime(1970, 1, 1) + data * timedelta(microseconds=1)
        raise MinosTypeAttributeException(self.name, datetime, data)

    def _cast_uuid(self, data: Any) -> UUID:
        if isinstance(data, UUID):
            return data
        elif isinstance(data, str):
            try:
                return UUID(hex=data)
            except ValueError:
                pass
        elif isinstance(data, bytes):
            try:
                return UUID(bytes=data)
            except ValueError:
                pass
        raise MinosTypeAttributeException(self.name, UUID, data)

    def _cast_model(self, type_: type, data: Any) -> Any:
        if is_type_subclass(type_) and isinstance(data, type_):
            return data
        # noinspection PyUnresolvedReferences
        return self._cast_model_type(ModelType.from_model(type_), data)

    def _cast_model_type(self, type_: ModelType, data: Any) -> Any:
        if isinstance(data, dict):
            data |= {k: self._cast_value(v, data.get(k, None)) for k, v in type_.type_hints.items()}
            return type_(**data)

<<<<<<< HEAD
        if hasattr(data, "model_type") and ModelType.from_model(data) == type_:
            return data
=======
        if hasattr(data, "model_type"):
            if isinstance(data, MutableSet) and isinstance(data, type_field.model_cls) and not len(data):
                return data
            if ModelType.from_model(data) == type_field:
                return data
>>>>>>> 0c2861b5

        raise MinosTypeAttributeException(self.name, type_, data)

    def _cast_composed_value(self, type_: type, data: Any) -> Any:
        origin_type = get_origin(type_)
        if origin_type is None:
            raise MinosMalformedAttributeException(f"{self.name!r} field is malformed. Type: '{type_}'.")

        if origin_type is list:
            return self._convert_list(data, type_)

        if origin_type is dict:
            return self._convert_dict(data, type_)

        if origin_type is ModelRef:
            return self._convert_model_ref(data, type_)

        raise MinosTypeAttributeException(self.name, type_, data)

    def _convert_list(self, data: list, type_values: Any) -> list[Any]:
        type_values = get_args(type_values)[0]
        if not isinstance(data, list):
            raise MinosTypeAttributeException(self.name, list, data)

        return self._convert_list_params(data, type_values)

    def _convert_dict(self, data: list, type_: type) -> dict[str, Any]:
        type_keys, type_values = get_args(type_)
        if not isinstance(data, dict):
            raise MinosTypeAttributeException(self.name, dict, data)

        if type_keys is not str:
            raise MinosMalformedAttributeException(f"dictionary keys must be {str!r}. Obtained: {type_keys!r}")

        return self._convert_dict_params(data, type_keys, type_values)

    def _convert_dict_params(self, data: Mapping, type_keys: type, type_values: type) -> dict[Any, Any]:
        keys = self._convert_list_params(data.keys(), type_keys)
        values = self._convert_list_params(data.values(), type_values)
        return dict(zip(keys, values))

    def _convert_model_ref(self, data: Any, type_: type) -> Any:
        inner_type = get_args(type_)[0]
        if not is_aggregate_type(inner_type):
            raise MinosMalformedAttributeException(
                f"'ModelRef[T]' T type must follow the 'Aggregate' protocol. Obtained: {inner_type!r}"
            )

        return self._cast_value(Union[inner_type, UUID], data)

    def _convert_list_params(self, data: Iterable, type_params: type) -> list[Any]:
        """
        check if the parameters list are equal to @type_params type
        """
        converted = list()
        for item in data:
            value = self._cast_value(type_params, item)
            converted.append(value)
        return converted<|MERGE_RESOLUTION|>--- conflicted
+++ resolved
@@ -236,16 +236,11 @@
             data |= {k: self._cast_value(v, data.get(k, None)) for k, v in type_.type_hints.items()}
             return type_(**data)
 
-<<<<<<< HEAD
-        if hasattr(data, "model_type") and ModelType.from_model(data) == type_:
-            return data
-=======
         if hasattr(data, "model_type"):
-            if isinstance(data, MutableSet) and isinstance(data, type_field.model_cls) and not len(data):
+            if isinstance(data, MutableSet) and isinstance(data, type_.model_cls) and not len(data):
                 return data
-            if ModelType.from_model(data) == type_field:
+            if ModelType.from_model(data) == type_:
                 return data
->>>>>>> 0c2861b5
 
         raise MinosTypeAttributeException(self.name, type_, data)
 
