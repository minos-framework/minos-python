--- conflicted
+++ resolved
@@ -145,31 +145,16 @@
 
         raise ValueError(f"Given field type is not supported: {type_field}")  # pragma: no cover
 
-<<<<<<< HEAD
-    def _build_typed_dict_schema(self, type_field: t.Type) -> t.Any:
-        try:
-            namespace, name = type_field.__name__.rsplit(".", 1)
-            namespace += f".{self._name}"
-        except ValueError:
-            namespace, name = str(), type_field.__name__
-
-        schema = {
-            "name": name,
-            "namespace": namespace,
-=======
     def _build_typed_dict_schema(self, type_field: ModelType) -> t.Any:
+        namespace = type_field.namespace
+        if len(namespace) > 0:
+            namespace = f"{type_field.namespace}.{self._name}"
         schema = {
             "name": type_field.name,
->>>>>>> 659d270a
+            "namespace": namespace,
             "type": "record",
             "fields": [AvroSchemaEncoder(k, v).build() for k, v in type_field.type_hints.items()],
         }
-<<<<<<< HEAD
-=======
-        if type_field.namespace is not None:
-            schema["namespace"] = f"{type_field.namespace}.{self._name}"
-
->>>>>>> 659d270a
         return schema
 
     def _build_minos_model_schema(self, type_field: t.Type) -> t.Any:
