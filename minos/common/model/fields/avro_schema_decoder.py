"""
Copyright (C) 2021 Clariteia SL

This file is part of minos framework.

Minos framework can not be copied and/or distributed without the express permission of Clariteia SL.
"""
from __future__ import (
    annotations,
)

import logging
import typing as t
from datetime import (
    date,
    datetime,
    time,
)
from uuid import (
    UUID,
)

from ...exceptions import (
    MinosMalformedAttributeException,
)
from ..types import (
    ARRAY,
    BOOLEAN,
    BYTES,
    DATE_TYPE,
    DATETIME_TYPE,
    FLOAT,
    INT,
    MAP,
    NULL,
    STRING,
    TIME_TYPE,
    UUID_TYPE,
    ModelType,
)

logger = logging.getLogger(__name__)

T = t.TypeVar("T")


class AvroSchemaDecoder:
    """Avro Schema Decoder class."""

    def __init__(self, schema: dict):
        self._schema = schema

    def build(self) -> t.Type[T]:
        """Build type from given avro schema item.

        :return: A dictionary object.
        """
        built_type = self._build_type(self._schema)
        return built_type

    def _build_type(self, schema: t.Union[dict, list, str]) -> t.Type[T]:
        if isinstance(schema, dict):
            return self._build_type_from_dict(schema)
        elif isinstance(schema, list):
            return self._build_type_from_list(schema)
        else:
            return self._build_simple_type(schema)

    def _build_type_from_list(self, schema: list[t.Any]) -> t.Type[T]:
        options = tuple(self._build_type(entry) for entry in schema)
        return t.Union[options]

    def _build_type_from_dict(self, schema: dict) -> t.Type[T]:
        if "logicalType" in schema:
            return self._build_logical_type(schema["logicalType"])
        elif schema["type"] == ARRAY:
            return self._build_list_type(schema["items"])
        elif schema["type"] == MAP:
            return self._build_dict_type(schema["values"])
        elif schema["type"] == "record":
            return self._build_record_type(schema["name"], schema.get("namespace", None), schema["fields"])
        else:
            return self._build_type(schema["type"])

    @staticmethod
    def _build_logical_type(type_field: str) -> t.Type[T]:
        if type_field == DATE_TYPE["logicalType"]:
            return date
        if type_field == TIME_TYPE["logicalType"]:
            return time
        if type_field == DATETIME_TYPE["logicalType"]:
            return datetime
        if type_field == UUID_TYPE["logicalType"]:
            return UUID
        raise MinosMalformedAttributeException(f"Given logical field type is not supported: {type_field!r}")

    def _build_list_type(self, items: t.Union[dict, str, t.Any] = None) -> t.Type[T]:
        return list[self._build_type(items)]

    def _build_dict_type(self, values: t.Union[dict, str, t.Any] = None) -> t.Type[T]:
        return dict[str, self._build_type(values)]

    def _build_record_type(self, name: str, namespace: t.Optional[str], fields: list[dict[str, t.Any]]) -> t.Type[T]:
        if namespace is None:
<<<<<<< HEAD
            try:
                namespace, name = name.rsplit(".", 1)
            except ValueError:
                pass
        if namespace is not None:
=======
>>>>>>> 86538098
            try:
                namespace, name = name.rsplit(".", 1)
            except ValueError:
                namespace = str()
        try:
            namespace, _ = namespace.rsplit(".", 1)
        except ValueError:
            pass

        type_hints = {field["name"]: self._build_type(field["type"]) for field in fields}

        from ...exceptions import (
            MinosImportException,
            MinosModelException,
        )

        if len(namespace) > 0:
            nm = f"{namespace}.{name}"
        else:
            nm = name

        try:
            from ...importlib import (
                import_module,
            )

            # noinspection PyTypeChecker
            model_cls = import_module(nm)
            if model_cls.type_hints != type_hints:
                raise MinosModelException(f"The typed dict fields do not match with the {model_cls!r} fields")
            return model_cls
        except MinosImportException:
            pass

        return ModelType.build(name, type_hints, namespace)

    @staticmethod
    def _build_simple_type(type_field: str) -> t.Type[T]:
        if type_field == NULL:
            return type(None)
        if type_field == INT:
            return int
        if type_field == BOOLEAN:
            return bool
        if type_field == FLOAT:
            return float
        if type_field == STRING:
            return str
        if type_field == BYTES:
            return bytes

        raise MinosMalformedAttributeException(f"Given field type is not supported: {type_field!r}")<|MERGE_RESOLUTION|>--- conflicted
+++ resolved
@@ -102,18 +102,10 @@
 
     def _build_record_type(self, name: str, namespace: t.Optional[str], fields: list[dict[str, t.Any]]) -> t.Type[T]:
         if namespace is None:
-<<<<<<< HEAD
             try:
                 namespace, name = name.rsplit(".", 1)
             except ValueError:
                 pass
-        if namespace is not None:
-=======
->>>>>>> 86538098
-            try:
-                namespace, name = name.rsplit(".", 1)
-            except ValueError:
-                namespace = str()
         try:
             namespace, _ = namespace.rsplit(".", 1)
         except ValueError:
@@ -144,7 +136,7 @@
         except MinosImportException:
             pass
 
-        return ModelType.build(name, type_hints, namespace)
+        return ModelType.build(name, {field["name"]: self._build_type(field["type"]) for field in fields}, namespace)
 
     @staticmethod
     def _build_simple_type(type_field: str) -> t.Type[T]:
