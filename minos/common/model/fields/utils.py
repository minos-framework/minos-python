--- conflicted
+++ resolved
@@ -5,14 +5,9 @@
 
 Minos framework can not be copied and/or distributed without the express permission of Clariteia SL.
 """
-<<<<<<< HEAD
-import typing as t
-=======
-import inspect
 from typing import (
     Type,
 )
->>>>>>> 4b8dd0b8
 
 
 def _is_model_cls(type_field: Type) -> bool:
