--- conflicted
+++ resolved
@@ -133,11 +133,9 @@
             if value is empty:
                 value = kwargs.get(name, MissingSentinel)
 
-<<<<<<< HEAD
-            self._fields[name] = ModelField(name, type_val, value, getattr(self, f"parse_{name}", None))
-=======
-            self._fields[name] = ModelField(name, type_val, value, getattr(self, f"validate_{name}", None))
->>>>>>> 97b39d51
+            self._fields[name] = ModelField(
+                name, type_val, value, getattr(self, f"parse_{name}", None), getattr(self, f"validate_{name}", None)
+            )
 
     def _update_from_inherited_class(self, fields: dict[str, t.Any]) -> dict[str, t.Any]:
         """
