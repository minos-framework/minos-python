--- conflicted
+++ resolved
@@ -90,6 +90,7 @@
 
 class MinosModel(object):
     """Base class for ``minos`` model entities."""
+
     _fields: dict[str, ModelField] = {}
 
     def __init__(self, *args, **kwargs):
@@ -125,24 +126,18 @@
         fields = self._update_from_inherited_class(fields)
 
         # get the updated list of field, now is time to convert in a Dictionary of ModelField's
-<<<<<<< HEAD
-        dict_objects = {}
-        for name, type_val in fields.items():
-            dict_objects[name] = ModelField(name=name, type_val=type_val, value=None)
-=======
         dict_objects = dict()
 
         empty = namedtuple("Empty", ())()  # artificial value to discriminate between None and empty.
-        for (name, type), value in zip_longest(fields.items(), args, fillvalue=empty):
+        for (name, type_val), value in zip_longest(fields.items(), args, fillvalue=empty):
             if name in kwargs and value is not empty:
                 raise TypeError(f"got multiple values for argument {repr(name)}")
 
             if value is empty:
                 value = kwargs.get(name, None)
 
-            dict_objects[name] = ModelField(name, type, value)
+            dict_objects[name] = ModelField(name, type_val, value)
 
->>>>>>> 68518efb
         return dict_objects
 
     def _update_from_inherited_class(self, fields: t.Dict[str, t.Any]) -> t.Dict[str, t.Any]:
@@ -158,9 +153,9 @@
                 log.debug(f"Fields Derivative {list_fields}")
                 if "_fields" not in list_fields:
                     # the class is a derivative of MinosModel class
-<<<<<<< HEAD
-                    fields |= list_fields
-        return fields
+                    ans |= list_fields
+        ans |= fields
+        return ans
 
     def __eq__(self, other: "MinosModel") -> bool:
         return type(self) == type(other) and tuple(self) == tuple(other)
@@ -170,9 +165,4 @@
 
     def __iter__(self) -> t.Iterable:
         # noinspection PyRedundantParentheses
-        yield from self.fields.items()
-=======
-                    ans |= list_fields
-        ans |= fields
-        return ans
->>>>>>> 68518efb
+        yield from self.fields.items()