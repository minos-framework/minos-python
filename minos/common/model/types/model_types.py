--- conflicted
+++ resolved
@@ -15,11 +15,7 @@
     Iterable,
     Optional,
     Type,
-<<<<<<< HEAD
-    TypedDict,
     TypeVar,
-=======
->>>>>>> 60380426
     Union,
 )
 
