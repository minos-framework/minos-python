"""
Copyright (C) 2021 Clariteia SL

This file is part of minos framework.

Minos framework can not be copied and/or distributed without the express permission of Clariteia SL.
"""
from __future__ import (
    annotations,
)

from asyncio import (
    gather,
)
from operator import (
    attrgetter,
)
from typing import (
    Generic,
    NoReturn,
    Optional,
    TypeVar,
)

from dependency_injector.wiring import (
    Provide,
)

from ..exceptions import (
    MinosBrokerNotProvidedException,
    MinosRepositoryAggregateNotFoundException,
    MinosRepositoryDeletedAggregateException,
    MinosRepositoryManuallySetAggregateIdException,
    MinosRepositoryManuallySetAggregateVersionException,
    MinosRepositoryNotProvidedException,
)
from ..networks import (
    MinosBroker,
)
from ..repository import (
    MinosRepository,
    MinosRepositoryAction,
)
from .abc import (
    MinosModel,
)

T = TypeVar("T")


class Aggregate(MinosModel, Generic[T]):
    """Base aggregate class."""

    id: int
    version: int

    _broker: MinosBroker = Provide["event_broker"]
    _repository: MinosRepository = Provide["repository"]

    # noinspection PyShadowingBuiltins
    def __init__(
        self,
        id: int,
        version: int,
        *args,
        _broker: Optional[MinosBroker] = None,
        _repository: Optional[MinosRepository] = None,
        **kwargs,
    ):

        super().__init__(id, version, *args, **kwargs)

        if _broker is not None:
            self._broker = _broker
        if _repository is not None:
            self._repository = _repository

        if self._broker is None or isinstance(self._broker, Provide):
            raise MinosBrokerNotProvidedException("A broker instance is required.")
        if self._repository is None or isinstance(self._repository, Provide):
            raise MinosRepositoryNotProvidedException("A repository instance is required.")

    @classmethod
    async def get(
        cls, ids: list[int], _broker: Optional[MinosBroker] = None, _repository: Optional[MinosRepository] = None,
    ) -> list[T]:
        """Get a sequence of aggregates based on a list of identifiers.

        :param ids: list of identifiers.
        :param _broker: Broker to be set to the aggregates.
        :param _repository: Repository to be set to the aggregate.
        :return: A list of aggregate instances.
        """
        # noinspection PyShadowingBuiltins
        return list(await gather(*(cls.get_one(id, _broker, _repository) for id in ids)))

    # noinspection PyShadowingBuiltins
    @classmethod
    async def get_one(
        cls, id: int, _broker: Optional[MinosBroker] = None, _repository: Optional[MinosRepository] = None,
    ) -> T:
        """Get one aggregate based on an identifier.

        :param id: aggregate identifier.
        :param _broker: Broker to be set to the aggregates.
        :param _repository: Repository to be set to the aggregate.
        :return: A list of aggregate instances.
        :return: An aggregate instance.
        """
        if _broker is None:
            _broker = cls._broker
            if isinstance(_broker, Provide):
                raise MinosBrokerNotProvidedException("A broker instance is required.")

        if _repository is None:
            _repository = cls._repository
            if isinstance(_repository, Provide):
                raise MinosRepositoryNotProvidedException("A repository instance is required.")

        # noinspection PyTypeChecker
        entries = [v async for v in _repository.select(aggregate_name=cls.classname, aggregate_id=id)]
        if not len(entries):
            raise MinosRepositoryAggregateNotFoundException(f"Not found any entries for the {repr(id)} id.")

        entry = max(entries, key=attrgetter("version"))
        if entry.action == MinosRepositoryAction.DELETE:
            raise MinosRepositoryDeletedAggregateException(f"The {id} id points to an already deleted aggregate.")

        instance = cls.from_avro_bytes(
            entry.data, id=entry.aggregate_id, version=entry.version, _broker=_broker, _repository=_repository
        )
        return instance

    @classmethod
    async def create(
        cls, *args, _broker: Optional[MinosBroker] = None, _repository: Optional[MinosRepository] = None, **kwargs
    ) -> T:
        """Create a new ``Aggregate`` instance.

        :param args: Additional positional arguments.
        :param _broker: Broker to be set to the aggregates.
        :param _repository: Repository to be set to the aggregate.
        :param kwargs: Additional named arguments.
        :return: A new ``Aggregate`` instance.
        """
        if "id" in kwargs:
            raise MinosRepositoryManuallySetAggregateIdException(
                f"The id must be computed internally on the repository. Obtained: {kwargs['id']}"
            )

        if "version" in kwargs:
            raise MinosRepositoryManuallySetAggregateVersionException(
                f"The version must be computed internally on the repository. Obtained: {kwargs['version']}"
            )

        if _broker is None:
            _broker = cls._broker

        instance = cls(0, 0, *args, _broker=_broker, _repository=_repository, **kwargs)

<<<<<<< HEAD
        entry = await _repository.create(instance)
=======
        entry = await instance._repository.insert(instance)
>>>>>>> be2c0729

        instance.id = entry.aggregate_id
        instance.version = entry.version

        await instance._broker.send_one(instance, topic=f"{type(instance).__name__}Created")

        return instance

    # noinspection PyMethodParameters,PyShadowingBuiltins
    async def update(self, **kwargs) -> T:
        """Update an existing ``Aggregate`` instance.

        :param kwargs: Additional named arguments.
        :return: An updated ``Aggregate``  instance.
        """
        if "version" in kwargs:
            raise MinosRepositoryManuallySetAggregateVersionException(
                f"The version must be computed internally on the repository. Obtained: {kwargs['version']}"
            )

        # Update model...
        for key, value in kwargs.items():
            setattr(self, key, value)

        entry = await self._repository.update(self)

        self.id = entry.aggregate_id
        self.version = entry.version

        await self._broker.send_one(self, topic=f"{type(self).__name__}Updated")

        return self

    async def refresh(self) -> NoReturn:
        """Refresh the state of the given instance.

        :return: This method does not return anything.
        """
        new = await type(self).get_one(self.id, _broker=self._broker, _repository=self._repository)
        self._fields |= new.fields

    async def delete(self) -> NoReturn:
        """Delete the given aggregate instance.

        :return: This method does not return anything.
        """
        await self._repository.delete(self)
        await self._broker.send_one(self, topic=f"{type(self).__name__}Deleted")<|MERGE_RESOLUTION|>--- conflicted
+++ resolved
@@ -158,11 +158,7 @@
 
         instance = cls(0, 0, *args, _broker=_broker, _repository=_repository, **kwargs)
 
-<<<<<<< HEAD
-        entry = await _repository.create(instance)
-=======
-        entry = await instance._repository.insert(instance)
->>>>>>> be2c0729
+        entry = await instance._repository.create(instance)
 
         instance.id = entry.aggregate_id
         instance.version = entry.version
