--- conflicted
+++ resolved
@@ -10,10 +10,7 @@
 )
 from .declarative import (
     Aggregate,
-<<<<<<< HEAD
-=======
     AggregateDiff,
->>>>>>> 2d26ec5b
     Command,
     CommandReply,
     DeclarativeModel,
@@ -22,10 +19,7 @@
 )
 from .dynamic import (
     DynamicModel,
-<<<<<<< HEAD
-=======
     FieldsDiff,
->>>>>>> 2d26ec5b
 )
 from .fields import (
     MinosModelAvroDataBuilder,
