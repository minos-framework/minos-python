"""
Copyright (C) 2021 Clariteia SL

This file is part of minos framework.

Minos framework can not be copied and/or distributed without the express permission of Clariteia SL.
"""
from .abc import (
    Model,
)
from .declarative import (
    Aggregate,
    Command,
    CommandReply,
    DeclarativeModel,
    Event,
    MinosModel,
)
from .dynamic import (
    DynamicModel,
)
from .fields import (
    MinosModelAvroDataBuilder,
    MinosModelAvroSchemaBuilder,
    MinosModelFromAvroBuilder,
    ModelField,
    ModelFieldCaster,
)
from .types import (
    ARRAY,
    BOOLEAN,
    BYTES,
    CUSTOM_TYPES,
    DATE,
    DECIMAL,
    DOUBLE,
    ENUM,
    FIXED,
    FLOAT,
    INT,
    LONG,
    MAP,
    NULL,
    PYTHON_ARRAY_TYPES,
    PYTHON_IMMUTABLE_TYPES,
    PYTHON_LIST_TYPES,
    PYTHON_NULL_TYPE,
    PYTHON_TYPE_TO_AVRO,
    STRING,
    TIME_MILLIS,
    TIMESTAMP_MILLIS,
    UUID,
    Decimal,
    Enum,
    Fixed,
    MissingSentinel,
    ModelRef,
<<<<<<< HEAD
)
from .aggregate import (
    Aggregate,
)
from .aggregate_diff import (
    AggregateDiff,
)
from .command import (
    Command,
)
from .command_reply import (
    CommandReply,
)
from .event import (
    Event,
=======
>>>>>>> 31513e57
)<|MERGE_RESOLUTION|>--- conflicted
+++ resolved
@@ -17,6 +17,7 @@
     MinosModel,
 )
 from .dynamic import (
+    AggregateDiff,
     DynamicModel,
 )
 from .fields import (
@@ -55,22 +56,4 @@
     Fixed,
     MissingSentinel,
     ModelRef,
-<<<<<<< HEAD
-)
-from .aggregate import (
-    Aggregate,
-)
-from .aggregate_diff import (
-    AggregateDiff,
-)
-from .command import (
-    Command,
-)
-from .command_reply import (
-    CommandReply,
-)
-from .event import (
-    Event,
-=======
->>>>>>> 31513e57
 )