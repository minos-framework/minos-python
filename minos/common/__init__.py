"""
Copyright (C) 2021 Clariteia SL

This file is part of minos framework.

Minos framework can not be copied and/or distributed without the express permission of Clariteia SL.
"""

__version__ = "0.1.8"

from .configuration import (
    BROKER,
    COMMANDS,
    CONTROLLER,
    DISCOVERY,
    EVENTS,
    QUEUE,
    REPOSITORY,
    REST,
    SAGA,
    SERVICE,
    SNAPSHOT,
    STORAGE,
    MinosConfig,
    MinosConfigAbstract,
)
from .constants import (
    NULL_UUID,
    UUID_REGEX,
)
from .database import (
    PostgreSqlMinosDatabase,
    PostgreSqlPool,
)
from .exceptions import (
    EmptyMinosModelSequenceException,
    MinosAttributeValidationException,
    MinosBrokerException,
    MinosBrokerNotProvidedException,
    MinosConfigException,
    MinosConfigNotProvidedException,
    MinosException,
    MinosHandlerException,
    MinosHandlerNotProvidedException,
    MinosImmutableClassException,
    MinosImportException,
    MinosMalformedAttributeException,
    MinosMessageException,
    MinosModelAttributeException,
    MinosModelException,
    MinosParseAttributeException,
    MinosPreviousVersionSnapshotException,
    MinosProtocolException,
    MinosRepositoryException,
    MinosRepositoryManuallySetAggregateIdentifierException,
    MinosRepositoryManuallySetAggregateVersionException,
    MinosRepositoryNotProvidedException,
    MinosReqAttributeException,
    MinosSagaManagerException,
    MinosSagaManagerNotProvidedException,
    MinosSnapshotAggregateNotFoundException,
    MinosSnapshotDeletedAggregateException,
    MinosSnapshotException,
    MinosSnapshotNotProvidedException,
    MinosTypeAttributeException,
    MultiTypeMinosModelSequenceException,
)
from .importlib import (
    classname,
    import_module,
)
from .injectors import (
    DependencyInjector,
)
from .launchers import (
    EntrypointLauncher,
)
from .meta import (
    classproperty,
    property_or_classproperty,
    self_or_classmethod,
)
from .model import (
    Action,
    Aggregate,
    AggregateDiff,
    AggregateRef,
    AvroDataDecoder,
    AvroDataEncoder,
    AvroSchemaDecoder,
    AvroSchemaEncoder,
    BucketModel,
    Command,
    CommandReply,
    CommandStatus,
    DataTransferObject,
    DeclarativeModel,
    DynamicModel,
    Entity,
<<<<<<< HEAD
    EntitySet,
    Enum,
=======
>>>>>>> 7514efb2
    Event,
    Field,
    FieldsDiff,
    MinosModel,
    MissingSentinel,
    Model,
    ModelField,
    ModelRef,
    ModelRefExtractor,
    ModelRefInjector,
    ModelType,
    NoneType,
    TypeHintBuilder,
    TypeHintComparator,
    ValueObject,
)
from .networks import (
    MinosBroker,
    MinosHandler,
)
from .pools import (
    MinosPool,
)
from .protocol import (
    MinosAvroDatabaseProtocol,
    MinosAvroMessageProtocol,
    MinosAvroProtocol,
    MinosBinaryProtocol,
    MinosJsonBinaryProtocol,
)
from .repository import (
    InMemoryRepository,
    MinosRepository,
    PostgreSqlRepository,
    RepositoryEntry,
)
from .saga import (
    MinosSagaManager,
)
from .setup import (
    MinosSetup,
)
from .snapshot import (
    InMemorySnapshot,
    MinosSnapshot,
    PostgreSqlSnapshot,
    PostgreSqlSnapshotBuilder,
    PostgreSqlSnapshotSetup,
    SnapshotEntry,
)
from .storage import (
    MinosStorage,
    MinosStorageLmdb,
)<|MERGE_RESOLUTION|>--- conflicted
+++ resolved
@@ -97,11 +97,7 @@
     DeclarativeModel,
     DynamicModel,
     Entity,
-<<<<<<< HEAD
     EntitySet,
-    Enum,
-=======
->>>>>>> 7514efb2
     Event,
     Field,
     FieldsDiff,
