"""
Copyright (C) 2021 Clariteia SL

This file is part of minos framework.

Minos framework can not be copied and/or distributed without the express permission of Clariteia SL.
"""

__version__ = "0.1.8"

from .configuration import (
    BROKER,
    COMMANDS,
    CONTROLLER,
    DISCOVERY,
    EVENTS,
    QUEUE,
    REPOSITORY,
    REST,
    SAGA,
    SERVICE,
    SNAPSHOT,
    STORAGE,
    MinosConfig,
    MinosConfigAbstract,
)
from .constants import (
    NULL_UUID,
    UUID_REGEX,
)
from .database import (
    PostgreSqlMinosDatabase,
    PostgreSqlPool,
)
from .exceptions import (
    EmptyMinosModelSequenceException,
    MinosAttributeValidationException,
    MinosBrokerException,
    MinosBrokerNotProvidedException,
    MinosConfigException,
    MinosConfigNotProvidedException,
    MinosException,
    MinosHandlerException,
    MinosHandlerNotProvidedException,
    MinosImmutableClassException,
    MinosImportException,
    MinosMalformedAttributeException,
    MinosMessageException,
    MinosModelAttributeException,
    MinosModelException,
    MinosParseAttributeException,
    MinosPreviousVersionSnapshotException,
    MinosProtocolException,
    MinosRepositoryException,
    MinosRepositoryManuallySetAggregateIdentifierException,
    MinosRepositoryManuallySetAggregateVersionException,
    MinosRepositoryNotProvidedException,
    MinosReqAttributeException,
    MinosSagaManagerException,
    MinosSagaManagerNotProvidedException,
    MinosSnapshotAggregateNotFoundException,
    MinosSnapshotDeletedAggregateException,
    MinosSnapshotException,
    MinosSnapshotNotProvidedException,
    MinosTypeAttributeException,
    MultiTypeMinosModelSequenceException,
)
from .importlib import (
    classname,
    import_module,
)
from .injectors import (
    DependencyInjector,
)
from .launchers import (
    EntrypointLauncher,
)
from .meta import (
    classproperty,
    property_or_classproperty,
    self_or_classmethod,
)
from .model import (
    Action,
    Aggregate,
    AggregateDiff,
    AggregateRef,
    AvroDataDecoder,
    AvroDataEncoder,
    AvroSchemaDecoder,
    AvroSchemaEncoder,
    BucketModel,
    Command,
    CommandReply,
    CommandStatus,
    DataTransferObject,
    DeclarativeModel,
    Difference,
    DifferenceContainer,
    DynamicModel,
    Entity,
    EntitySet,
    EntitySetDiff,
    EntitySetDiffEntry,
    Event,
    Field,
<<<<<<< HEAD
    GenericTypeProjector,
    IncrementalDifference,
=======
    FieldsDiff,
    GenericTypeProjector,
>>>>>>> b4634202
    MinosModel,
    MissingSentinel,
    Model,
    ModelField,
    ModelRef,
    ModelRefExtractor,
    ModelRefInjector,
    ModelType,
    NoneType,
    TypeHintBuilder,
    TypeHintComparator,
    ValueObject,
    ValueObjectSet,
    ValueObjectSetDiff,
    ValueObjectSetDiffEntry,
)
from .networks import (
    MinosBroker,
    MinosHandler,
)
from .pools import (
    MinosPool,
)
from .protocol import (
    MinosAvroDatabaseProtocol,
    MinosAvroMessageProtocol,
    MinosAvroProtocol,
    MinosBinaryProtocol,
    MinosJsonBinaryProtocol,
)
from .repository import (
    InMemoryRepository,
    MinosRepository,
    PostgreSqlRepository,
    RepositoryEntry,
)
from .saga import (
    MinosSagaManager,
)
from .setup import (
    MinosSetup,
)
from .snapshot import (
    InMemorySnapshot,
    MinosSnapshot,
    PostgreSqlSnapshot,
    PostgreSqlSnapshotBuilder,
    PostgreSqlSnapshotSetup,
    SnapshotEntry,
)
from .storage import (
    MinosStorage,
    MinosStorageLmdb,
)<|MERGE_RESOLUTION|>--- conflicted
+++ resolved
@@ -104,13 +104,8 @@
     EntitySetDiffEntry,
     Event,
     Field,
-<<<<<<< HEAD
     GenericTypeProjector,
     IncrementalDifference,
-=======
-    FieldsDiff,
-    GenericTypeProjector,
->>>>>>> b4634202
     MinosModel,
     MissingSentinel,
     Model,
