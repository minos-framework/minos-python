--- conflicted
+++ resolved
@@ -85,11 +85,8 @@
     MinosReqAttributeException,
     MinosTypeAttributeException,
     MinosMalformedAttributeException,
-<<<<<<< HEAD
+    MinosAttributeValidationException,
     MinosParseAttributeException,
-=======
-    MinosAttributeValidationException,
->>>>>>> 97b39d51
 )
 from .importlib import (
     import_module,
