--- conflicted
+++ resolved
@@ -166,8 +166,7 @@
         )
         commands = []
         for command in command_info["items"]:
-<<<<<<< HEAD
-            commands.append(COMMAND(name=command["name"], controller=command["controller"], action=command["action"], ))
+            commands.append(COMMAND(name=command["name"], controller=command["controller"], action=command["action"],))
         return COMMANDS(broker=broker, items=commands, database=database, queue=queue)
 
     @property
@@ -196,8 +195,4 @@
             from ..repository import PostgreSqlMinosRepository
             self._instances["repository"] = PostgreSqlMinosRepository(**self.repository._asdict())
 
-        return self._instances["repository"]
-=======
-            commands.append(COMMAND(name=command["name"], controller=command["controller"], action=command["action"],))
-        return COMMANDS(broker=broker, items=commands, database=database, queue=queue)
->>>>>>> 9fe30e56
+        return self._instances["repository"]