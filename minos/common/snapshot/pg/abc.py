<<<<<<< HEAD
from typing import (
    NoReturn,
)
=======
"""minos.common.snapshot.pg.abc module."""
>>>>>>> 000d7789

from ...database import (
    PostgreSqlMinosDatabase,
)


class PostgreSqlSnapshotSetup(PostgreSqlMinosDatabase):
    """Minos Snapshot Setup Class"""

    async def _setup(self) -> None:
        await self.submit_query(_CREATE_TABLE_QUERY, lock=hash("snapshot"))
        await self.submit_query(_CREATE_OFFSET_TABLE_QUERY, lock=hash("snapshot_aux_offset"))


_CREATE_TABLE_QUERY = """
CREATE TABLE IF NOT EXISTS snapshot (
    aggregate_uuid UUID NOT NULL,
    aggregate_name TEXT NOT NULL,
    version INT NOT NULL,
    schema BYTEA,
    data JSONB,
    created_at TIMESTAMPTZ NOT NULL DEFAULT NOW(),
    updated_at TIMESTAMPTZ NOT NULL DEFAULT NOW(),
    PRIMARY KEY (aggregate_uuid, aggregate_name)
);
""".strip()

_CREATE_OFFSET_TABLE_QUERY = """
CREATE TABLE IF NOT EXISTS snapshot_aux_offset (
    id bool PRIMARY KEY DEFAULT TRUE,
    value BIGINT NOT NULL,
    CONSTRAINT id_uni CHECK (id)
);
""".strip()<|MERGE_RESOLUTION|>--- conflicted
+++ resolved
@@ -1,11 +1,3 @@
-<<<<<<< HEAD
-from typing import (
-    NoReturn,
-)
-=======
-"""minos.common.snapshot.pg.abc module."""
->>>>>>> 000d7789
-
 from ...database import (
     PostgreSqlMinosDatabase,
 )
