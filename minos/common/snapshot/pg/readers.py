--- conflicted
+++ resolved
@@ -10,10 +10,6 @@
 )
 from uuid import (
     UUID,
-)
-
-from psycopg2.sql import (
-    SQL,
 )
 
 from ...exceptions import (
@@ -36,11 +32,7 @@
     PostgreSqlSnapshotSetup,
 )
 from .queries import (
-<<<<<<< HEAD
-    _SELECT_MULTIPLE_ENTRIES_QUERY,
-=======
     _SELECT_ENTRY_BY_UUID_QUERY,
->>>>>>> ce21250c
     PostgreSqlSnapshotQueryBuilder,
 )
 
@@ -88,12 +80,7 @@
             else:
                 transaction_uuid = transaction.uuid
 
-        parameters = {
-            "aggregate_name": aggregate_name,
-            "aggregate_uuid": uuid,
-            "transaction_uuid": transaction_uuid,
-            "null_uuid": NULL_UUID,
-        }
+        parameters = {"aggregate_name": aggregate_name, "aggregate_uuid": uuid, "transaction_uuid": transaction_uuid}
 
         async with self.cursor() as cursor:
             await cursor.execute(_SELECT_ENTRY_BY_UUID_QUERY, parameters)
@@ -182,13 +169,4 @@
             else:
                 rows = await cursor.fetchall()
         for row in rows:
-<<<<<<< HEAD
-            yield SnapshotEntry(*row)
-
-
-_SELECT_ENTRY_BY_UUID_QUERY = SQL(" WHERE ").join(
-    [_SELECT_MULTIPLE_ENTRIES_QUERY, SQL("aggregate_name = %(aggregate_name)s AND aggregate_uuid = %(aggregate_uuid)s")]
-)
-=======
-            yield SnapshotEntry(*row)
->>>>>>> ce21250c
+            yield SnapshotEntry(*row)