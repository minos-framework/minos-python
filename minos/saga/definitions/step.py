--- conflicted
+++ resolved
@@ -125,11 +125,10 @@
 
         return self
 
-<<<<<<< HEAD
     def on_error(self, callback: ResponseCallBack, parameters: Optional[SagaContext] = None) -> SagaStep:
         """On error method.
 
-        :param callback: The callback function used to handle the invoke participant response.
+        :param callback: The callback function to be called.
         :param parameters: A mapping of named parameters to be passed to the callback.
         :return: A ``self`` reference.
         """
@@ -140,16 +139,6 @@
 
         return self
 
-    @property
-    def has_reply(self) -> bool:
-        """Check if the step contains a reply operation or not.
-
-        :return: A ``bool`` instance.
-        """
-        return self.on_success_operation is not None
-
-=======
->>>>>>> 06bad023
     def step(self, *args, **kwargs) -> SagaStep:
         """Create a new step in the ``Saga``.
 
