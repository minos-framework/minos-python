--- conflicted
+++ resolved
@@ -77,15 +77,10 @@
 
         return cls(**current)
 
-<<<<<<< HEAD
-    def on_execute(self, callback: RequestCallBack, parameters: Optional[SagaContext] = None) -> SagaStep:
+    def on_execute(
+        self, callback: RequestCallBack, parameters: Optional[SagaContext] = None, **kwargs
+    ) -> SagaStep:
         """On execute method.
-=======
-    def invoke_participant(
-        self, callback: PublishCallBack, parameters: Optional[SagaContext] = None, **kwargs
-    ) -> SagaStep:
-        """Invoke a new participant method.
->>>>>>> 7ebd9463
 
         :param callback: The callback function to be called.
         :param parameters: A mapping of named parameters to be passed to the callback.
@@ -96,23 +91,14 @@
         if self.on_execute_operation is not None:
             raise MinosMultipleOnExecuteException()
 
-<<<<<<< HEAD
-        self.on_execute_operation = SagaOperation(callback, parameters)
+        self.on_execute_operation = SagaOperation(callback, parameters, **kwargs)
 
         return self
 
-    def on_failure(self, callback: RequestCallBack, parameters: Optional[SagaContext] = None) -> SagaStep:
+    def on_failure(
+        self, callback: RequestCallBack, parameters: Optional[SagaContext] = None, **kwargs
+    ) -> SagaStep:
         """On failure method.
-=======
-        self.invoke_participant_operation = SagaOperation(callback, parameters, **kwargs)
-
-        return self
-
-    def with_compensation(
-        self, callback: PublishCallBack, parameters: Optional[SagaContext] = None, **kwargs
-    ) -> SagaStep:
-        """With compensation method.
->>>>>>> 7ebd9463
 
         :param callback: The callback function to be called.
         :param parameters: A mapping of named parameters to be passed to the callback.
@@ -123,21 +109,12 @@
         if self.on_failure_operation is not None:
             raise MinosMultipleOnFailureException()
 
-<<<<<<< HEAD
-        self.on_failure_operation = SagaOperation(callback, parameters)
+        self.on_failure_operation = SagaOperation(callback, parameters, **kwargs)
 
         return self
 
-    def on_success(self, callback: ResponseCallBack, parameters: Optional[SagaContext] = None) -> SagaStep:
+    def on_success(self, callback: ResponseCallBack, parameters: Optional[SagaContext] = None, **kwargs) -> SagaStep:
         """On success method.
-=======
-        self.with_compensation_operation = SagaOperation(callback, parameters, **kwargs)
-
-        return self
-
-    def on_reply(self, callback: ReplyCallBack, parameters: Optional[SagaContext] = None, **kwargs) -> SagaStep:
-        """On reply method.
->>>>>>> 7ebd9463
 
         :param callback: The callback function to be called.
         :param parameters: A mapping of named parameters to be passed to the callback.
@@ -148,11 +125,7 @@
         if self.on_success_operation is not None:
             raise MinosMultipleOnSuccessException()
 
-<<<<<<< HEAD
-        self.on_success_operation = SagaOperation(callback, parameters)
-=======
-        self.on_reply_operation = SagaOperation(callback, parameters, **kwargs)
->>>>>>> 7ebd9463
+        self.on_success_operation = SagaOperation(callback, parameters, **kwargs)
 
         return self
 
