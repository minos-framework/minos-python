--- conflicted
+++ resolved
@@ -81,11 +81,7 @@
     async def _run_new(
         self, definition: Saga, context: Optional[SagaContext] = None, user: Optional[UUID] = None, **kwargs,
     ) -> Union[UUID, SagaExecution]:
-<<<<<<< HEAD
-        execution = SagaExecution.from_saga(definition, context=context, user=user)
-=======
-        execution = SagaExecution.from_definition(definition, context=context)
->>>>>>> 4c2ab558
+        execution = SagaExecution.from_definition(definition, context=context, user=user)
         return await self._run(execution, **kwargs)
 
     async def _load_and_run(
