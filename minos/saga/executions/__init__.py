--- conflicted
+++ resolved
@@ -1,9 +1,5 @@
 from .commit import (
-<<<<<<< HEAD
-    TransactionManager,
-=======
     TransactionCommitter,
->>>>>>> fe100467
 )
 from .executors import (
     Executor,
