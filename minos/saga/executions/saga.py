--- conflicted
+++ resolved
@@ -29,13 +29,11 @@
     SagaRollbackExecutionException,
     SagaStepExecutionException,
 )
-<<<<<<< HEAD
 from .commit import (
     TransactionManager,
-=======
+)
 from ..messages import (
     SagaResponse,
->>>>>>> 8e51abc8
 )
 from .executors import (
     LocalExecutor,
@@ -220,15 +218,11 @@
             self.status = SagaStatus.Errored
             raise SagaFailedCommitCallbackException(exc.exception)
 
-<<<<<<< HEAD
         count = sum(isinstance(executed_step, RemoteSagaStepExecution) for executed_step in self.executed_steps)
 
         await TransactionManager(count=count, execution_uuid=self.uuid, *args, **kwargs).commit()
 
-    async def rollback(self, reply_topic: Optional[str] = None, *args, **kwargs) -> None:
-=======
     async def rollback(self, *args, **kwargs) -> None:
->>>>>>> 8e51abc8
         """Revert the executed operation with a compensatory operation.
 
         :param args: Additional positional arguments.
