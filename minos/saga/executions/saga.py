--- conflicted
+++ resolved
@@ -168,13 +168,8 @@
                 self.paused_step = None
 
         for step in self._pending_steps:
-<<<<<<< HEAD
             execution_step = SagaStepExecution.from_step(step)
-            await self._execute_one(execution_step, reply_topic=reply_topic, *args, **kwargs)
-=======
-            execution_step = SagaStepExecution(step)
             await self._execute_one(execution_step, reply_topic=reply_topic, user=user, *args, **kwargs)
->>>>>>> d438291b
 
         await self._execute_commit(*args, **kwargs)
         self.status = SagaStatus.Finished
