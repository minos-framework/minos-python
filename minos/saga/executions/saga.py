from __future__ import (
    annotations,
)

import logging
import warnings
from typing import (
    Any,
    Iterable,
    Optional,
    Union,
)
from uuid import (
    UUID,
)

from minos.common import (
    CommandReply,
)

from ..context import (
    SagaContext,
)
from ..definitions import (
    Saga,
    SagaStep,
)
from ..exceptions import (
    SagaExecutionAlreadyExecutedException,
    SagaFailedCommitCallbackException,
    SagaFailedExecutionStepException,
    SagaPausedExecutionStepException,
    SagaRollbackExecutionException,
    SagaStepExecutionException,
)
from .executors import (
    LocalExecutor,
)
from .status import (
    SagaStatus,
)
from .steps import (
    SagaStepExecution,
)

logger = logging.getLogger(__name__)


class SagaExecution:
    """Saga Execution class."""

    # noinspection PyUnusedLocal
    def __init__(
        self,
        definition: Saga,
        uuid: UUID,
        context: SagaContext,
        status: SagaStatus = SagaStatus.Created,
        steps: list[SagaStepExecution] = None,
        paused_step: SagaStepExecution = None,
        already_rollback: bool = False,
        user: Optional[UUID] = None,
        *args,
        **kwargs,
    ):
        definition.validate()  # If not valid, raises an exception.

        if steps is None:
            steps = list()

        self.uuid = uuid
        self.definition = definition
        self.executed_steps = steps
        self.context = context
        self.status = status
        self.already_rollback = already_rollback
        self.paused_step = paused_step
        self.user = user

    @classmethod
    def from_raw(cls, raw: Union[dict[str, Any], SagaExecution], **kwargs) -> SagaExecution:
        """Build a new instance from a raw representation.

        :param raw: The raw representation of the instance.
        :param kwargs: Additional named arguments.
        :return: A ``SagaExecution`` instance.
        """
        if isinstance(raw, cls):
            return raw

        current = raw | kwargs
        current["definition"] = Saga.from_raw(current["definition"])
        current["status"] = SagaStatus.from_raw(current["status"])
        current["context"] = SagaContext.from_avro_str(current["context"])
        current["paused_step"] = (
            None if current["paused_step"] is None else SagaStepExecution.from_raw(current["paused_step"])
        )

        if isinstance(current["uuid"], str):
            current["uuid"] = UUID(current["uuid"])
        if isinstance(current["user"], str):
            current["user"] = UUID(current["user"])

        instance = cls(**current)

        executed_steps = (
            SagaStepExecution.from_raw(executed_step, definition=step)
            for step, executed_step in zip(instance.definition.steps, raw.pop("executed_steps"))
        )
        for executed_step in executed_steps:
            instance._add_executed(executed_step)

        return instance

    @classmethod
    def from_saga(cls, definition: Saga, context: Optional[SagaContext] = None, *args, **kwargs) -> SagaExecution:
        """Build a new instance from a ``Saga`` object.

        :param definition: The definition of the saga.
        :param context: Initial saga execution context. If not provided, then a new empty context is created.
        :param args: Additional positional arguments.
        :param kwargs: Additional named arguments.
        :return: A new ``SagaExecution`` instance.
        """
        warnings.warn(
            "from_saga() method is deprecated by from_definition() and will be removed soon.", DeprecationWarning
        )

        return cls.from_definition(definition, context, *args, **kwargs)

    @classmethod
    def from_definition(
        cls, definition: Saga, context: Optional[SagaContext] = None, uuid: Optional[UUID] = None, *args, **kwargs
    ) -> SagaExecution:
        """Build a new instance from a ``Saga`` object.

        :param definition: The definition of the saga.
        :param context: Initial saga execution context. If not provided, then a new empty context is created.
        :param uuid: The identifier of the execution. If ``None`` is provided, then a new one will be generated.
        :param args: Additional positional arguments.
        :param kwargs: Additional named arguments.
        :return: A new ``SagaExecution`` instance.
        """
        if uuid is None:
            from uuid import (
                uuid4,
            )

            uuid = uuid4()

        if context is None:
            context = SagaContext()

        return cls(definition, uuid, context, *args, **kwargs)

    async def execute(
        self, reply: Optional[CommandReply] = None, reply_topic: Optional[str] = None, *args, **kwargs,
    ) -> SagaContext:
        """Execute the ``Saga`` definition.

        :param reply: An optional ``CommandReply`` to be consumed by the immediately next executed step.
        :param reply_topic: The topic in which to receive the future replies.
        :param args: Additional positional arguments.
        :param kwargs: Additional named arguments.
        :return: A ``SagaContext instance.
        """
        if self.status == SagaStatus.Finished:
            raise SagaExecutionAlreadyExecutedException(
                f"The {self.uuid!s} execution cannot be executed because is in {self.status!r} status."
            )
        if self.status == SagaStatus.Errored:
            if reply is None or reply.saga != self.uuid:
                raise SagaExecutionAlreadyExecutedException(
                    f"The {self.uuid!s} execution cannot be executed because is in {self.status!r} status."
                )

            logger.info(f"Received 'on_failure' reply: {reply!s}")
            return self.context

        self.status = SagaStatus.Running
        if self.paused_step is not None:
            try:
                await self._execute_one(self.paused_step, reply=reply, reply_topic=reply_topic, *args, **kwargs)
            finally:
                if self.status != SagaStatus.Paused:
                    self.paused_step = None

        for step in self._pending_steps:
<<<<<<< HEAD
            execution_step = SagaStepExecution(step)
            await self._execute_one(execution_step, reply_topic=reply_topic, *args, **kwargs)
=======
            execution_step = SagaStepExecution.from_definition(step)
            await self._execute_one(execution_step, reply_topic=reply_topic, user=user, *args, **kwargs)
>>>>>>> 4c2ab558

        await self._execute_commit(*args, **kwargs)
        self.status = SagaStatus.Finished
        return self.context

    async def _execute_one(self, execution_step: SagaStepExecution, *args, **kwargs) -> None:
        try:
            self.context = await execution_step.execute(
                self.context, execution_uuid=self.uuid, user=self.user, *args, **kwargs
            )
            self._add_executed(execution_step)
        except SagaFailedExecutionStepException as exc:
            await self.rollback(*args, **kwargs)
            self.status = SagaStatus.Errored
            raise exc
        except SagaPausedExecutionStepException as exc:
            self.paused_step = execution_step
            self.status = SagaStatus.Paused
            raise exc

    async def _execute_commit(self, *args, **kwargs) -> None:
        executor = LocalExecutor(*args, **kwargs)

        try:
            self.context = await executor.exec(self.definition.commit_operation, self.context)
        except SagaFailedExecutionStepException as exc:
            await self.rollback(*args, **kwargs)
            self.status = SagaStatus.Errored
            raise SagaFailedCommitCallbackException(exc.exception)

    async def rollback(self, reply_topic: Optional[str] = None, *args, **kwargs) -> None:
        """Revert the executed operation with a compensatory operation.

        :param reply_topic: The topic in which to receive the future replies.
        :param args: Additional positional arguments.
        :param kwargs: Additional named arguments.
        :return: The updated execution context.
        """

        if self.already_rollback:
            raise SagaRollbackExecutionException("The saga was already rollbacked.")

        raised_exception = False
        for execution_step in reversed(self.executed_steps):
            try:
                self.context = await execution_step.rollback(
                    self.context, reply_topic=reply_topic, user=self.user, execution_uuid=self.uuid, *args, **kwargs
                )
            except SagaStepExecutionException as exc:
                logger.warning(f"There was an exception on {type(execution_step).__name__!r} rollback: {exc!r}")
                raised_exception = True

        if raised_exception:
            raise SagaRollbackExecutionException("Some execution steps failed to rollback.")

        self.already_rollback = True

    @property
    def _pending_steps(self) -> list[SagaStep]:
        offset = len(self.executed_steps)
        return self.definition.steps[offset:]

    def _add_executed(self, executed_step: SagaStepExecution) -> None:
        self.executed_steps.append(executed_step)

    @property
    def raw(self) -> dict[str, Any]:
        """Compute a raw representation of the instance.

        :return: A ``dict`` instance.
        """
        return {
            "definition": self.definition.raw,
            "uuid": str(self.uuid),
            "status": self.status.raw,
            "executed_steps": [step.raw for step in self.executed_steps],
            "paused_step": None if self.paused_step is None else self.paused_step.raw,
            "context": self.context.avro_str,
            "already_rollback": self.already_rollback,
            "user": None if self.user is None else str(self.user),
        }

    def __eq__(self, other: SagaStep) -> bool:
        return type(self) == type(other) and tuple(self) == tuple(other)

    def __iter__(self) -> Iterable:
        yield from (
            self.definition,
            self.uuid,
            self.status,
            self.executed_steps,
            self.context,
            self.already_rollback,
            self.user,
        )<|MERGE_RESOLUTION|>--- conflicted
+++ resolved
@@ -186,13 +186,8 @@
                     self.paused_step = None
 
         for step in self._pending_steps:
-<<<<<<< HEAD
-            execution_step = SagaStepExecution(step)
+            execution_step = SagaStepExecution.from_definition(step)
             await self._execute_one(execution_step, reply_topic=reply_topic, *args, **kwargs)
-=======
-            execution_step = SagaStepExecution.from_definition(step)
-            await self._execute_one(execution_step, reply_topic=reply_topic, user=user, *args, **kwargs)
->>>>>>> 4c2ab558
 
         await self._execute_commit(*args, **kwargs)
         self.status = SagaStatus.Finished
