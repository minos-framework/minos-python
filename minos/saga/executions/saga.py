from __future__ import (
    annotations,
)

import logging
import warnings
from typing import (
    Any,
    Iterable,
    Optional,
    Union,
)
from uuid import (
    UUID,
)

from ..context import (
    SagaContext,
)
from ..definitions import (
    Saga,
    SagaStep,
)
from ..exceptions import (
    SagaExecutionAlreadyExecutedException,
    SagaFailedCommitCallbackException,
    SagaFailedExecutionStepException,
    SagaPausedExecutionStepException,
    SagaRollbackExecutionException,
    SagaStepExecutionException,
)
from ..messages import (
    SagaResponse,
)
from .commit import (
<<<<<<< HEAD
    TransactionManager,
)
from .executors import (
    LocalExecutor,
=======
    TransactionCommitter,
>>>>>>> fe100467
)
from .status import (
    SagaStatus,
)
from .steps import (
    SagaStepExecution,
)

logger = logging.getLogger(__name__)


class SagaExecution:
    """Saga Execution class."""

    # noinspection PyUnusedLocal
    def __init__(
        self,
        definition: Saga,
        uuid: UUID,
        context: SagaContext,
        status: SagaStatus = SagaStatus.Created,
        steps: list[SagaStepExecution] = None,
        paused_step: SagaStepExecution = None,
        already_rollback: bool = False,
        user: Optional[UUID] = None,
        *args,
        **kwargs,
    ):
        definition.validate()  # If not valid, raises an exception.

        if steps is None:
            steps = list()

        self.uuid = uuid
        self.definition = definition
        self.executed_steps = steps
        self.context = context
        self.status = status
        self.already_rollback = already_rollback
        self.paused_step = paused_step
        self.user = user

    @classmethod
    def from_raw(cls, raw: Union[dict[str, Any], SagaExecution], **kwargs) -> SagaExecution:
        """Build a new instance from a raw representation.

        :param raw: The raw representation of the instance.
        :param kwargs: Additional named arguments.
        :return: A ``SagaExecution`` instance.
        """
        if isinstance(raw, cls):
            return raw

        current = raw | kwargs
        current["definition"] = Saga.from_raw(current["definition"])
        current["status"] = SagaStatus.from_raw(current["status"])
        current["context"] = SagaContext.from_avro_str(current["context"])
        current["paused_step"] = (
            None if current["paused_step"] is None else SagaStepExecution.from_raw(current["paused_step"])
        )

        if isinstance(current["uuid"], str):
            current["uuid"] = UUID(current["uuid"])
        if isinstance(current["user"], str):
            current["user"] = UUID(current["user"])

        instance = cls(**current)

        executed_steps = (
            SagaStepExecution.from_raw(executed_step, definition=step)
            for step, executed_step in zip(instance.definition.steps, raw.pop("executed_steps"))
        )
        for executed_step in executed_steps:
            instance._add_executed(executed_step)

        return instance

    @classmethod
    def from_saga(cls, definition: Saga, context: Optional[SagaContext] = None, *args, **kwargs) -> SagaExecution:
        """Build a new instance from a ``Saga`` object.

        :param definition: The definition of the saga.
        :param context: Initial saga execution context. If not provided, then a new empty context is created.
        :param args: Additional positional arguments.
        :param kwargs: Additional named arguments.
        :return: A new ``SagaExecution`` instance.
        """
        warnings.warn(
            "from_saga() method is deprecated by from_definition() and will be removed soon.", DeprecationWarning
        )

        return cls.from_definition(definition, context, *args, **kwargs)

    @classmethod
    def from_definition(
        cls, definition: Saga, context: Optional[SagaContext] = None, uuid: Optional[UUID] = None, *args, **kwargs
    ) -> SagaExecution:
        """Build a new instance from a ``Saga`` object.

        :param definition: The definition of the saga.
        :param context: Initial saga execution context. If not provided, then a new empty context is created.
        :param uuid: The identifier of the execution. If ``None`` is provided, then a new one will be generated.
        :param args: Additional positional arguments.
        :param kwargs: Additional named arguments.
        :return: A new ``SagaExecution`` instance.
        """
        if uuid is None:
            from uuid import (
                uuid4,
            )

            uuid = uuid4()

        if context is None:
            context = SagaContext()

        return cls(definition, uuid, context, *args, **kwargs)

    async def execute(self, response: Optional[SagaResponse] = None, *args, **kwargs) -> SagaContext:
        """Execute the ``Saga`` definition.

        :param response: An optional ``SagaResponse`` to be consumed by the immediately next executed step.
        :param args: Additional positional arguments.
        :param kwargs: Additional named arguments.
        :return: A ``SagaContext instance.
        """
        if self.status == SagaStatus.Finished:
            raise SagaExecutionAlreadyExecutedException(
                f"The {self.uuid!s} execution cannot be executed because is in {self.status!r} status."
            )
        if self.status == SagaStatus.Errored:
            if response is None:
                raise SagaExecutionAlreadyExecutedException(
                    f"The {self.uuid!s} execution cannot be executed because is in {self.status!r} status."
                )

            logger.info(f"Received 'on_failure': {response!s}")
            return self.context

        self.status = SagaStatus.Running
        if self.paused_step is not None:
            try:
                await self._execute_one(self.paused_step, response=response, *args, **kwargs)
            finally:
                if self.status != SagaStatus.Paused:
                    self.paused_step = None

        for step in self._pending_steps:
            execution_step = SagaStepExecution.from_definition(step)
            await self._execute_one(execution_step, *args, **kwargs)

        await self._execute_commit(*args, **kwargs)
        self.status = SagaStatus.Finished
        return self.context

    async def _execute_one(self, execution_step: SagaStepExecution, *args, **kwargs) -> None:
        try:
            self.context = await execution_step.execute(
                self.context, execution_uuid=self.uuid, user=self.user, *args, **kwargs
            )
            self._add_executed(execution_step)
        except SagaFailedExecutionStepException as exc:
            await self.rollback(*args, **kwargs)
            self.status = SagaStatus.Errored
            raise exc
        except SagaPausedExecutionStepException as exc:
            self.paused_step = execution_step
            self.status = SagaStatus.Paused
            raise exc

    async def _execute_commit(self, *args, **kwargs) -> None:
<<<<<<< HEAD
        executor = LocalExecutor(execution_uuid=self.uuid, *args, **kwargs)

=======
>>>>>>> fe100467
        try:
            await TransactionCommitter(execution_uuid=self.uuid, *args, **kwargs).commit()
        except Exception as exc:
            await self.rollback(*args, **kwargs)
            self.status = SagaStatus.Errored
            raise SagaFailedCommitCallbackException(exc)

<<<<<<< HEAD
        try:
            await TransactionManager(self.executed_steps, execution_uuid=self.uuid, *args, **kwargs).commit()
        except Exception as exc:
            raise SagaFailedCommitCallbackException(exc)

=======
>>>>>>> fe100467
    async def rollback(self, *args, **kwargs) -> None:
        """Revert the executed operation with a compensatory operation.

        :param args: Additional positional arguments.
        :param kwargs: Additional named arguments.
        :return: The updated execution context.
        """

        if self.already_rollback:
            raise SagaRollbackExecutionException("The saga was already rollbacked.")

        raised_exception = False
        for execution_step in reversed(self.executed_steps):
            try:
                self.context = await execution_step.rollback(
                    self.context, user=self.user, execution_uuid=self.uuid, *args, **kwargs
                )
            except SagaStepExecutionException as exc:
                logger.warning(f"There was an exception on {type(execution_step).__name__!r} rollback: {exc!r}")
                raised_exception = True

<<<<<<< HEAD
        await TransactionManager(self.executed_steps, execution_uuid=self.uuid, *args, **kwargs).reject()
=======
        await TransactionCommitter(execution_uuid=self.uuid, *args, **kwargs).reject()
>>>>>>> fe100467

        if raised_exception:
            raise SagaRollbackExecutionException("Some execution steps failed to rollback.")

        self.already_rollback = True

    @property
    def _pending_steps(self) -> list[SagaStep]:
        offset = len(self.executed_steps)
        return self.definition.steps[offset:]

    def _add_executed(self, executed_step: SagaStepExecution) -> None:
        self.executed_steps.append(executed_step)

    @property
    def raw(self) -> dict[str, Any]:
        """Compute a raw representation of the instance.

        :return: A ``dict`` instance.
        """
        return {
            "definition": self.definition.raw,
            "uuid": str(self.uuid),
            "status": self.status.raw,
            "executed_steps": [step.raw for step in self.executed_steps],
            "paused_step": None if self.paused_step is None else self.paused_step.raw,
            "context": self.context.avro_str,
            "already_rollback": self.already_rollback,
            "user": None if self.user is None else str(self.user),
        }

    def __eq__(self, other: SagaStep) -> bool:
        return type(self) == type(other) and tuple(self) == tuple(other)

    def __iter__(self) -> Iterable:
        yield from (
            self.definition,
            self.uuid,
            self.status,
            self.executed_steps,
            self.context,
            self.already_rollback,
            self.user,
        )<|MERGE_RESOLUTION|>--- conflicted
+++ resolved
@@ -33,14 +33,7 @@
     SagaResponse,
 )
 from .commit import (
-<<<<<<< HEAD
-    TransactionManager,
-)
-from .executors import (
-    LocalExecutor,
-=======
     TransactionCommitter,
->>>>>>> fe100467
 )
 from .status import (
     SagaStatus,
@@ -212,26 +205,13 @@
             raise exc
 
     async def _execute_commit(self, *args, **kwargs) -> None:
-<<<<<<< HEAD
-        executor = LocalExecutor(execution_uuid=self.uuid, *args, **kwargs)
-
-=======
->>>>>>> fe100467
         try:
-            await TransactionCommitter(execution_uuid=self.uuid, *args, **kwargs).commit()
+            await TransactionCommitter(self.uuid, self.executed_steps, *args, **kwargs).commit()
         except Exception as exc:
             await self.rollback(*args, **kwargs)
             self.status = SagaStatus.Errored
             raise SagaFailedCommitCallbackException(exc)
 
-<<<<<<< HEAD
-        try:
-            await TransactionManager(self.executed_steps, execution_uuid=self.uuid, *args, **kwargs).commit()
-        except Exception as exc:
-            raise SagaFailedCommitCallbackException(exc)
-
-=======
->>>>>>> fe100467
     async def rollback(self, *args, **kwargs) -> None:
         """Revert the executed operation with a compensatory operation.
 
@@ -253,11 +233,7 @@
                 logger.warning(f"There was an exception on {type(execution_step).__name__!r} rollback: {exc!r}")
                 raised_exception = True
 
-<<<<<<< HEAD
-        await TransactionManager(self.executed_steps, execution_uuid=self.uuid, *args, **kwargs).reject()
-=======
-        await TransactionCommitter(execution_uuid=self.uuid, *args, **kwargs).reject()
->>>>>>> fe100467
+        await TransactionCommitter(self.uuid, self.executed_steps, *args, **kwargs).reject()
 
         if raised_exception:
             raise SagaRollbackExecutionException("Some execution steps failed to rollback.")
