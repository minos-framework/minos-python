"""
Copyright (C) 2021 Clariteia SL

This file is part of minos framework.

Minos framework can not be copied and/or distributed without the express permission of Clariteia SL.
"""
from __future__ import (
    annotations,
)

from typing import (
    Any,
    Iterable,
    NoReturn,
    Optional,
    Union,
)
from uuid import (
    UUID,
)

from minos.common import (
    CommandReply,
)

from ..definitions import (
    Saga,
    SagaStep,
)
from ..exceptions import (
    MinosSagaFailedExecutionStepException,
    MinosSagaPausedExecutionStepException,
    MinosSagaRollbackExecutionException,
)
from .context import (
    SagaContext,
)
from .status import (
    SagaStatus,
)
from .step import (
    SagaExecutionStep,
)


class SagaExecution(object):
    """Saga Execution class."""

    # noinspection PyUnusedLocal
    def __init__(
        self,
        definition: Saga,
        uuid: UUID,
        context: SagaContext,
        status: SagaStatus = SagaStatus.Created,
        steps: list[SagaExecutionStep] = None,
        paused_step: SagaExecutionStep = None,
        already_rollback: bool = False,
        *args,
        **kwargs
    ):
        if steps is None:
            steps = list()

        self.uuid = uuid
        self.definition = definition
        self.executed_steps = steps
        self.context = context
        self.status = status
        self.already_rollback = already_rollback
        self.paused_step = paused_step

    @classmethod
    def from_raw(cls, raw: Union[dict[str, Any], SagaExecution], **kwargs) -> SagaExecution:
        """Build a new instance from a raw representation.

        :param raw: The raw representation of the instance.
        :param kwargs: Additional named arguments.
        :return: A ``SagaExecution`` instance.
        """
        if isinstance(raw, cls):
            return raw

        current = raw | kwargs
        current["definition"] = Saga.from_raw(current["definition"])
        current["status"] = SagaStatus.from_raw(current["status"])
        current["context"] = SagaContext.from_avro_str(current["context"])
        current["paused_step"] = (
            None if current["paused_step"] is None else SagaExecutionStep.from_raw(current["paused_step"])
        )

        if isinstance(current["uuid"], str):
            current["uuid"] = UUID(current["uuid"])

        instance = cls(**current)

        executed_steps = (
            SagaExecutionStep.from_raw(executed_step, definition=step)
            for step, executed_step in zip(instance.definition.steps, raw.pop("executed_steps"))
        )
        for executed_step in executed_steps:
            instance._add_executed(executed_step)

        return instance

    @classmethod
    def from_saga(cls, definition: Saga, *args, **kwargs) -> SagaExecution:
        """Build a new instance from a ``Saga`` object.

        :param definition: The definition of the saga.
        :return: A new ``SagaExecution`` instance.
        """
        from uuid import (
            uuid4,
        )

        return cls(definition, uuid4(), SagaContext(), *args, **kwargs)

    async def execute(self, reply: Optional[CommandReply] = None, *args, **kwargs) -> SagaContext:
        """Execute the ``Saga`` definition.

        :param reply: An optional ``CommandReply`` to be consumed by the immediately next executed step.
        :param args: Additional positional arguments.
        :param kwargs: Additional named arguments.
        :return: A ``SagaContext instance.
        """
        self.status = SagaStatus.Running

        if self.paused_step is not None:
            try:
                await self._execute_one(self.paused_step, reply=reply, *args, **kwargs)
            finally:
                self.paused_step = None

        for step in self._pending_steps:
            execution_step = SagaExecutionStep(step)
<<<<<<< HEAD
            try:
                self.context = await execution_step.execute(
                    self.context, reply, definition_name=self.definition_name, execution_uuid=self.uuid, *args, **kwargs
                )
                self._add_executed(execution_step)
            except MinosSagaFailedExecutionStepException as exc:
                await self.rollback(*args, **kwargs)
                self.status = SagaStatus.Errored
                raise exc
            except MinosSagaPausedExecutionStepException as exc:
                self.paused_step = execution_step
                self.status = SagaStatus.Paused
                raise exc

            reply = None  # Response is consumed
=======
            await self._execute_one(execution_step, *args, **kwargs)
>>>>>>> eda8b5eb

        self.status = SagaStatus.Finished
        return self.context

    async def _execute_one(self, execution_step, *args, **kwargs):
        try:
            self.context = await execution_step.execute(
                self.context, definition_name=self.definition_name, execution_uuid=self.uuid, *args, **kwargs
            )
            self._add_executed(execution_step)
        except MinosSagaFailedExecutionStepException as exc:
            await self.rollback(*args, **kwargs)
            self.status = SagaStatus.Errored
            raise exc
        except MinosSagaPausedExecutionStepException as exc:
            self.paused_step = execution_step
            self.status = SagaStatus.Paused
            raise exc

    async def rollback(self, *args, **kwargs) -> NoReturn:
        """Revert the invoke participant operation with a with compensation operation.

        :param args: Additional positional arguments.
        :param kwargs: Additional named arguments.
        :return: The updated execution context.
        """

        if self.already_rollback:
            raise MinosSagaRollbackExecutionException("The saga was already rollbacked.")

        for execution_step in reversed(self.executed_steps):
            self.context = await execution_step.rollback(
                self.context, definition_name=self.definition_name, execution_uuid=self.uuid, *args, **kwargs
            )

        self.already_rollback = True

    @property
    def _pending_steps(self) -> list[SagaStep]:
        offset = len(self.executed_steps)
        return self.definition.steps[offset:]

    def _add_executed(self, executed_step: SagaExecutionStep) -> NoReturn:
        self.executed_steps.append(executed_step)

    @property
    def raw(self) -> dict[str, Any]:
        """Compute a raw representation of the instance.

        :return: A ``dict`` instance.
        """
        return {
            "definition": self.definition.raw,
            "uuid": str(self.uuid),
            "status": self.status.raw,
            "executed_steps": [step.raw for step in self.executed_steps],
            "paused_step": None if self.paused_step is None else self.paused_step.raw,
            "context": self.context.avro_str,
            "already_rollback": self.already_rollback,
        }

    @property
    def definition_name(self) -> str:
        """Get the ``Saga``` Definition name.

        :return: An ``str`` instance.
        """
        return self.definition.name

    def __eq__(self, other: SagaStep) -> bool:
        return type(self) == type(other) and tuple(self) == tuple(other)

    def __iter__(self) -> Iterable:
        yield from (
            self.definition,
            self.uuid,
            self.status,
            self.executed_steps,
            self.context,
            self.already_rollback,
        )<|MERGE_RESOLUTION|>--- conflicted
+++ resolved
@@ -135,25 +135,7 @@
 
         for step in self._pending_steps:
             execution_step = SagaExecutionStep(step)
-<<<<<<< HEAD
-            try:
-                self.context = await execution_step.execute(
-                    self.context, reply, definition_name=self.definition_name, execution_uuid=self.uuid, *args, **kwargs
-                )
-                self._add_executed(execution_step)
-            except MinosSagaFailedExecutionStepException as exc:
-                await self.rollback(*args, **kwargs)
-                self.status = SagaStatus.Errored
-                raise exc
-            except MinosSagaPausedExecutionStepException as exc:
-                self.paused_step = execution_step
-                self.status = SagaStatus.Paused
-                raise exc
-
-            reply = None  # Response is consumed
-=======
             await self._execute_one(execution_step, *args, **kwargs)
->>>>>>> eda8b5eb
 
         self.status = SagaStatus.Finished
         return self.context
