"""
Copyright (C) 2021 Clariteia SL

This file is part of minos framework.

Minos framework can not be copied and/or distributed without the express permission of Clariteia SL.
"""
from __future__ import (
    annotations,
)

from typing import (
    Any,
    Iterable,
    NoReturn,
    Optional,
    Union,
)

from minos.common import (
    CommandReply,
)

from ..definitions import (
    SagaStep,
)
from ..exceptions import (
    MinosSagaException,
    MinosSagaFailedExecutionStepException,
    MinosSagaPausedExecutionStepException,
    MinosSagaRollbackExecutionStepException,
)
from .context import (
    SagaContext,
)
from .executors import (
    InvokeParticipantExecutor,
    OnReplyExecutor,
    WithCompensationExecutor,
)
from .status import (
    SagaStepStatus,
)


class SagaExecutionStep(object):
    """TODO"""

    def __init__(
        self, definition: SagaStep, status: SagaStepStatus = SagaStepStatus.Created, already_rollback: bool = False,
    ):

        self.definition = definition
        self.status = status
        self.already_rollback = already_rollback

    @classmethod
    def from_raw(cls, raw: Union[dict[str, Any], SagaExecutionStep], **kwargs) -> SagaExecutionStep:
        """TODO

        :param raw: TODO
        :param kwargs: TODO
        :return: TODO
        """
        if isinstance(raw, cls):
            return raw

        current = raw | kwargs
        current["definition"] = SagaStep.from_raw(current["definition"])
        current["status"] = SagaStepStatus.from_raw(current["status"])
        return cls(**current)

    def execute(self, context: SagaContext, reply: Optional[CommandReply] = None, *args, **kwargs) -> SagaContext:
        """TODO

        :param context: TODO
        :param reply: TODO
        :return: TODO
        """

        self._execute_invoke_participant(context, *args, **kwargs)
        context = self._execute_on_reply(context, reply, *args, **kwargs)

        self.status = SagaStepStatus.Finished
        return context

    def _execute_invoke_participant(self, context: SagaContext, *args, **kwargs) -> NoReturn:
        if self.status != SagaStepStatus.Created:
            return

        self.status = SagaStepStatus.RunningInvokeParticipant
        executor = InvokeParticipantExecutor(*args, **kwargs)
        try:
            executor.exec(self.definition.invoke_participant_operation, context)
        except MinosSagaException:
            self.status = SagaStepStatus.ErroredInvokeParticipant
            raise MinosSagaFailedExecutionStepException()
        self.status = SagaStepStatus.FinishedInvokeParticipant

    def _execute_on_reply(
        self, context: SagaContext, reply: Optional[CommandReply] = None, *args, **kwargs
    ) -> SagaContext:
        self.status = SagaStepStatus.RunningOnReply
        executor = OnReplyExecutor(*args, **kwargs)
        # noinspection PyBroadException
        try:
<<<<<<< HEAD
            context = executor.exec(self.definition.raw_on_reply, context, reply)
=======
            context = executor.exec(self.definition.on_reply_operation, context, response=response)
>>>>>>> 85ac0575
        except MinosSagaPausedExecutionStepException as exc:
            self.status = SagaStepStatus.PausedOnReply
            raise exc
        except Exception as e:
            self.status = SagaStepStatus.ErroredOnReply
            self.rollback(context, *args, **kwargs)
            raise MinosSagaFailedExecutionStepException()
        return context

    def rollback(self, context: SagaContext, *args, **kwargs) -> SagaContext:
        """TODO

        :param context: TODO
        :return: TODO
        """
        if self.status == SagaStepStatus.Created:
            raise MinosSagaRollbackExecutionStepException("There is nothing to rollback.")

        if self.already_rollback:
            raise MinosSagaRollbackExecutionStepException("The step was already rollbacked.")

        executor = WithCompensationExecutor(*args, **kwargs)
        executor.exec(self.definition.with_compensation_operation, context)

        self.already_rollback = True
        return context

    @property
    def raw(self) -> dict[str, Any]:
        """TODO

        :return: TODO
        """
        return {
            "definition": self.definition.raw,
            "status": self.status.raw,
            "already_rollback": self.already_rollback,
        }

    def __eq__(self, other: SagaStep) -> bool:
        return type(self) == type(other) and tuple(self) == tuple(other)

    def __iter__(self) -> Iterable:
        yield from (
            self.definition,
            self.status,
            self.already_rollback,
        )<|MERGE_RESOLUTION|>--- conflicted
+++ resolved
@@ -104,15 +104,11 @@
         executor = OnReplyExecutor(*args, **kwargs)
         # noinspection PyBroadException
         try:
-<<<<<<< HEAD
-            context = executor.exec(self.definition.raw_on_reply, context, reply)
-=======
-            context = executor.exec(self.definition.on_reply_operation, context, response=response)
->>>>>>> 85ac0575
+            context = executor.exec(self.definition.on_reply_operation, context, reply)
         except MinosSagaPausedExecutionStepException as exc:
             self.status = SagaStepStatus.PausedOnReply
             raise exc
-        except Exception as e:
+        except Exception:
             self.status = SagaStepStatus.ErroredOnReply
             self.rollback(context, *args, **kwargs)
             raise MinosSagaFailedExecutionStepException()
