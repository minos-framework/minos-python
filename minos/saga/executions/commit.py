import logging
from uuid import (
    UUID,
)

from dependency_injector.wiring import (
    Provide,
    inject,
)

from minos.common import (
    NULL_UUID,
<<<<<<< HEAD
)
from minos.networks import (
    CommandBroker,
    CommandReply,
    DynamicHandler,
    DynamicHandlerPool,
=======
    MinosBroker,
    MinosHandler,
    MinosPool,
>>>>>>> f4df3e69
)

from .steps import (
    SagaStepExecution,
)

logger = logging.getLogger(__name__)


class TransactionCommitter:
    """Transaction Committer class."""

    @inject
    def __init__(
        self,
        execution_uuid: UUID,
<<<<<<< HEAD
        dynamic_handler_pool: DynamicHandlerPool = Provide["dynamic_handler_pool"],
        command_broker: CommandBroker = Provide["command_broker"],
=======
        executed_steps: list[SagaStepExecution],
        dynamic_handler_pool: MinosPool[MinosHandler] = Provide["dynamic_handler_pool"],
        command_broker: MinosBroker = Provide["command_broker"],
>>>>>>> f4df3e69
        **kwargs,
    ):
        self.executed_steps = executed_steps
        self.execution_uuid = execution_uuid

        self.dynamic_handler_pool = dynamic_handler_pool
        self.command_broker = command_broker

    # noinspection PyUnusedCommit,PyMethodOverriding
    async def commit(self, **kwargs) -> None:
<<<<<<< HEAD
        """TODO"""
=======
        """Commit the transaction.

        :param kwargs: Additional named arguments.
        :return: This method does not return anything.
        """
>>>>>>> f4df3e69
        logger.info("committing...")

        if await self._reserve():
            await self._commit()
        else:
            await self.reject()
            raise ValueError("Some transactions could not be committed.")

    async def _reserve(self) -> bool:
        async with self.dynamic_handler_pool.acquire() as handler:
            for executed_step in self.executed_steps:

                await self.command_broker.send(
                    data=self.execution_uuid,
                    topic=f"Reserve{executed_step.service_name.title()}Transaction",
                    saga=NULL_UUID,
<<<<<<< HEAD
                    reply_topic=handler.topic,
=======
>>>>>>> f4df3e69
                )
                response = await self._get_response(handler)
                if not response.ok:
                    return False
        return True

    async def _commit(self) -> None:
        async with self.dynamic_handler_pool.acquire() as handler:
            for executed_step in self.executed_steps:
                await self.command_broker.send(
                    data=self.execution_uuid,
                    topic=f"Commit{executed_step.service_name.title()}Transaction",
                    saga=NULL_UUID,
<<<<<<< HEAD
                    reply_topic=handler.topic,
=======
>>>>>>> f4df3e69
                )
                await self._get_response(handler)
        logger.info("Successfully committed!")

    async def reject(self) -> None:
        """Reject the transaction.

        :return:
        """
        async with self.dynamic_handler_pool.acquire() as handler:
            for executed_step in self.executed_steps:
                await self.command_broker.send(
                    data=self.execution_uuid,
                    topic=f"Reject{executed_step.service_name.title()}Transaction",
                    saga=NULL_UUID,
<<<<<<< HEAD
                    reply_topic=handler.topic,
=======
>>>>>>> f4df3e69
                )
                await self._get_response(handler)

        logger.info("Successfully rejected!")

    @staticmethod
    async def _get_response(handler: DynamicHandler, **kwargs) -> CommandReply:
        handler_entry = await handler.get_one(**kwargs)
        response = handler_entry.data
        return response<|MERGE_RESOLUTION|>--- conflicted
+++ resolved
@@ -10,18 +10,12 @@
 
 from minos.common import (
     NULL_UUID,
-<<<<<<< HEAD
 )
 from minos.networks import (
     CommandBroker,
     CommandReply,
     DynamicHandler,
     DynamicHandlerPool,
-=======
-    MinosBroker,
-    MinosHandler,
-    MinosPool,
->>>>>>> f4df3e69
 )
 
 from .steps import (
@@ -38,14 +32,9 @@
     def __init__(
         self,
         execution_uuid: UUID,
-<<<<<<< HEAD
+        executed_steps: list[SagaStepExecution],
         dynamic_handler_pool: DynamicHandlerPool = Provide["dynamic_handler_pool"],
         command_broker: CommandBroker = Provide["command_broker"],
-=======
-        executed_steps: list[SagaStepExecution],
-        dynamic_handler_pool: MinosPool[MinosHandler] = Provide["dynamic_handler_pool"],
-        command_broker: MinosBroker = Provide["command_broker"],
->>>>>>> f4df3e69
         **kwargs,
     ):
         self.executed_steps = executed_steps
@@ -56,15 +45,11 @@
 
     # noinspection PyUnusedCommit,PyMethodOverriding
     async def commit(self, **kwargs) -> None:
-<<<<<<< HEAD
-        """TODO"""
-=======
         """Commit the transaction.
 
         :param kwargs: Additional named arguments.
         :return: This method does not return anything.
         """
->>>>>>> f4df3e69
         logger.info("committing...")
 
         if await self._reserve():
@@ -81,10 +66,7 @@
                     data=self.execution_uuid,
                     topic=f"Reserve{executed_step.service_name.title()}Transaction",
                     saga=NULL_UUID,
-<<<<<<< HEAD
                     reply_topic=handler.topic,
-=======
->>>>>>> f4df3e69
                 )
                 response = await self._get_response(handler)
                 if not response.ok:
@@ -98,10 +80,7 @@
                     data=self.execution_uuid,
                     topic=f"Commit{executed_step.service_name.title()}Transaction",
                     saga=NULL_UUID,
-<<<<<<< HEAD
                     reply_topic=handler.topic,
-=======
->>>>>>> f4df3e69
                 )
                 await self._get_response(handler)
         logger.info("Successfully committed!")
@@ -117,10 +96,7 @@
                     data=self.execution_uuid,
                     topic=f"Reject{executed_step.service_name.title()}Transaction",
                     saga=NULL_UUID,
-<<<<<<< HEAD
                     reply_topic=handler.topic,
-=======
->>>>>>> f4df3e69
                 )
                 await self._get_response(handler)
 
