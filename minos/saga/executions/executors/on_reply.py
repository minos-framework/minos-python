--- conflicted
+++ resolved
@@ -5,12 +5,9 @@
 
 Minos framework can not be copied and/or distributed without the express permission of Clariteia SL.
 """
-<<<<<<< HEAD
 from typing import (
     Any,
 )
-=======
->>>>>>> 85ac0575
 
 from minos.common import (
     CommandReply,
@@ -34,11 +31,7 @@
     """TODO"""
 
     # noinspection PyUnusedLocal
-<<<<<<< HEAD
-    def exec(self, operation: dict[str, Any], context: SagaContext, reply: CommandReply, *args, **kwargs):
-=======
-    def exec(self, operation: SagaStepOperation, context: SagaContext, response: Aggregate = None, *args, **kwargs):
->>>>>>> 85ac0575
+    def exec(self, operation: SagaStepOperation, context: SagaContext, reply: CommandReply, *args, **kwargs):
         """TODO
 
         :param operation: TODO
@@ -54,15 +47,10 @@
         if reply is None:
             raise MinosSagaPausedExecutionStepException()
 
-<<<<<<< HEAD
         value = reply.items
         if len(value) == 1:
             value = value[0]
 
         response = super().exec_one(operation, value)
-        context.update(operation["name"], response)
-=======
-        response = super().exec_one(operation, response)
         context.update(operation.name, response)
->>>>>>> 85ac0575
         return context