"""
Copyright (C) 2021 Clariteia SL

This file is part of minos framework.

Minos framework can not be copied and/or distributed without the express permission of Clariteia SL.
"""
from __future__ import (
    annotations,
)

from typing import (
    Any,
    AsyncIterator,
    NoReturn,
    Optional,
    Type,
)

from minos.common import (
    Aggregate,
    MinosConfig,
    MinosConfigException,
    MinosRepositoryAction,
    MinosRepositoryEntry,
    PostgreSqlMinosDatabase,
    PostgreSqlMinosRepository,
    import_module,
)

from ..exceptions import (
    MinosPreviousVersionSnapshotException,
)
from .entries import (
    MinosSnapshotEntry,
)


class MinosSnapshotDispatcher(PostgreSqlMinosDatabase):
    """Minos Snapshot Dispatcher class."""

    def __init__(self, *args, repository: dict[str, Any] = None, **kwargs):
        super().__init__(*args, **kwargs)
        self.repository = PostgreSqlMinosRepository(**repository)

    async def _destroy(self) -> NoReturn:
        await super()._destroy()
        await self.repository.destroy()

    @classmethod
    def from_config(cls, *args, config: MinosConfig = None, **kwargs) -> MinosSnapshotDispatcher:
        """Build a new Snapshot Dispatcher from config.
        :param args: Additional positional arguments.
        :param config: Config instance. If `None` is provided, default config is chosen.
        :param kwargs: Additional named arguments.
        :return: A `MinosRepository` instance.
        """
        if config is None:
            config = MinosConfig.get_default()
        if config is None:
            raise MinosConfigException("The config object must be setup.")
        # noinspection PyProtectedMember
        return cls(*args, **config.repository._asdict(), repository=config.repository._asdict(), **kwargs)

    async def _setup(self) -> NoReturn:
        await self.submit_query(_CREATE_TABLE_QUERY)
        await self.submit_query(_CREATE_OFFSET_TABLE_QUERY)

    async def dispatch(self) -> NoReturn:
        """Perform a dispatching step, based on the sequence of non already processed ``MinosRepositoryEntry`` objects.

        :return: This method does not return anything.
        """
        offset = await self._load_offset()

        ids = set()

        def _update_offset(e: MinosRepositoryEntry, o: int):
            ids.add(e.id)
            while o + 1 in ids:
                o += 1
                ids.remove(o)
            return o

        async for entry in self.repository.select(id_ge=offset):
            await self._dispatch_one(entry)
            offset = _update_offset(entry, offset)

        await self._store_offset(offset)

    async def _load_offset(self) -> int:
        # noinspection PyBroadException
        try:
            raw = await self.submit_query_and_fetchone(_SELECT_OFFSET_QUERY)
            return raw[0]
        except Exception:
            return 0

    async def _store_offset(self, offset: int) -> NoReturn:
        await self.submit_query(_INSERT_OFFSET_QUERY, {"value": offset})

    # noinspection PyUnusedLocal
    async def select(self, *args, **kwargs) -> AsyncIterator[MinosSnapshotEntry]:
        """Select a sequence of ``MinosSnapshotEntry`` objects.

        :param args: Additional positional arguments.
        :param kwargs: Additional named arguments.
        :return: A sequence of ``MinosSnapshotEntry`` objects.
        """
        async for row in self.submit_query_and_iter(_SELECT_ALL_ENTRIES_QUERY):
            yield MinosSnapshotEntry(*row)

<<<<<<< HEAD
=======
    async def dispatch(self) -> NoReturn:
        """Perform a dispatching step, based on the sequence of non already processed ``MinosRepositoryEntry`` objects.

        :return: This method does not return anything.
        """
        async for entry in self.repository.select(id_ge=self.offset):
            try:
                await self._dispatch_one(entry)
            except MinosPreviousVersionSnapshotException:
                continue

>>>>>>> de8e0be0
    async def _dispatch_one(self, event_entry: MinosRepositoryEntry) -> Optional[MinosSnapshotEntry]:
        if event_entry.action is MinosRepositoryAction.DELETE:
            await self._submit_delete(event_entry)
            return
        instance = await self._build_instance(event_entry)
        return await self._submit_instance(instance)

    async def _submit_delete(self, entry: MinosRepositoryEntry) -> NoReturn:
        params = {"aggregate_id": entry.aggregate_id, "aggregate_name": entry.aggregate_name}
        await self.submit_query(_DELETE_ONE_SNAPSHOT_ENTRY_QUERY, params)

    async def _build_instance(self, event_entry: MinosRepositoryEntry) -> Aggregate:
        # noinspection PyTypeChecker
        cls: Type[Aggregate] = import_module(event_entry.aggregate_name)
        instance = cls.from_avro_bytes(event_entry.data, id=event_entry.aggregate_id, version=event_entry.version)
        instance = await self._update_if_exists(instance)
        return instance

    async def _update_if_exists(self, new: Aggregate) -> Aggregate:
        # noinspection PyBroadException
        try:
            # noinspection PyTypeChecker
            previous = await self._select_one_aggregate(new.id, new.classname)
        except Exception:
            return new

        if previous.version >= new.version:
            raise MinosPreviousVersionSnapshotException(previous, new)

        new._fields = previous.fields | new.fields
        return new

    async def _select_one_aggregate(self, aggregate_id: int, aggregate_name: str) -> Aggregate:
        snapshot_entry = await self._select_one(aggregate_id, aggregate_name)
        return snapshot_entry.aggregate

    async def _select_one(self, aggregate_id: int, aggregate_name: str) -> MinosSnapshotEntry:
        raw = await self.submit_query_and_fetchone(_SELECT_ONE_SNAPSHOT_ENTRY_QUERY, (aggregate_id, aggregate_name))
        return MinosSnapshotEntry(aggregate_id, aggregate_name, *raw)

    async def _submit_instance(self, aggregate: Aggregate) -> MinosSnapshotEntry:
        snapshot_entry = MinosSnapshotEntry.from_aggregate(aggregate)
        snapshot_entry = await self._submit_update_or_create(snapshot_entry)
        return snapshot_entry

    async def _submit_update_or_create(self, entry: MinosSnapshotEntry) -> MinosSnapshotEntry:
        params = {
            "aggregate_id": entry.aggregate_id,
            "aggregate_name": entry.aggregate_name,
            "version": entry.version,
            "data": entry.data,
        }
        response = await self.submit_query_and_fetchone(_INSERT_ONE_SNAPSHOT_ENTRY_QUERY, params)

        entry.created_at, entry.updated_at = response

        return entry


_CREATE_TABLE_QUERY = """
CREATE TABLE IF NOT EXISTS snapshot (
    aggregate_id BIGINT NOT NULL,
    aggregate_name TEXT NOT NULL,
    version INT NOT NULL,
    data BYTEA NOT NULL,
    created_at TIMESTAMPTZ NOT NULL DEFAULT NOW(),
    updated_at TIMESTAMPTZ NOT NULL DEFAULT NOW(),
    PRIMARY KEY (aggregate_id, aggregate_name)
);
""".strip()

_SELECT_ALL_ENTRIES_QUERY = """
SELECT aggregate_id, aggregate_name, version, data, created_at, updated_at
FROM snapshot;
""".strip()

_DELETE_ONE_SNAPSHOT_ENTRY_QUERY = """
DELETE FROM snapshot
WHERE aggregate_id = %(aggregate_id)s and aggregate_name = %(aggregate_name)s;
""".strip()

_SELECT_ONE_SNAPSHOT_ENTRY_QUERY = """
SELECT version, data, created_at, updated_at
FROM snapshot
WHERE aggregate_id = %s and aggregate_name = %s;
""".strip()

_INSERT_ONE_SNAPSHOT_ENTRY_QUERY = """
INSERT INTO snapshot (aggregate_id, aggregate_name, version, data, created_at, updated_at)
VALUES (
    %(aggregate_id)s,
    %(aggregate_name)s,
    %(version)s,
    %(data)s,
    default,
    default
)
ON CONFLICT (aggregate_id, aggregate_name)
DO
   UPDATE SET version = %(version)s, data = %(data)s, updated_at = NOW()
RETURNING created_at, updated_at;
""".strip()

_CREATE_OFFSET_TABLE_QUERY = """
CREATE TABLE IF NOT EXISTS snapshot_aux_offset (
    id bool PRIMARY KEY DEFAULT TRUE,
    value BIGINT NOT NULL,
    CONSTRAINT id_uni CHECK (id)
);
""".strip()

_SELECT_OFFSET_QUERY = """
SELECT value
FROM snapshot_aux_offset
WHERE id = TRUE;
"""
_INSERT_OFFSET_QUERY = """
INSERT INTO snapshot_aux_offset (id, value)
VALUES (TRUE, %(value)s)
ON CONFLICT (id)
DO UPDATE SET value = %(value)s;
""".strip()<|MERGE_RESOLUTION|>--- conflicted
+++ resolved
@@ -83,7 +83,10 @@
             return o
 
         async for entry in self.repository.select(id_ge=offset):
-            await self._dispatch_one(entry)
+            try:
+                await self._dispatch_one(entry)
+            except MinosPreviousVersionSnapshotException:
+                pass
             offset = _update_offset(entry, offset)
 
         await self._store_offset(offset)
@@ -110,20 +113,6 @@
         async for row in self.submit_query_and_iter(_SELECT_ALL_ENTRIES_QUERY):
             yield MinosSnapshotEntry(*row)
 
-<<<<<<< HEAD
-=======
-    async def dispatch(self) -> NoReturn:
-        """Perform a dispatching step, based on the sequence of non already processed ``MinosRepositoryEntry`` objects.
-
-        :return: This method does not return anything.
-        """
-        async for entry in self.repository.select(id_ge=self.offset):
-            try:
-                await self._dispatch_one(entry)
-            except MinosPreviousVersionSnapshotException:
-                continue
-
->>>>>>> de8e0be0
     async def _dispatch_one(self, event_entry: MinosRepositoryEntry) -> Optional[MinosSnapshotEntry]:
         if event_entry.action is MinosRepositoryAction.DELETE:
             await self._submit_delete(event_entry)
