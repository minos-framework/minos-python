--- conflicted
+++ resolved
@@ -15,11 +15,7 @@
 )
 
 from .builders import (
-<<<<<<< HEAD
-    Snapshot,
-=======
     SnapshotBuilder,
->>>>>>> 2efc3f6c
 )
 
 
