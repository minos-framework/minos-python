--- conflicted
+++ resolved
@@ -45,12 +45,8 @@
     Handler,
     HandlerEntry,
     HandlerSetup,
-<<<<<<< HEAD
+    enroute,
     FindDecorators,
-=======
-    enroute,
-    find_decorators,
->>>>>>> d9fbdce3
 )
 from .rest import (
     HttpRequest,
