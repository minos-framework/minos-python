"""
Copyright (C) 2021 Clariteia SL

This file is part of minos framework.

Minos framework can not be copied and/or distributed without the express permission of Clariteia SL.
"""

from .builders import (
<<<<<<< HEAD
    Rest,
=======
    RestBuilder,
>>>>>>> 2efc3f6c
)
from .services import (
    RestService,
)<|MERGE_RESOLUTION|>--- conflicted
+++ resolved
@@ -7,11 +7,7 @@
 """
 
 from .builders import (
-<<<<<<< HEAD
-    Rest,
-=======
     RestBuilder,
->>>>>>> 2efc3f6c
 )
 from .services import (
     RestService,
