--- conflicted
+++ resolved
@@ -52,12 +52,8 @@
 
     __slots__ = "raw"
 
-<<<<<<< HEAD
-    def __init__(self, raw: web.Request, *args, **kwargs):
+    def __init__(self, raw: AioHttpRequest, *args, **kwargs):
         super().__init__(*args, **kwargs)
-=======
-    def __init__(self, raw: AioHttpRequest):
->>>>>>> 6b93d333
         self.raw = raw
 
     @property
