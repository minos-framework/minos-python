--- conflicted
+++ resolved
@@ -61,9 +61,5 @@
         :param entry: Entry to be dispatched.
         :return: This method does not return anything.
         """
-<<<<<<< HEAD
-        logger.info(f"Dispatching '{row.data!s}'...")
-        await self.saga_manager.run(reply=row.data)
-=======
-        await self.saga_manager.run(reply=entry.data)
->>>>>>> cdf25cab
+        logger.info(f"Dispatching '{entry.data!s}'...")
+        await self.saga_manager.run(reply=entry.data)