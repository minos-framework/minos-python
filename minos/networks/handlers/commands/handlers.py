--- conflicted
+++ resolved
@@ -62,14 +62,10 @@
         command: Command = row.data
         definition_id = command.saga_uuid
 
-<<<<<<< HEAD
         request = CommandRequest(command)
-        response = await row.callback(request)
-=======
-        response = row.callback(row.topic, command)
+        response = row.callback(request)
         if isawaitable(response):
             response = await response
->>>>>>> f1df60c5
 
         if command.reply_topic is not None:
             items = await response.content()
