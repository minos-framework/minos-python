--- conflicted
+++ resolved
@@ -65,13 +65,9 @@
         :param entry: Entry to be dispatched.
         :return: This method does not return anything.
         """
-<<<<<<< HEAD
-        logger.info(f"Dispatching '{row.data!s}'...")
+        logger.info(f"Dispatching '{entry.data!s}'...")
 
-        command: Command = row.data
-=======
         command: Command = entry.data
->>>>>>> cdf25cab
         definition_id = command.saga_uuid
 
         request = CommandRequest(command)
