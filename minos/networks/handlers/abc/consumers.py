--- conflicted
+++ resolved
@@ -46,11 +46,7 @@
 
     """
 
-<<<<<<< HEAD
-    __slots__ = "_tasks", "_handler", "_topics", "_table_name", "_broker_group_name", "_kafka_conn_data", "_consumer"
-=======
     __slots__ = "_tasks", "_handler", "_topics", "_table_name", "_broker_group_name", "_kafka_conn_data"
->>>>>>> 03ed302f
 
     def __init__(self, *, table_name: str, config, **kwargs: Any):
         super().__init__(table_name=table_name, **kwargs, **config.queue._asdict())
@@ -60,10 +56,6 @@
         self._table_name = table_name
         self._broker_group_name = None
         self._kafka_conn_data = None
-<<<<<<< HEAD
-        self._consumer = None
-=======
->>>>>>> 03ed302f
 
     @classmethod
     def _from_config(cls, *args, config: MinosConfig, **kwargs) -> Consumer:
@@ -71,40 +63,6 @@
 
     async def _setup(self) -> NoReturn:
         await super()._setup()
-<<<<<<< HEAD
-        self._consumer = await self._build_kafka_consumer()
-
-    async def _build_kafka_consumer(self) -> AIOKafkaConsumer:
-        # start the Service Event Consumer for Kafka
-        consumer = AIOKafkaConsumer(
-            *self._topics, group_id=self._broker_group_name, bootstrap_servers=self._kafka_conn_data,
-        )
-
-        await consumer.start()
-
-        return consumer
-
-    async def _destroy(self) -> NoReturn:
-        await self._consumer.stop()
-        await super()._destroy()
-
-    async def dispatch(self) -> NoReturn:
-        """Perform a dispatching step.
-
-        :return: This method does not return anything.
-        """
-        await self.handle_message(self._consumer)
-
-    async def handle_message(self, consumer: AsyncIterator):
-        """Message consumer.
-
-        It consumes the messages and sends them for processing.
-
-        Args:
-            consumer: Kafka Consumer instance (at the moment only Kafka consumer is supported).
-        """
-
-=======
         await self._consumer.start()
 
     @cached_property
@@ -133,7 +91,6 @@
             consumer: Kafka Consumer instance (at the moment only Kafka consumer is supported).
         """
 
->>>>>>> 03ed302f
         async for msg in consumer:
             await self.handle_single_message(msg)
 
