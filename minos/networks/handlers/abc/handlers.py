--- conflicted
+++ resolved
@@ -82,11 +82,8 @@
         :return: This method does not return anything.
         """
         async with self.cursor() as cursor:
-<<<<<<< HEAD
-=======
             await self.dispatch(cursor)
 
->>>>>>> 511dc72a
             await cursor.execute(self._queries["listen"])
             try:
                 while True:
