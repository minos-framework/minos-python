--- conflicted
+++ resolved
@@ -14,12 +14,6 @@
 from .commands import (
     CommandBroker,
 )
-<<<<<<< HEAD
-from .producers import (
-    Producer,
-)
-=======
->>>>>>> 2efc3f6c
 from .events import (
     EventBroker,
 )
