--- conflicted
+++ resolved
@@ -37,12 +37,7 @@
         """
         self._queue.put_nowait(message)
 
-<<<<<<< HEAD
-    async def receive(self) -> BrokerMessage:
-        """Receive a new message.
-
-        :return: A ``BrokerMessage`` instance.
-        """
+    async def _receive(self) -> BrokerMessage:
         return await self._queue.get()
 
 
@@ -63,8 +58,4 @@
 
         :return: An ``InMemoryBrokerSubscriber`` instance.
         """
-        return InMemoryBrokerSubscriber(**self.kwargs)
-=======
-    async def _receive(self) -> BrokerMessage:
-        return await self._queue.get()
->>>>>>> 647039ef
+        return InMemoryBrokerSubscriber(**self.kwargs)