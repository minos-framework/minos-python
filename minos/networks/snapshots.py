<<<<<<< HEAD
=======
"""
Copyright (C) 2021 Clariteia SL

This file is part of minos framework.

Minos framework can not be copied and/or distributed without the express permission of Clariteia SL.
"""
from typing import (
    Optional,
)

>>>>>>> b9aa1702
from aiomisc.service.periodic import (
    PeriodicService,
)
from dependency_injector.wiring import (
    Provide,
)

from minos.common import (
    MinosSnapshot,
)


class SnapshotService(PeriodicService):
    """Minos Snapshot Service class."""

    snapshot: MinosSnapshot = Provide["snapshot"]

    def __init__(self, snapshot: Optional[MinosSnapshot] = None, interval: float = 60, **kwargs):
        super().__init__(interval=interval, **kwargs)

        if snapshot is not None:
            self.snapshot = snapshot

    async def start(self) -> None:
        """Start the service execution.

        :return: This method does not return anything.
        """
        await self.snapshot.setup()
        await super().start()

    async def callback(self) -> None:
        """Callback implementation to be executed periodically.

        :return: This method does not return anything.
        """
        await self.snapshot.synchronize()

    async def stop(self, err: Exception = None) -> None:
        """Stop the service execution.

        :param err: Optional exception that stopped the execution.
        :return: This method does not return anything.
        """
        await super().stop(err)
        await self.snapshot.destroy()<|MERGE_RESOLUTION|>--- conflicted
+++ resolved
@@ -1,17 +1,7 @@
-<<<<<<< HEAD
-=======
-"""
-Copyright (C) 2021 Clariteia SL
-
-This file is part of minos framework.
-
-Minos framework can not be copied and/or distributed without the express permission of Clariteia SL.
-"""
 from typing import (
     Optional,
 )
 
->>>>>>> b9aa1702
 from aiomisc.service.periodic import (
     PeriodicService,
 )
