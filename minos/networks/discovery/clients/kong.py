from .abc import (
    DiscoveryClient,
)


class KongDiscovery(DiscoveryClient):
    async def subscribe(
        self,
        host: str,
        port: int,
        name: str,
        endpoints: list[dict[str, str]],
        retry_tries: int = 3,
        retry_delay: float = 5,
    ) -> None:
        endpoint = f"{self.route}/services"
        service_metadata = {
            "name": name,
            "url": f"http://{host}:{port}",
        }
        await self._rest_subscribe(endpoint, service_metadata, host, port, name, endpoints, retry_tries, retry_delay)

        endpoint = f"{self.route}/{name}/routes"
        service_metadata = {
<<<<<<< HEAD
            "paths": [endpoint['url'] for endpoint in endpoints],
=======
            "paths[]": ",".join([endpoint["url"] for endpoint in endpoints]),
>>>>>>> bf36c40a
        }
        # TODO Should we use _rest_subscribe here?
        await self._rest_subscribe(endpoint, service_metadata, host, port, name, endpoints, retry_tries, retry_delay)

    async def unsubscribe(self, name: str, retry_tries: int = 3, retry_delay: float = 5) -> None:
        pass<|MERGE_RESOLUTION|>--- conflicted
+++ resolved
@@ -22,11 +22,7 @@
 
         endpoint = f"{self.route}/{name}/routes"
         service_metadata = {
-<<<<<<< HEAD
             "paths": [endpoint['url'] for endpoint in endpoints],
-=======
-            "paths[]": ",".join([endpoint["url"] for endpoint in endpoints]),
->>>>>>> bf36c40a
         }
         # TODO Should we use _rest_subscribe here?
         await self._rest_subscribe(endpoint, service_metadata, host, port, name, endpoints, retry_tries, retry_delay)
