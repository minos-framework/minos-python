--- conflicted
+++ resolved
@@ -6,12 +6,9 @@
 Minos framework can not be copied and/or distributed without the express permission of Clariteia SL.
 """
 import logging
-<<<<<<< HEAD
 from asyncio import (
     sleep,
 )
-=======
->>>>>>> 121e208c
 from typing import (
     NoReturn,
 )
@@ -56,7 +53,7 @@
         endpoint = f"{self.route}/subscribe"
         service_metadata = {"ip": host, "port": port, "name": name}
 
-<<<<<<< HEAD
+        logger.debug(f"Subscribing into {endpoint!r}...")
         try:
             async with aiohttp.ClientSession() as session:
                 async with session.post(endpoint, json=service_metadata) as response:
@@ -73,15 +70,6 @@
                 raise MinosDiscoveryConnectorException("There was a problem while trying to subscribe.")
 
     async def unsubscribe(self, name: str, retry_attempts: int = 2, retry_interval: float = 5) -> NoReturn:
-=======
-        logger.debug(f"Subscribing into {endpoint!r}...")
-        async with aiohttp.ClientSession() as session:
-            async with session.post(endpoint, json=service_metadata) as response:
-                if not response.ok:
-                    raise MinosDiscoveryConnectorException("There was a problem while trying to subscribe.")
-
-    async def unsubscribe(self, name: str) -> NoReturn:
->>>>>>> 121e208c
         """Perform an unsubscribe query.
 
         :param name: The name of the microservice to be unsubscribed.
@@ -91,10 +79,10 @@
         """
         endpoint = f"{self.route}/unsubscribe?name={name}"
 
-<<<<<<< HEAD
+        logger.debug(f"Unsubscribing into {endpoint!r}...")
         try:
             async with aiohttp.ClientSession() as session:
-                async with session.post(endpoint + query_param) as response:
+                async with session.post(endpoint) as response:
                     success = response.ok
         except Exception as exc:
             logger.warning(f"An exception was raised while trying to unsubscribe: {exc!r}")
@@ -105,11 +93,4 @@
                 await sleep(retry_interval)
                 return await self.unsubscribe(name, retry_attempts - 1, retry_interval)
             else:
-                raise MinosDiscoveryConnectorException("There was a problem while trying to unsubscribe.")
-=======
-        logger.debug(f"Unsubscribing into {endpoint!r}...")
-        async with aiohttp.ClientSession() as session:
-            async with session.post(endpoint) as response:
-                if not response.ok:
-                    raise MinosDiscoveryConnectorException("There was a problem while trying to unsubscribe.")
->>>>>>> 121e208c
+                raise MinosDiscoveryConnectorException("There was a problem while trying to unsubscribe.")