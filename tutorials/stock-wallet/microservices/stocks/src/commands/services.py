--- conflicted
+++ resolved
@@ -36,19 +36,14 @@
     async def set_stock_ticker(self, request: Request):
         event: Event = await request.content()
         for ticker in event["tickers"]:
-<<<<<<< HEAD
             logger.warning(ticker)
             if ticker['flag'] == "ticker":
                 now = pendulum.parse('1975-08-27T05:00:00')
                 logger.warning("Added ticker to stock")
-=======
-            if ticker["flag"] == "ticker":
-                now = pendulum.now()
->>>>>>> 05c0979c
                 await StocksAggregate.add_ticker_to_stock(ticker["ticker"], now.to_datetime_string())
 
     def call_remote(self, ticker, from_: str, to_: str):
-        with RESTClient("X0Mb2GLCf84iE3intKsKV5f9EDWvenNR") as client:
+        with RESTClient("") as client:
             resp = client.stocks_equities_aggregates(
                 ticker, 1, "hour", from_, to_, adjusted=True, sort="asc", limit=50000
             )
@@ -64,33 +59,19 @@
             for ticker in tickers:
                 logger.warning("Called Ticker Remote")
                 ticker_updated = pendulum.parse(ticker["updated"])
-<<<<<<< HEAD
                 results = self.call_remote(ticker["ticker"],
                                            now_minus_one_month.to_date_string(),
                                            now.to_date_string())
 
                 for result in results:
                     result_date = pendulum.from_timestamp(result["t"] / 1000)
-=======
-                results = self.call_remote(ticker["ticker"], now_minus_one_month.to_date_string(), now.to_date_string())
-
-                for result in results:
-                    result_date = pendulum.from_timestamp(result["t"] / 1000)
-                    # difference_ticker_result = ticker_updated.diff(result_date).in_hours()
->>>>>>> 05c0979c
                     if ticker_updated < result_date:
                         await StocksAggregate.update_time_ticker(ticker["uuid"], result_date.to_datetime_string())
                         logger.warning("Date time ticker updated")
                         when = result_date.to_datetime_string()
-<<<<<<< HEAD
                         message = BrokerMessageV1(
                             "QuotesChannel", BrokerMessageV1Payload(QuoteContent(ticker["ticker"], result['c'],
                                                                                  result['v'], when))
                         )
                         await self.broker_publisher.send(message)
-=======
-                        await StocksAggregate.add_quotes(
-                            ticker["uuid"], {"close": result["c"], "volume": result["v"], "when": when}
-                        )
->>>>>>> 05c0979c
-                        logger.warning("Added new quote")+                        logger.warning("Added new quote")
