from minos.cqrs import (
    CommandService,
)
from minos.networks import (
    Request,
    Response,
    ResponseException,
    enroute,
)

from ..aggregates import (
    ProductAggregate,
)


class ProductCommandService(CommandService):
    """ProductCommandService class."""

    @enroute.broker.command("GetProductById")
    async def get_product_by_id(self, request: Request) -> Response:
        """Create a new ``Product`` instance.

        :param request: The ``Request`` instance.
        :return: A ``Response`` instance.
        """
        try:
<<<<<<< HEAD
            content = await request.content()  # get the request payload
            product = await ProductAggregate.getProduct(content['uid'])
=======
            content = request.content()  # get the request payload
            product = await ProductAggregate.getProduct(content["uid"])
>>>>>>> 72d80a8b
            return Response(product)
        except Exception as exc:
            raise ResponseException(f"An error occurred during the Query process: {exc}")

    @enroute.rest.command("/product", "POST")
    @enroute.broker.command("CreateProduct")
    async def create_product(self, request: Request) -> Response:
        """Create a new ``Product`` instance.

        :param request: The ``Request`` instance.
        :return: A ``Response`` instance.
        """
        try:
            content = await request.content()  # get the request payload
            uuid = await ProductAggregate.createProduct(content)
            return Response({"uuid": uuid})
        except Exception as exc:
            raise ResponseException(f"An error occurred during the Product creation: {exc}")

    @enroute.rest.command("/product/{uuid}", "DELETE")
    @enroute.broker.command("DeleteProduct")
    async def delete_product(self, request: Request) -> Response:
        """Delete a  ``Product`` .

        :param request: The ``Request`` instance.
        :return: A ``Response`` instance.
        """
        try:
            params = request.params()  # get the url params [uuid]
            uuid = params["uuid"]
            uuid = await ProductAggregate.deleteProduct(uuid)
            return Response({"uuid": uuid})
        except Exception as exc:
            raise ResponseException(f"An error occurred during Product delete: {exc}")<|MERGE_RESOLUTION|>--- conflicted
+++ resolved
@@ -24,13 +24,8 @@
         :return: A ``Response`` instance.
         """
         try:
-<<<<<<< HEAD
             content = await request.content()  # get the request payload
             product = await ProductAggregate.getProduct(content['uid'])
-=======
-            content = request.content()  # get the request payload
-            product = await ProductAggregate.getProduct(content["uid"])
->>>>>>> 72d80a8b
             return Response(product)
         except Exception as exc:
             raise ResponseException(f"An error occurred during the Query process: {exc}")
