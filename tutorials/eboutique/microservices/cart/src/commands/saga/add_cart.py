--- conflicted
+++ resolved
@@ -7,17 +7,12 @@
     Saga,
     SagaContext,
     SagaRequest,
-<<<<<<< HEAD
     SagaResponse
 )
 from minos.common import (
     ModelType,
 )
 from src.aggregates import CartAggregate
-=======
-)
->>>>>>> 72d80a8b
-
 
 def _raise_error():
     return ValueError("The Product uid does not exist")
@@ -28,7 +23,6 @@
 
 def _get_product(context: SagaContext):
     # check if the product exist
-<<<<<<< HEAD
     return SagaRequest("GetProductById", ProductGet(context['product_uid']))
 
 
@@ -48,9 +42,6 @@
 ADD_CART_ITEM = (
     Saga().remote_step(_get_product).on_success(_get_product_success).commit(_add_item_to_cart)
 )
-=======
-    return SagaRequest("GetProductById", {"uid": context["product_uid"]})
-
 
 async def _add_item_to_cart(context: SagaContext):
     cart = context["cart_uid"]
@@ -63,5 +54,4 @@
     return SagaContext(cart=cart)
 
 
-ADD_CART_ITEM = Saga().remote_step(_get_product).on_error(_raise_error).commit(_add_item_to_cart)
->>>>>>> 72d80a8b
+ADD_CART_ITEM = Saga().remote_step(_get_product).on_error(_raise_error).commit(_add_item_to_cart)