--- conflicted
+++ resolved
@@ -31,13 +31,8 @@
         :return: A response exception.
         """
         params = await request.params()
-<<<<<<< HEAD
-        cart_obj = self.repository.get(params['uuid'])
-        return Response(cart_obj)
-=======
         cart_obj = self.repository.get(params["uuid"])
         raise Response(cart_obj)
->>>>>>> 72d80a8b
 
     @enroute.broker.event("CartCreated")
     async def cart_created(self, request: Request) -> None:
