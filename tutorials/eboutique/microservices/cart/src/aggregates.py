from typing import (
    Optional,
)
from uuid import (
    UUID,
)

from minos.aggregate import (
    Aggregate,
    Entity,
    EntitySet,
    ExternalEntity,
    Ref,
    RootEntity,
)


class Price(ExternalEntity):
    currency: str
    units: int


class Product(ExternalEntity):
    title: str
    price: Ref[Price]


class CartItem(Entity):
    product: Ref[Product]
    quantity: int


class Cart(RootEntity):
<<<<<<< HEAD
    user: str
=======
    """Cart RootEntity class."""

    customer: str
>>>>>>> 72d80a8b
    status: str
    products: Optional[EntitySet[CartItem]]


class CartAggregate(Aggregate[Cart]):
    """CartAggregate class."""

    @staticmethod
    async def createCart(data: {}) -> UUID:
        """Create a new Cart."""
<<<<<<< HEAD
        data['status'] = "open"
        cart = await Cart.create(user=data['user'], status=data['status'])
=======
        data["status"] = "open"
        cart = await Cart.create(customer=data["customer"], status=data["status"])
>>>>>>> 72d80a8b
        return cart.uuid

    @staticmethod
    async def addCartItem(cart: str, product: str, quantity) -> UUID:
        """Create a new Cart."""
        cart = await Cart.get(cart)
        cart_item = await CartItem(product=product, quantity=quantity)
        cart.products.add(cart_item)
        await cart.save()
        return cart.uuid
<|MERGE_RESOLUTION|>--- conflicted
+++ resolved
@@ -31,13 +31,8 @@
 
 
 class Cart(RootEntity):
-<<<<<<< HEAD
     user: str
-=======
     """Cart RootEntity class."""
-
-    customer: str
->>>>>>> 72d80a8b
     status: str
     products: Optional[EntitySet[CartItem]]
 
@@ -48,13 +43,8 @@
     @staticmethod
     async def createCart(data: {}) -> UUID:
         """Create a new Cart."""
-<<<<<<< HEAD
         data['status'] = "open"
         cart = await Cart.create(user=data['user'], status=data['status'])
-=======
-        data["status"] = "open"
-        cart = await Cart.create(customer=data["customer"], status=data["status"])
->>>>>>> 72d80a8b
         return cart.uuid
 
     @staticmethod
