import time

import pytest
import requests as requests


@pytest.fixture
def add_product():
    add_p_response = requests.post('http://localhost:5566/product', json={
        "title": "Product For Cart",
        "description": "Product used during Cart Test",
        "picture": "images/product.jpeg",
        "categories": [
            {
                "title": "tshirt"
            },
            {
                "title": "casual"
            }
        ],
        "price": {
            "currency": "EUR",
            "units": 59
        }
    })
    content = add_p_response.json()
    return content['uuid']

@pytest.fixture
def add_cart():
    add_c_response = requests.post('http://localhost:5566/cart', json={
        "user": "a6ef81f1-8145-46e3-bd54-52713958cae3",
    })
    content = add_c_response.json()
    return content['uuid']


def test_add_cart():
<<<<<<< HEAD
    add_c_response = requests.post('http://localhost:5566/cart', json={
        "user": "a6ef81f1-8145-46e3-bd54-52713958cae3",
    })
=======
    add_c_response = requests.post(
        "http://localhost:5566/cart",
        json={
            "customer": "a6ef81f1-8145-46e3-bd54-52713958cae3",
        },
    )
>>>>>>> 72d80a8b

    assert add_c_response.status_code == 200
    content = add_c_response.json()
    uuid = content["uuid"]
    time.sleep(1)
    get_c_response = requests.get("http://localhost:5566/cart/{}".format(uuid))

    content_get = get_c_response.json()
<<<<<<< HEAD
    assert content_get['uuid'] == uuid
    assert get_c_response.status_code == 200


def test_add_item_to_cart(add_product, add_cart):
    product_uid = add_product
    cart_id = add_cart
    add_c_i_response = requests.post('http://localhost:5566/cart/{}/item'.format(cart_id), json={
        "product": product_uid,
        "quantity": 2
    })
    assert add_c_i_response.status_code == 200
    # time.sleep(1)
    # check if the query service received the info



=======
    assert content_get["uuid"] == uuid
    assert get_c_response.status_code == 200
>>>>>>> 72d80a8b
<|MERGE_RESOLUTION|>--- conflicted
+++ resolved
@@ -36,19 +36,12 @@
 
 
 def test_add_cart():
-<<<<<<< HEAD
-    add_c_response = requests.post('http://localhost:5566/cart', json={
-        "user": "a6ef81f1-8145-46e3-bd54-52713958cae3",
-    })
-=======
     add_c_response = requests.post(
         "http://localhost:5566/cart",
         json={
             "customer": "a6ef81f1-8145-46e3-bd54-52713958cae3",
         },
     )
->>>>>>> 72d80a8b
-
     assert add_c_response.status_code == 200
     content = add_c_response.json()
     uuid = content["uuid"]
@@ -56,8 +49,7 @@
     get_c_response = requests.get("http://localhost:5566/cart/{}".format(uuid))
 
     content_get = get_c_response.json()
-<<<<<<< HEAD
-    assert content_get['uuid'] == uuid
+    assert content_get["uuid"] == uuid
     assert get_c_response.status_code == 200
 
 
@@ -74,7 +66,3 @@
 
 
 
-=======
-    assert content_get["uuid"] == uuid
-    assert get_c_response.status_code == 200
->>>>>>> 72d80a8b
