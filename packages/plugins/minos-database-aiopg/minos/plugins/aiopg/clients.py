--- conflicted
+++ resolved
@@ -190,12 +190,6 @@
 
     async def _connect(self) -> Connection:
         try:
-<<<<<<< HEAD
-            await self._cursor.execute(operation=operation, parameters=parameters)
-        except ProgrammingError as exc:
-            raise ProgrammingException(str(exc))
-        except OperationalError as exc:
-=======
             return await aiopg.connect(
                 timeout=self._connection_timeout,
                 host=self.host,
@@ -205,7 +199,6 @@
                 password=self.password,
             )
         except (OperationalError, TimeoutError) as exc:
->>>>>>> 469e6989
             raise ConnectionException(f"There was not possible to connect to the database: {exc!r}")
 
     @property
