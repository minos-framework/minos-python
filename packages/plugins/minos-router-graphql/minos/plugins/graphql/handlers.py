--- conflicted
+++ resolved
@@ -23,11 +23,7 @@
         self._schema = schema
 
     async def execute_operation(self, request: Request) -> Response:
-<<<<<<< HEAD
-        """Execute incoming request extracting variables and passing to graphql"""
-=======
         """Execute incoming request extracting variables and passing to graphql.
->>>>>>> 12604df1
 
         :param request: The request containing the graphql operation.
         :return: A response containing the graphql result.
@@ -65,12 +61,6 @@
                 if isinstance(error.original_error, ResponseException):
                     status = error.original_error.status
 
-<<<<<<< HEAD
-        return Response({"data": result.data, "errors": [err.message for err in errors]}, status=status)
-
-    async def get_schema(self, request: Request) -> Response:
-        """Get schema"""
-=======
         content = {"data": result.data, "errors": [err.message for err in errors]}
 
         return Response(content, status=status)
@@ -81,5 +71,4 @@
         :param request: An empty request.
         :return: A Response containing the schema as a string.
         """
->>>>>>> 12604df1
         return Response(print_schema(self._schema))