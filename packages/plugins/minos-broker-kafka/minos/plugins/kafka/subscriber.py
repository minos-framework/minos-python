from __future__ import (
    annotations,
)

import logging
from asyncio import (
    TimeoutError,
    wait_for,
)
from collections.abc import (
    Iterable,
)
from contextlib import (
    suppress,
)
from functools import (
    partial,
)
from typing import (
    Optional,
)

from aiokafka import (
    AIOKafkaConsumer,
)
from cached_property import (
    cached_property,
)
from kafka import (
    KafkaAdminClient,
)
from kafka.admin import (
    NewTopic,
)
from kafka.errors import (
    TopicAlreadyExistsError,
)

from minos.networks import (
    BrokerMessage,
    BrokerSubscriber,
    BrokerSubscriberBuilder,
    InMemoryBrokerSubscriberQueueBuilder,
    PostgreSqlBrokerSubscriberQueueBuilder,
    QueuedBrokerSubscriberBuilder,
)

from .common import (
    KafkaBrokerBuilderMixin,
    KafkaCircuitBreakerMixin,
)

logger = logging.getLogger(__name__)


class KafkaBrokerSubscriber(BrokerSubscriber, KafkaCircuitBreakerMixin):
    """Kafka Broker Subscriber class."""

    def __init__(
        self,
        topics: Iterable[str],
        host: Optional[str] = None,
        port: Optional[int] = None,
        group_id: Optional[str] = None,
        remove_topics_on_destroy: bool = False,
        **kwargs,
    ):
        super().__init__(topics, **kwargs)
        if host is None:
            host = "localhost"

        if port is None:
            port = 9092

        self._host = host
        self._port = port
        self._group_id = group_id

        self._remove_topics_on_destroy = remove_topics_on_destroy

    @property
    def host(self) -> str:
        """The host of kafka.

        :return: A ``str`` value.
        """
        return self._host

    @property
    def port(self) -> int:
        """The port of kafka.

        :return: A ``int`` value.
        """
        return self._port

    @property
    def group_id(self) -> Optional[str]:
        """The id of kafka's group.

        :return: An ``Optional[str]``` value.
        """
        return self._group_id

    @property
    def remove_topics_on_destroy(self) -> int:
        """Flag to check if topics should be removed on destroy.

        :return: A ``bool`` value.
        """
        return self._remove_topics_on_destroy

    async def _setup(self) -> None:
        await super()._setup()
        await self._create_topics()
        await self._start_client()

    async def _destroy(self) -> None:
        await self._stop_client()
        await self._delete_topics()
        await self._stop_admin_client()
        await super()._destroy()

    async def _start_client(self) -> None:
        # noinspection PyBroadException
        try:
            await self.with_circuit_breaker(self.client.start)
        except Exception as exc:
            await self._stop_client()
            raise exc

    async def _stop_client(self):
        with suppress(TimeoutError):
            await wait_for(self.client.stop(), 0.5)

    async def _stop_admin_client(self):
        await self.with_circuit_breaker(self.admin_client.close)

    async def _create_topics(self) -> None:
        logger.info(f"Creating {self.topics!r} topics...")

        new_topics = list()
        for topic in self.topics:
            new_topics.append(NewTopic(name=topic, num_partitions=1, replication_factor=1))

        def _fn() -> None:
            with suppress(TopicAlreadyExistsError):
                self.admin_client.create_topics(new_topics)

        await self.with_circuit_breaker(_fn)

    async def _delete_topics(self) -> None:
        if not self.remove_topics_on_destroy:
            return

        logger.info(f"Deleting {self.topics!r} topics...")
        fn = partial(self.admin_client.delete_topics, list(self.topics))
        await self.with_circuit_breaker(fn)

    @cached_property
    def admin_client(self):
        """Get the kafka admin client.

        :return: An ``KafkaAdminClient`` instance.
        """
        return KafkaAdminClient(bootstrap_servers=f"{self.host}:{self.port}")

    async def _receive(self) -> BrokerMessage:
        record = await self.client.getone()
        bytes_ = record.value
        message = BrokerMessage.from_avro_bytes(bytes_)
        return message

    @cached_property
    def client(self) -> AIOKafkaConsumer:
        """Get the kafka consumer client.

        :return: An ``AIOKafkaConsumer`` instance.
        """
        return AIOKafkaConsumer(
            *self.topics,
            bootstrap_servers=f"{self.host}:{self.port}",
            group_id=self.group_id,
            auto_offset_reset="earliest",
        )


class KafkaBrokerSubscriberBuilder(BrokerSubscriberBuilder[KafkaBrokerSubscriber], KafkaBrokerBuilderMixin):
    """Kafka Broker Subscriber Builder class."""

<<<<<<< HEAD
=======
    def with_config(self, config: Config) -> BrokerSubscriberBuilder:
        """Set config.

        :param config: The config to be set.
        :return: This method return the builder instance.
        """
        broker_config = config.get_interface_by_name("broker")
        common_config = broker_config.get("common", dict())

        self.kwargs |= {
            "group_id": config.get_name(),
            "host": common_config.get("host"),
            "port": common_config.get("port"),
        }
        return self

    def build(self) -> BrokerSubscriber:
        """Build the instance.

        :return: A ``KafkaBrokerSubscriber`` instance.
        """
        return KafkaBrokerSubscriber(**self.kwargs)

>>>>>>> a9b1debb

KafkaBrokerSubscriber.set_builder(KafkaBrokerSubscriberBuilder)


class PostgreSqlQueuedKafkaBrokerSubscriberBuilder(QueuedBrokerSubscriberBuilder):
    """PostgreSql Queued Kafka Broker Subscriber Builder class."""

    def __init__(self, *args, **kwargs):
        super().__init__(
            *args,
            impl_builder=KafkaBrokerSubscriberBuilder.new(),
            queue_builder=PostgreSqlBrokerSubscriberQueueBuilder.new(),
            **kwargs,
        )


class InMemoryQueuedKafkaBrokerSubscriberBuilder(QueuedBrokerSubscriberBuilder):
    """In Memory Queued Kafka Broker Subscriber Builder class."""

    def __init__(self, *args, **kwargs):
        super().__init__(
            *args,
            impl_builder=KafkaBrokerSubscriberBuilder.new(),
            queue_builder=InMemoryBrokerSubscriberQueueBuilder.new(),
            **kwargs,
        )<|MERGE_RESOLUTION|>--- conflicted
+++ resolved
@@ -188,32 +188,6 @@
 class KafkaBrokerSubscriberBuilder(BrokerSubscriberBuilder[KafkaBrokerSubscriber], KafkaBrokerBuilderMixin):
     """Kafka Broker Subscriber Builder class."""
 
-<<<<<<< HEAD
-=======
-    def with_config(self, config: Config) -> BrokerSubscriberBuilder:
-        """Set config.
-
-        :param config: The config to be set.
-        :return: This method return the builder instance.
-        """
-        broker_config = config.get_interface_by_name("broker")
-        common_config = broker_config.get("common", dict())
-
-        self.kwargs |= {
-            "group_id": config.get_name(),
-            "host": common_config.get("host"),
-            "port": common_config.get("port"),
-        }
-        return self
-
-    def build(self) -> BrokerSubscriber:
-        """Build the instance.
-
-        :return: A ``KafkaBrokerSubscriber`` instance.
-        """
-        return KafkaBrokerSubscriber(**self.kwargs)
-
->>>>>>> a9b1debb
 
 KafkaBrokerSubscriber.set_builder(KafkaBrokerSubscriberBuilder)
 
