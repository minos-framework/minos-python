--- conflicted
+++ resolved
@@ -74,10 +74,6 @@
 
         return self.database_operation_factory.get_table(name, transaction_uuids, exclude_deleted)
 
-<<<<<<< HEAD
-    def _build_entry(self, _type: str, _transaction_uuid: UUID, _deleted: bool, **kwargs) -> SnapshotEntry:
-        return SnapshotEntry(type_=_type, transaction_uuid=_transaction_uuid, deleted=_deleted, **kwargs)
-=======
     def execute_statement(self, statement: Executable, **kwargs) -> AsyncIterator[dict[str, Any]]:
         """Execute given statement and fetch results asynchronously.
 
@@ -103,12 +99,11 @@
             data = None
 
         return SnapshotEntry(
-            name=_type,
+            type_=_type,
             transaction_uuid=_transaction_uuid,
             uuid=uuid,
             version=version,
             created_at=created_at,
             updated_at=updated_at,
             data=data,
-        )
->>>>>>> ce70099e
+        )