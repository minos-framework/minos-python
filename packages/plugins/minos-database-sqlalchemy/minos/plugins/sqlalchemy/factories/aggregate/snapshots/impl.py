--- conflicted
+++ resolved
@@ -230,11 +230,7 @@
         """
 
         builder = SqlAlchemySnapshotQueryDatabaseOperationBuilder(
-<<<<<<< HEAD
             type_=type_,
-=======
-            type_=name,
->>>>>>> ce70099e
             condition=condition,
             ordering=ordering,
             limit=limit,
