--- conflicted
+++ resolved
@@ -45,15 +45,6 @@
 pytest = "^7.0.1"
 coverage = "^6.3"
 flake8 = "^4.0.1"
-<<<<<<< HEAD
-Sphinx = "^4.0.1"
-pre-commit = "^2.12.1"
-sphinx-autodoc-typehints = "^1.18.1"
-sphinxcontrib-apidoc = "^0.3.0"
-sphinx-rtd-theme = "^1.0.0"
-m2r2 = "^0.3.2"
-=======
->>>>>>> c274888e
 
 [build-system]
 requires = ["poetry-core>=1.0.0"]
