--- conflicted
+++ resolved
@@ -105,8 +105,7 @@
     async def _start(self) -> None:
         """For testing purposes."""
 
-<<<<<<< HEAD
-    async def stop(self, err: Exception = None) -> None:
+    async def _stop(self, err: Exception = None) -> None:
         """For testing purposes."""
 
 
@@ -187,8 +186,4 @@
 
 @Injectable("transaction_repository")
 class FakeTransactionRepository:
-    """For testing purposes."""
-=======
-    async def _stop(self, err: Exception = None) -> None:
-        """For testing purposes."""
->>>>>>> 8e25ec7f
+    """For testing purposes."""