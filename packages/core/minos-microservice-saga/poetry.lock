[[package]]
name = "aiomisc"
version = "15.7.3"
description = "aiomisc - miscellaneous utils for asyncio"
category = "main"
optional = false
python-versions = "*"

[package.dependencies]
colorlog = "*"

[package.extras]
aiohttp = ["aiohttp"]
asgi = ["aiohttp-asgi"]
carbon = ["aiocarbon (>=0.15,<1.0)"]
contextvars = ["contextvars (>=2.4,<3.0)"]
cron = ["croniter (>=0.3.34,<0.4.0)"]
develop = ["aiocontextvars (==0.2.2)", "aiohttp-asgi", "aiohttp (<4)", "async-timeout", "coveralls", "croniter (>=0.3.34,<0.4.0)", "fastapi", "freezegun (<1.1)", "mypy (>=0.782,<1.0)", "pylava", "pytest", "pytest-cov (>=3.0,<4.0)", "pytest-freezegun (>=0.4.2,<0.5.0)", "pytest-rst", "pytest-subtests", "rich", "setproctitle", "sphinx-autobuild", "sphinx-intl", "sphinx (>=3.5.1)", "timeout-decorator", "tox (>=2.4)", "types-croniter"]
raven = ["raven-aiohttp"]
uvloop = ["uvloop (>=0.14,<1)"]

[[package]]
name = "atomicwrites"
version = "1.4.0"
description = "Atomic file writes."
category = "dev"
optional = false
python-versions = ">=2.7, !=3.0.*, !=3.1.*, !=3.2.*, !=3.3.*"

[[package]]
name = "attrs"
version = "21.4.0"
description = "Classes Without Boilerplate"
category = "dev"
optional = false
python-versions = ">=2.7, !=3.0.*, !=3.1.*, !=3.2.*, !=3.3.*, !=3.4.*"

[package.extras]
dev = ["coverage[toml] (>=5.0.2)", "hypothesis", "pympler", "pytest (>=4.3.0)", "six", "mypy", "pytest-mypy-plugins", "zope.interface", "furo", "sphinx", "sphinx-notfound-page", "pre-commit", "cloudpickle"]
docs = ["furo", "sphinx", "zope.interface", "sphinx-notfound-page"]
tests = ["coverage[toml] (>=5.0.2)", "hypothesis", "pympler", "pytest (>=4.3.0)", "six", "mypy", "pytest-mypy-plugins", "zope.interface", "cloudpickle"]
tests_no_zope = ["coverage[toml] (>=5.0.2)", "hypothesis", "pympler", "pytest (>=4.3.0)", "six", "mypy", "pytest-mypy-plugins", "cloudpickle"]

[[package]]
name = "black"
version = "22.3.0"
description = "The uncompromising code formatter."
category = "dev"
optional = false
python-versions = ">=3.6.2"

[package.dependencies]
click = ">=8.0.0"
mypy-extensions = ">=0.4.3"
pathspec = ">=0.9.0"
platformdirs = ">=2"
tomli = {version = ">=1.1.0", markers = "python_version < \"3.11\""}
typing-extensions = {version = ">=3.10.0.0", markers = "python_version < \"3.10\""}

[package.extras]
colorama = ["colorama (>=0.4.3)"]
d = ["aiohttp (>=3.7.4)"]
jupyter = ["ipython (>=7.8.0)", "tokenize-rt (>=3.2.0)"]
uvloop = ["uvloop (>=0.15.2)"]

[[package]]
name = "cached-property"
version = "1.5.2"
description = "A decorator for caching properties in classes."
category = "main"
optional = false
python-versions = "*"

[[package]]
name = "click"
version = "8.1.3"
description = "Composable command line interface toolkit"
category = "dev"
optional = false
python-versions = ">=3.7"

[package.dependencies]
colorama = {version = "*", markers = "platform_system == \"Windows\""}

[[package]]
name = "colorama"
version = "0.4.4"
description = "Cross-platform colored terminal text."
category = "main"
optional = false
python-versions = ">=2.7, !=3.0.*, !=3.1.*, !=3.2.*, !=3.3.*, !=3.4.*"

[[package]]
name = "colorlog"
version = "6.6.0"
description = "Add colours to the output of Python's logging module."
category = "main"
optional = false
python-versions = ">=3.6"

[package.dependencies]
colorama = {version = "*", markers = "sys_platform == \"win32\""}

[package.extras]
development = ["black", "flake8", "mypy", "pytest", "types-colorama"]

[[package]]
name = "coverage"
version = "6.3.2"
description = "Code coverage measurement for Python"
category = "dev"
optional = false
python-versions = ">=3.7"

[package.extras]
toml = ["tomli"]

[[package]]
name = "crontab"
version = "0.23.0"
description = "Parse and use crontab schedules in Python"
category = "main"
optional = false
python-versions = "*"

[[package]]
name = "dependency-injector"
version = "4.39.1"
description = "Dependency injection framework for Python"
category = "main"
optional = false
python-versions = "*"

[package.dependencies]
six = ">=1.7.0,<=1.16.0"

[package.extras]
aiohttp = ["aiohttp"]
flask = ["flask"]
pydantic = ["pydantic"]
yaml = ["pyyaml"]

[[package]]
name = "fastavro"
version = "1.4.11"
description = "Fast read/write of AVRO files"
category = "main"
optional = false
python-versions = ">=3.7"

[package.extras]
codecs = ["python-snappy", "zstandard", "lz4"]
lz4 = ["lz4"]
snappy = ["python-snappy"]
zstandard = ["zstandard"]

[[package]]
name = "flake8"
version = "4.0.1"
description = "the modular source code checker: pep8 pyflakes and co"
category = "dev"
optional = false
python-versions = ">=3.6"

[package.dependencies]
mccabe = ">=0.6.0,<0.7.0"
pycodestyle = ">=2.8.0,<2.9.0"
pyflakes = ">=2.4.0,<2.5.0"

[[package]]
name = "iniconfig"
version = "1.1.1"
description = "iniconfig: brain-dead simple config-ini parsing"
category = "dev"
optional = false
python-versions = "*"

[[package]]
name = "isort"
version = "5.10.1"
description = "A Python utility / library to sort Python imports."
category = "dev"
optional = false
python-versions = ">=3.6.1,<4.0"

[package.extras]
pipfile_deprecated_finder = ["pipreqs", "requirementslib"]
requirements_deprecated_finder = ["pipreqs", "pip-api"]
colors = ["colorama (>=0.4.3,<0.5.0)"]
plugins = ["setuptools"]

[[package]]
name = "mccabe"
version = "0.6.1"
description = "McCabe checker, plugin for flake8"
category = "dev"
optional = false
python-versions = "*"

[[package]]
<<<<<<< HEAD
=======
name = "minos-microservice-aggregate"
version = "0.7.0"
description = "The Aggregate pattern of the Minos Framework"
category = "main"
optional = false
python-versions = "^3.9"
develop = true

[package.dependencies]
cached-property = "^1.5.2"
minos-microservice-common = "^0.7.0*"
minos-microservice-networks = "^0.7.0*"

[package.source]
type = "directory"
url = "../minos-microservice-aggregate"

[[package]]
>>>>>>> f9f6ae4e
name = "minos-microservice-common"
version = "0.7.0"
description = "The common core of the Minos Framework"
category = "main"
optional = false
python-versions = "^3.9"
develop = true

[package.dependencies]
aiomisc = ">=14.0.3,<15.8.0"
cached-property = "^1.5.2"
dependency-injector = "^4.32.2"
fastavro = "^1.4.0"
orjson = "^3.5.2"
PyYAML = ">=5.4.1,<7.0.0"
uvloop = "^0.16.0"

[package.source]
type = "directory"
url = "../minos-microservice-common"

[[package]]
name = "minos-microservice-networks"
version = "0.7.0"
description = "The networks core of the Minos Framework"
category = "main"
optional = false
python-versions = "^3.9"
develop = true

[package.dependencies]
crontab = "^0.23.0"
minos-microservice-common = "^0.7.0*"

[package.source]
type = "directory"
url = "../minos-microservice-networks"

[[package]]
name = "minos-microservice-transactions"
version = "0.0.0"
description = "The transactions core of the Minos Framework"
category = "main"
optional = false
python-versions = "^3.9"
develop = true

[package.dependencies]
cached-property = "^1.5.2"
minos-microservice-common = "^0.7.0*"

[package.source]
type = "directory"
url = "../minos-microservice-transactions"

[[package]]
name = "mypy-extensions"
version = "0.4.3"
description = "Experimental type system extensions for programs checked with the mypy typechecker."
category = "dev"
optional = false
python-versions = "*"

[[package]]
name = "orjson"
version = "3.6.8"
description = "Fast, correct Python JSON library supporting dataclasses, datetimes, and numpy"
category = "main"
optional = false
python-versions = ">=3.7"

[[package]]
name = "packaging"
version = "21.3"
description = "Core utilities for Python packages"
category = "dev"
optional = false
python-versions = ">=3.6"

[package.dependencies]
pyparsing = ">=2.0.2,<3.0.5 || >3.0.5"

[[package]]
name = "pathspec"
version = "0.9.0"
description = "Utility library for gitignore style pattern matching of file paths."
category = "dev"
optional = false
python-versions = "!=3.0.*,!=3.1.*,!=3.2.*,!=3.3.*,!=3.4.*,>=2.7"

[[package]]
name = "platformdirs"
version = "2.5.2"
description = "A small Python module for determining appropriate platform-specific dirs, e.g. a \"user data dir\"."
category = "dev"
optional = false
python-versions = ">=3.7"

[package.extras]
docs = ["furo (>=2021.7.5b38)", "proselint (>=0.10.2)", "sphinx-autodoc-typehints (>=1.12)", "sphinx (>=4)"]
test = ["appdirs (==1.4.4)", "pytest-cov (>=2.7)", "pytest-mock (>=3.6)", "pytest (>=6)"]

[[package]]
name = "pluggy"
version = "1.0.0"
description = "plugin and hook calling mechanisms for python"
category = "dev"
optional = false
python-versions = ">=3.6"

[package.extras]
dev = ["pre-commit", "tox"]
testing = ["pytest", "pytest-benchmark"]

[[package]]
name = "py"
version = "1.11.0"
description = "library with cross-python path, ini-parsing, io, code, log facilities"
category = "dev"
optional = false
python-versions = ">=2.7, !=3.0.*, !=3.1.*, !=3.2.*, !=3.3.*, !=3.4.*"

[[package]]
name = "pycodestyle"
version = "2.8.0"
description = "Python style guide checker"
category = "dev"
optional = false
python-versions = ">=2.7, !=3.0.*, !=3.1.*, !=3.2.*, !=3.3.*, !=3.4.*"

[[package]]
name = "pyflakes"
version = "2.4.0"
description = "passive checker of Python programs"
category = "dev"
optional = false
python-versions = ">=2.7, !=3.0.*, !=3.1.*, !=3.2.*, !=3.3.*"

[[package]]
name = "pyparsing"
version = "3.0.9"
description = "pyparsing module - Classes and methods to define and execute parsing grammars"
category = "dev"
optional = false
python-versions = ">=3.6.8"

[package.extras]
diagrams = ["railroad-diagrams", "jinja2"]

[[package]]
name = "pytest"
version = "7.1.2"
description = "pytest: simple powerful testing with Python"
category = "dev"
optional = false
python-versions = ">=3.7"

[package.dependencies]
atomicwrites = {version = ">=1.0", markers = "sys_platform == \"win32\""}
attrs = ">=19.2.0"
colorama = {version = "*", markers = "sys_platform == \"win32\""}
iniconfig = "*"
packaging = "*"
pluggy = ">=0.12,<2.0"
py = ">=1.8.2"
tomli = ">=1.0.0"

[package.extras]
testing = ["argcomplete", "hypothesis (>=3.56)", "mock", "nose", "pygments (>=2.7.2)", "requests", "xmlschema"]

[[package]]
name = "pyyaml"
version = "6.0"
description = "YAML parser and emitter for Python"
category = "main"
optional = false
python-versions = ">=3.6"

[[package]]
name = "six"
version = "1.16.0"
description = "Python 2 and 3 compatibility utilities"
category = "main"
optional = false
python-versions = ">=2.7, !=3.0.*, !=3.1.*, !=3.2.*"

[[package]]
name = "tomli"
version = "2.0.1"
description = "A lil' TOML parser"
category = "dev"
optional = false
python-versions = ">=3.7"

[[package]]
name = "typing-extensions"
version = "4.2.0"
description = "Backported and Experimental Type Hints for Python 3.7+"
category = "dev"
optional = false
python-versions = ">=3.7"

[[package]]
name = "uvloop"
version = "0.16.0"
description = "Fast implementation of asyncio event loop on top of libuv"
category = "main"
optional = false
python-versions = ">=3.7"

[package.extras]
dev = ["Cython (>=0.29.24,<0.30.0)", "pytest (>=3.6.0)", "Sphinx (>=4.1.2,<4.2.0)", "sphinxcontrib-asyncio (>=0.3.0,<0.4.0)", "sphinx-rtd-theme (>=0.5.2,<0.6.0)", "aiohttp", "flake8 (>=3.9.2,<3.10.0)", "psutil", "pycodestyle (>=2.7.0,<2.8.0)", "pyOpenSSL (>=19.0.0,<19.1.0)", "mypy (>=0.800)"]
docs = ["Sphinx (>=4.1.2,<4.2.0)", "sphinxcontrib-asyncio (>=0.3.0,<0.4.0)", "sphinx-rtd-theme (>=0.5.2,<0.6.0)"]
test = ["aiohttp", "flake8 (>=3.9.2,<3.10.0)", "psutil", "pycodestyle (>=2.7.0,<2.8.0)", "pyOpenSSL (>=19.0.0,<19.1.0)", "mypy (>=0.800)"]

[metadata]
lock-version = "1.1"
python-versions = "^3.9"
<<<<<<< HEAD
content-hash = "f08cdc1d1be4617e1eba11eab6eafb581c84f8cb3cda5eaebb9f6b67900565a2"
=======
content-hash = "9c4e0c0e329efda161e7508ce5f9c895804c0ac5586971be2c10cb2298b07a7a"
>>>>>>> f9f6ae4e

[metadata.files]
aiomisc = [
    {file = "aiomisc-15.7.3-py3-none-any.whl", hash = "sha256:0403e83268e98d0f2a125a70d13303fe1a2358e36db3daf02df032c7fa4f1525"},
    {file = "aiomisc-15.7.3.tar.gz", hash = "sha256:ba250a34bd4609ced36111cb50580f57c3d52f3955f953a53ecb2986988baedc"},
]
atomicwrites = [
    {file = "atomicwrites-1.4.0-py2.py3-none-any.whl", hash = "sha256:6d1784dea7c0c8d4a5172b6c620f40b6e4cbfdf96d783691f2e1302a7b88e197"},
    {file = "atomicwrites-1.4.0.tar.gz", hash = "sha256:ae70396ad1a434f9c7046fd2dd196fc04b12f9e91ffb859164193be8b6168a7a"},
]
attrs = [
    {file = "attrs-21.4.0-py2.py3-none-any.whl", hash = "sha256:2d27e3784d7a565d36ab851fe94887c5eccd6a463168875832a1be79c82828b4"},
    {file = "attrs-21.4.0.tar.gz", hash = "sha256:626ba8234211db98e869df76230a137c4c40a12d72445c45d5f5b716f076e2fd"},
]
black = [
    {file = "black-22.3.0-cp310-cp310-macosx_10_9_universal2.whl", hash = "sha256:2497f9c2386572e28921fa8bec7be3e51de6801f7459dffd6e62492531c47e09"},
    {file = "black-22.3.0-cp310-cp310-macosx_10_9_x86_64.whl", hash = "sha256:5795a0375eb87bfe902e80e0c8cfaedf8af4d49694d69161e5bd3206c18618bb"},
    {file = "black-22.3.0-cp310-cp310-macosx_11_0_arm64.whl", hash = "sha256:e3556168e2e5c49629f7b0f377070240bd5511e45e25a4497bb0073d9dda776a"},
    {file = "black-22.3.0-cp310-cp310-manylinux_2_17_x86_64.manylinux2014_x86_64.whl", hash = "sha256:67c8301ec94e3bcc8906740fe071391bce40a862b7be0b86fb5382beefecd968"},
    {file = "black-22.3.0-cp310-cp310-win_amd64.whl", hash = "sha256:fd57160949179ec517d32ac2ac898b5f20d68ed1a9c977346efbac9c2f1e779d"},
    {file = "black-22.3.0-cp36-cp36m-macosx_10_9_x86_64.whl", hash = "sha256:cc1e1de68c8e5444e8f94c3670bb48a2beef0e91dddfd4fcc29595ebd90bb9ce"},
    {file = "black-22.3.0-cp36-cp36m-manylinux_2_17_x86_64.manylinux2014_x86_64.whl", hash = "sha256:6d2fc92002d44746d3e7db7cf9313cf4452f43e9ea77a2c939defce3b10b5c82"},
    {file = "black-22.3.0-cp36-cp36m-win_amd64.whl", hash = "sha256:a6342964b43a99dbc72f72812bf88cad8f0217ae9acb47c0d4f141a6416d2d7b"},
    {file = "black-22.3.0-cp37-cp37m-macosx_10_9_x86_64.whl", hash = "sha256:328efc0cc70ccb23429d6be184a15ce613f676bdfc85e5fe8ea2a9354b4e9015"},
    {file = "black-22.3.0-cp37-cp37m-manylinux_2_17_x86_64.manylinux2014_x86_64.whl", hash = "sha256:06f9d8846f2340dfac80ceb20200ea5d1b3f181dd0556b47af4e8e0b24fa0a6b"},
    {file = "black-22.3.0-cp37-cp37m-win_amd64.whl", hash = "sha256:ad4efa5fad66b903b4a5f96d91461d90b9507a812b3c5de657d544215bb7877a"},
    {file = "black-22.3.0-cp38-cp38-macosx_10_9_universal2.whl", hash = "sha256:e8477ec6bbfe0312c128e74644ac8a02ca06bcdb8982d4ee06f209be28cdf163"},
    {file = "black-22.3.0-cp38-cp38-macosx_10_9_x86_64.whl", hash = "sha256:637a4014c63fbf42a692d22b55d8ad6968a946b4a6ebc385c5505d9625b6a464"},
    {file = "black-22.3.0-cp38-cp38-macosx_11_0_arm64.whl", hash = "sha256:863714200ada56cbc366dc9ae5291ceb936573155f8bf8e9de92aef51f3ad0f0"},
    {file = "black-22.3.0-cp38-cp38-manylinux_2_17_x86_64.manylinux2014_x86_64.whl", hash = "sha256:10dbe6e6d2988049b4655b2b739f98785a884d4d6b85bc35133a8fb9a2233176"},
    {file = "black-22.3.0-cp38-cp38-win_amd64.whl", hash = "sha256:cee3e11161dde1b2a33a904b850b0899e0424cc331b7295f2a9698e79f9a69a0"},
    {file = "black-22.3.0-cp39-cp39-macosx_10_9_universal2.whl", hash = "sha256:5891ef8abc06576985de8fa88e95ab70641de6c1fca97e2a15820a9b69e51b20"},
    {file = "black-22.3.0-cp39-cp39-macosx_10_9_x86_64.whl", hash = "sha256:30d78ba6bf080eeaf0b7b875d924b15cd46fec5fd044ddfbad38c8ea9171043a"},
    {file = "black-22.3.0-cp39-cp39-macosx_11_0_arm64.whl", hash = "sha256:ee8f1f7228cce7dffc2b464f07ce769f478968bfb3dd1254a4c2eeed84928aad"},
    {file = "black-22.3.0-cp39-cp39-manylinux_2_17_x86_64.manylinux2014_x86_64.whl", hash = "sha256:6ee227b696ca60dd1c507be80a6bc849a5a6ab57ac7352aad1ffec9e8b805f21"},
    {file = "black-22.3.0-cp39-cp39-win_amd64.whl", hash = "sha256:9b542ced1ec0ceeff5b37d69838106a6348e60db7b8fdd245294dc1d26136265"},
    {file = "black-22.3.0-py3-none-any.whl", hash = "sha256:bc58025940a896d7e5356952228b68f793cf5fcb342be703c3a2669a1488cb72"},
    {file = "black-22.3.0.tar.gz", hash = "sha256:35020b8886c022ced9282b51b5a875b6d1ab0c387b31a065b84db7c33085ca79"},
]
cached-property = [
    {file = "cached-property-1.5.2.tar.gz", hash = "sha256:9fa5755838eecbb2d234c3aa390bd80fbd3ac6b6869109bfc1b499f7bd89a130"},
    {file = "cached_property-1.5.2-py2.py3-none-any.whl", hash = "sha256:df4f613cf7ad9a588cc381aaf4a512d26265ecebd5eb9e1ba12f1319eb85a6a0"},
]
click = [
    {file = "click-8.1.3-py3-none-any.whl", hash = "sha256:bb4d8133cb15a609f44e8213d9b391b0809795062913b383c62be0ee95b1db48"},
    {file = "click-8.1.3.tar.gz", hash = "sha256:7682dc8afb30297001674575ea00d1814d808d6a36af415a82bd481d37ba7b8e"},
]
colorama = [
    {file = "colorama-0.4.4-py2.py3-none-any.whl", hash = "sha256:9f47eda37229f68eee03b24b9748937c7dc3868f906e8ba69fbcbdd3bc5dc3e2"},
    {file = "colorama-0.4.4.tar.gz", hash = "sha256:5941b2b48a20143d2267e95b1c2a7603ce057ee39fd88e7329b0c292aa16869b"},
]
colorlog = [
    {file = "colorlog-6.6.0-py2.py3-none-any.whl", hash = "sha256:351c51e866c86c3217f08e4b067a7974a678be78f07f85fc2d55b8babde6d94e"},
    {file = "colorlog-6.6.0.tar.gz", hash = "sha256:344f73204009e4c83c5b6beb00b3c45dc70fcdae3c80db919e0a4171d006fde8"},
]
coverage = [
    {file = "coverage-6.3.2-cp310-cp310-macosx_10_9_x86_64.whl", hash = "sha256:9b27d894748475fa858f9597c0ee1d4829f44683f3813633aaf94b19cb5453cf"},
    {file = "coverage-6.3.2-cp310-cp310-macosx_11_0_arm64.whl", hash = "sha256:37d1141ad6b2466a7b53a22e08fe76994c2d35a5b6b469590424a9953155afac"},
    {file = "coverage-6.3.2-cp310-cp310-manylinux_2_17_aarch64.manylinux2014_aarch64.whl", hash = "sha256:f9987b0354b06d4df0f4d3e0ec1ae76d7ce7cbca9a2f98c25041eb79eec766f1"},
    {file = "coverage-6.3.2-cp310-cp310-manylinux_2_5_i686.manylinux1_i686.manylinux_2_17_i686.manylinux2014_i686.whl", hash = "sha256:26e2deacd414fc2f97dd9f7676ee3eaecd299ca751412d89f40bc01557a6b1b4"},
    {file = "coverage-6.3.2-cp310-cp310-manylinux_2_5_x86_64.manylinux1_x86_64.manylinux_2_17_x86_64.manylinux2014_x86_64.whl", hash = "sha256:4dd8bafa458b5c7d061540f1ee9f18025a68e2d8471b3e858a9dad47c8d41903"},
    {file = "coverage-6.3.2-cp310-cp310-musllinux_1_1_aarch64.whl", hash = "sha256:46191097ebc381fbf89bdce207a6c107ac4ec0890d8d20f3360345ff5976155c"},
    {file = "coverage-6.3.2-cp310-cp310-musllinux_1_1_i686.whl", hash = "sha256:6f89d05e028d274ce4fa1a86887b071ae1755082ef94a6740238cd7a8178804f"},
    {file = "coverage-6.3.2-cp310-cp310-musllinux_1_1_x86_64.whl", hash = "sha256:58303469e9a272b4abdb9e302a780072c0633cdcc0165db7eec0f9e32f901e05"},
    {file = "coverage-6.3.2-cp310-cp310-win32.whl", hash = "sha256:2fea046bfb455510e05be95e879f0e768d45c10c11509e20e06d8fcaa31d9e39"},
    {file = "coverage-6.3.2-cp310-cp310-win_amd64.whl", hash = "sha256:a2a8b8bcc399edb4347a5ca8b9b87e7524c0967b335fbb08a83c8421489ddee1"},
    {file = "coverage-6.3.2-cp37-cp37m-macosx_10_9_x86_64.whl", hash = "sha256:f1555ea6d6da108e1999b2463ea1003fe03f29213e459145e70edbaf3e004aaa"},
    {file = "coverage-6.3.2-cp37-cp37m-manylinux_2_17_aarch64.manylinux2014_aarch64.whl", hash = "sha256:e5f4e1edcf57ce94e5475fe09e5afa3e3145081318e5fd1a43a6b4539a97e518"},
    {file = "coverage-6.3.2-cp37-cp37m-manylinux_2_5_i686.manylinux1_i686.manylinux_2_17_i686.manylinux2014_i686.whl", hash = "sha256:7a15dc0a14008f1da3d1ebd44bdda3e357dbabdf5a0b5034d38fcde0b5c234b7"},
    {file = "coverage-6.3.2-cp37-cp37m-manylinux_2_5_x86_64.manylinux1_x86_64.manylinux_2_17_x86_64.manylinux2014_x86_64.whl", hash = "sha256:21b7745788866028adeb1e0eca3bf1101109e2dc58456cb49d2d9b99a8c516e6"},
    {file = "coverage-6.3.2-cp37-cp37m-musllinux_1_1_aarch64.whl", hash = "sha256:8ce257cac556cb03be4a248d92ed36904a59a4a5ff55a994e92214cde15c5bad"},
    {file = "coverage-6.3.2-cp37-cp37m-musllinux_1_1_i686.whl", hash = "sha256:b0be84e5a6209858a1d3e8d1806c46214e867ce1b0fd32e4ea03f4bd8b2e3359"},
    {file = "coverage-6.3.2-cp37-cp37m-musllinux_1_1_x86_64.whl", hash = "sha256:acf53bc2cf7282ab9b8ba346746afe703474004d9e566ad164c91a7a59f188a4"},
    {file = "coverage-6.3.2-cp37-cp37m-win32.whl", hash = "sha256:8bdde1177f2311ee552f47ae6e5aa7750c0e3291ca6b75f71f7ffe1f1dab3dca"},
    {file = "coverage-6.3.2-cp37-cp37m-win_amd64.whl", hash = "sha256:b31651d018b23ec463e95cf10070d0b2c548aa950a03d0b559eaa11c7e5a6fa3"},
    {file = "coverage-6.3.2-cp38-cp38-macosx_10_9_x86_64.whl", hash = "sha256:07e6db90cd9686c767dcc593dff16c8c09f9814f5e9c51034066cad3373b914d"},
    {file = "coverage-6.3.2-cp38-cp38-macosx_11_0_arm64.whl", hash = "sha256:2c6dbb42f3ad25760010c45191e9757e7dce981cbfb90e42feef301d71540059"},
    {file = "coverage-6.3.2-cp38-cp38-manylinux_2_17_aarch64.manylinux2014_aarch64.whl", hash = "sha256:c76aeef1b95aff3905fb2ae2d96e319caca5b76fa41d3470b19d4e4a3a313512"},
    {file = "coverage-6.3.2-cp38-cp38-manylinux_2_5_i686.manylinux1_i686.manylinux_2_17_i686.manylinux2014_i686.whl", hash = "sha256:8cf5cfcb1521dc3255d845d9dca3ff204b3229401994ef8d1984b32746bb45ca"},
    {file = "coverage-6.3.2-cp38-cp38-manylinux_2_5_x86_64.manylinux1_x86_64.manylinux_2_17_x86_64.manylinux2014_x86_64.whl", hash = "sha256:8fbbdc8d55990eac1b0919ca69eb5a988a802b854488c34b8f37f3e2025fa90d"},
    {file = "coverage-6.3.2-cp38-cp38-musllinux_1_1_aarch64.whl", hash = "sha256:ec6bc7fe73a938933d4178c9b23c4e0568e43e220aef9472c4f6044bfc6dd0f0"},
    {file = "coverage-6.3.2-cp38-cp38-musllinux_1_1_i686.whl", hash = "sha256:9baff2a45ae1f17c8078452e9e5962e518eab705e50a0aa8083733ea7d45f3a6"},
    {file = "coverage-6.3.2-cp38-cp38-musllinux_1_1_x86_64.whl", hash = "sha256:fd9e830e9d8d89b20ab1e5af09b32d33e1a08ef4c4e14411e559556fd788e6b2"},
    {file = "coverage-6.3.2-cp38-cp38-win32.whl", hash = "sha256:f7331dbf301b7289013175087636bbaf5b2405e57259dd2c42fdcc9fcc47325e"},
    {file = "coverage-6.3.2-cp38-cp38-win_amd64.whl", hash = "sha256:68353fe7cdf91f109fc7d474461b46e7f1f14e533e911a2a2cbb8b0fc8613cf1"},
    {file = "coverage-6.3.2-cp39-cp39-macosx_10_9_x86_64.whl", hash = "sha256:b78e5afb39941572209f71866aa0b206c12f0109835aa0d601e41552f9b3e620"},
    {file = "coverage-6.3.2-cp39-cp39-macosx_11_0_arm64.whl", hash = "sha256:4e21876082ed887baed0146fe222f861b5815455ada3b33b890f4105d806128d"},
    {file = "coverage-6.3.2-cp39-cp39-manylinux_2_17_aarch64.manylinux2014_aarch64.whl", hash = "sha256:34626a7eee2a3da12af0507780bb51eb52dca0e1751fd1471d0810539cefb536"},
    {file = "coverage-6.3.2-cp39-cp39-manylinux_2_5_i686.manylinux1_i686.manylinux_2_17_i686.manylinux2014_i686.whl", hash = "sha256:1ebf730d2381158ecf3dfd4453fbca0613e16eaa547b4170e2450c9707665ce7"},
    {file = "coverage-6.3.2-cp39-cp39-manylinux_2_5_x86_64.manylinux1_x86_64.manylinux_2_17_x86_64.manylinux2014_x86_64.whl", hash = "sha256:dd6fe30bd519694b356cbfcaca9bd5c1737cddd20778c6a581ae20dc8c04def2"},
    {file = "coverage-6.3.2-cp39-cp39-musllinux_1_1_aarch64.whl", hash = "sha256:96f8a1cb43ca1422f36492bebe63312d396491a9165ed3b9231e778d43a7fca4"},
    {file = "coverage-6.3.2-cp39-cp39-musllinux_1_1_i686.whl", hash = "sha256:dd035edafefee4d573140a76fdc785dc38829fe5a455c4bb12bac8c20cfc3d69"},
    {file = "coverage-6.3.2-cp39-cp39-musllinux_1_1_x86_64.whl", hash = "sha256:5ca5aeb4344b30d0bec47481536b8ba1181d50dbe783b0e4ad03c95dc1296684"},
    {file = "coverage-6.3.2-cp39-cp39-win32.whl", hash = "sha256:f5fa5803f47e095d7ad8443d28b01d48c0359484fec1b9d8606d0e3282084bc4"},
    {file = "coverage-6.3.2-cp39-cp39-win_amd64.whl", hash = "sha256:9548f10d8be799551eb3a9c74bbf2b4934ddb330e08a73320123c07f95cc2d92"},
    {file = "coverage-6.3.2-pp36.pp37.pp38-none-any.whl", hash = "sha256:18d520c6860515a771708937d2f78f63cc47ab3b80cb78e86573b0a760161faf"},
    {file = "coverage-6.3.2.tar.gz", hash = "sha256:03e2a7826086b91ef345ff18742ee9fc47a6839ccd517061ef8fa1976e652ce9"},
]
crontab = [
    {file = "crontab-0.23.0.tar.gz", hash = "sha256:ca79dede9c2f572bb32f38703e8fddcf3427e86edc838f2ffe7ae4b9ee2b0733"},
]
dependency-injector = [
    {file = "dependency-injector-4.39.1.tar.gz", hash = "sha256:9ab76dc5e19b2692aaca49e00f9b41a087138d139b0ec985f92ff0498f038772"},
    {file = "dependency_injector-4.39.1-cp310-cp310-macosx_10_9_x86_64.whl", hash = "sha256:c788a3d5482e63b5fd55e14fc258f1ff0b51b411927ab132ef0f689cb5d1183f"},
    {file = "dependency_injector-4.39.1-cp310-cp310-manylinux_2_17_aarch64.manylinux2014_aarch64.whl", hash = "sha256:d0832e0457a360725cd1d1037b77b85478aeeaacc60e85ecceeb8020409e7b62"},
    {file = "dependency_injector-4.39.1-cp310-cp310-manylinux_2_5_i686.manylinux1_i686.manylinux_2_12_i686.manylinux2010_i686.whl", hash = "sha256:d51998fff9704fd01d11c3c48f4e88d8506cb6afa1ee41409a881a5a51dae3fc"},
    {file = "dependency_injector-4.39.1-cp310-cp310-manylinux_2_5_x86_64.manylinux1_x86_64.manylinux_2_12_x86_64.manylinux2010_x86_64.whl", hash = "sha256:ea484cd13fc62966bf5582df0816205feee072d18f228aac75f7807b43f223ae"},
    {file = "dependency_injector-4.39.1-cp310-cp310-win32.whl", hash = "sha256:17389e53ec29ca13570319cf2065dcc4c2f6d36db5dd792bb1e8f2c39a9f146b"},
    {file = "dependency_injector-4.39.1-cp310-cp310-win_amd64.whl", hash = "sha256:55b0988489267c5a580f419133770ffe293057f2064da1c9ad6a2cc69666739b"},
    {file = "dependency_injector-4.39.1-cp36-cp36m-macosx_10_9_x86_64.whl", hash = "sha256:b297c3e79d3633cc56366386ae1f7dbce1587673cca2f559c368c1e936a1fa94"},
    {file = "dependency_injector-4.39.1-cp36-cp36m-manylinux_2_17_aarch64.manylinux2014_aarch64.whl", hash = "sha256:2728827c5abb2420c5811e218262ae1b77a48e76cc9eebc6b4f55fee48a1a18d"},
    {file = "dependency_injector-4.39.1-cp36-cp36m-manylinux_2_5_i686.manylinux1_i686.manylinux_2_12_i686.manylinux2010_i686.whl", hash = "sha256:029e42b064ab8cb5b2559be040ff682c7aa81592f1654a82355475956df17803"},
    {file = "dependency_injector-4.39.1-cp36-cp36m-manylinux_2_5_x86_64.manylinux1_x86_64.manylinux_2_12_x86_64.manylinux2010_x86_64.whl", hash = "sha256:305e3db3f4bf40f64caaa1303e03005174e78d2339d2ae517b34c011ec2300f9"},
    {file = "dependency_injector-4.39.1-cp36-cp36m-win32.whl", hash = "sha256:a661dd23a5e4e2f6bf4a729de7fadbe148c9a4a298dbcadfc5a94584b6930970"},
    {file = "dependency_injector-4.39.1-cp36-cp36m-win_amd64.whl", hash = "sha256:340d6e7af5c4729d20c837d6d1e8a2626c24a05259dff746406cc823e26ba1e7"},
    {file = "dependency_injector-4.39.1-cp37-cp37m-macosx_10_9_x86_64.whl", hash = "sha256:a1553dac1c95f0de1f910b0025ee4570ea078a07d576bcdc2168990e719cea50"},
    {file = "dependency_injector-4.39.1-cp37-cp37m-manylinux_2_17_aarch64.manylinux2014_aarch64.whl", hash = "sha256:9c7baaa64d93359ee08c15d68579cc803e11d9becaf961f5a66b94ff627248e1"},
    {file = "dependency_injector-4.39.1-cp37-cp37m-manylinux_2_5_i686.manylinux1_i686.manylinux_2_12_i686.manylinux2010_i686.whl", hash = "sha256:7a27bf1951a066cf347b886cc7ab0f37dcbd1ad59bffcfe721c8c12a189a150d"},
    {file = "dependency_injector-4.39.1-cp37-cp37m-manylinux_2_5_x86_64.manylinux1_x86_64.manylinux_2_12_x86_64.manylinux2010_x86_64.whl", hash = "sha256:da6e2d685f7d0c65257f08133b68d9bf74ec319b90a0f21b4f629d168ce5f68f"},
    {file = "dependency_injector-4.39.1-cp37-cp37m-win32.whl", hash = "sha256:a8ddd03ca86e67e9d3cc038793d34fbfccab12e6145df813e72bf14f9371f2ea"},
    {file = "dependency_injector-4.39.1-cp37-cp37m-win_amd64.whl", hash = "sha256:e01a319ea05cd86b520201386dcb53a81a5400cb82fcc2f006bd7e92c0c51a0a"},
    {file = "dependency_injector-4.39.1-cp38-cp38-macosx_10_9_x86_64.whl", hash = "sha256:4704804bde25b694aa65201927937a9d82d8bc055cb3dadc68eb05988bd34fa9"},
    {file = "dependency_injector-4.39.1-cp38-cp38-manylinux_2_17_aarch64.manylinux2014_aarch64.whl", hash = "sha256:0935d50b263169e7b0826a2fb6be80d6a4f2a7c59e6dd9876f86da3243bea9eb"},
    {file = "dependency_injector-4.39.1-cp38-cp38-manylinux_2_5_i686.manylinux1_i686.manylinux_2_12_i686.manylinux2010_i686.whl", hash = "sha256:3c34aa5abb1826b6189f47daf6e469d4293c1d01693233da2c1b923816270cc5"},
    {file = "dependency_injector-4.39.1-cp38-cp38-manylinux_2_5_x86_64.manylinux1_x86_64.manylinux_2_12_x86_64.manylinux2010_x86_64.whl", hash = "sha256:db64904c9b9a88756cfece3e3ed078a2b57127642711dd08af342dba8abf9667"},
    {file = "dependency_injector-4.39.1-cp38-cp38-win32.whl", hash = "sha256:66ebe728194adc8720dbc4d662edbbfa55659ff23c9c493fb2dae0bfd4df5734"},
    {file = "dependency_injector-4.39.1-cp38-cp38-win_amd64.whl", hash = "sha256:4349974620f630d6726808e1291ec99713b64d449b84eb01581ee807a5a5c224"},
    {file = "dependency_injector-4.39.1-cp39-cp39-macosx_10_9_x86_64.whl", hash = "sha256:d87cad0899b05cd08931bfb68ddf7be77711a67b0649c37f2045d7808977b082"},
    {file = "dependency_injector-4.39.1-cp39-cp39-manylinux_2_17_aarch64.manylinux2014_aarch64.whl", hash = "sha256:8efd965e5cfdd9f339ec895e73c119569851adedc175088d34a670f5206fea63"},
    {file = "dependency_injector-4.39.1-cp39-cp39-manylinux_2_5_i686.manylinux1_i686.manylinux_2_12_i686.manylinux2010_i686.whl", hash = "sha256:27f69485ca6b85c31d162ee86cf6ef71bb71dce9cd2b5d0745425dfc551eefa1"},
    {file = "dependency_injector-4.39.1-cp39-cp39-manylinux_2_5_x86_64.manylinux1_x86_64.manylinux_2_12_x86_64.manylinux2010_x86_64.whl", hash = "sha256:a25b63de59dff04ec78f5161f00c0222a04a23def5d1f0eda14e389a32baf428"},
    {file = "dependency_injector-4.39.1-cp39-cp39-win32.whl", hash = "sha256:a14274f50d125b4579314c355e22af07def1a96641ca94bd75edcf1400b89477"},
    {file = "dependency_injector-4.39.1-cp39-cp39-win_amd64.whl", hash = "sha256:9950039d00625f9252cd26378a4406342b256886bb61e4db8b65e9f01270f53e"},
    {file = "dependency_injector-4.39.1-pp37-pypy37_pp73-macosx_10_9_x86_64.whl", hash = "sha256:6d7f39cd54678741e132e13da3a1367ac18058cbda61fe39d61c8583aa6fd757"},
    {file = "dependency_injector-4.39.1-pp37-pypy37_pp73-manylinux_2_17_aarch64.manylinux2014_aarch64.whl", hash = "sha256:e2368c7ba3c9ffaf816ea0f2d14c78d481491b805f62ac8496a78a51397d4689"},
    {file = "dependency_injector-4.39.1-pp37-pypy37_pp73-manylinux_2_5_i686.manylinux1_i686.manylinux_2_12_i686.manylinux2010_i686.whl", hash = "sha256:84e32407bb16c58aa0d4b5ed8485537bc66ccc14cfffae7022f1204e35ec939a"},
    {file = "dependency_injector-4.39.1-pp37-pypy37_pp73-manylinux_2_5_x86_64.manylinux1_x86_64.manylinux_2_12_x86_64.manylinux2010_x86_64.whl", hash = "sha256:f2d80a42c546e1f934d427b071630d86653cd4a60c74b570c4ffb03025c1f1f9"},
    {file = "dependency_injector-4.39.1-pp37-pypy37_pp73-win_amd64.whl", hash = "sha256:ca126bbed370b8c002c859ebeb76f6d83eba2d7fb5d66f37f47cfc19661d2889"},
]
fastavro = [
    {file = "fastavro-1.4.11-cp310-cp310-macosx_10_14_x86_64.whl", hash = "sha256:44f01008f95d685edacc4b10366c755d25612df00924349f7d34a29f08522ce3"},
    {file = "fastavro-1.4.11-cp310-cp310-manylinux_2_17_x86_64.manylinux2014_x86_64.whl", hash = "sha256:18f5e736d12e67348f253da8a332d7c3b483ca04f2b6e772befa79d1a46bac9d"},
    {file = "fastavro-1.4.11-cp310-cp310-win_amd64.whl", hash = "sha256:8dca11bc3191cd7de0a3c4b76a70dac493356a219e96ebcde0def1f06faddef7"},
    {file = "fastavro-1.4.11-cp37-cp37m-macosx_10_14_x86_64.whl", hash = "sha256:7a2a0bf03686f9d860e8f8476be000f5b3e6cc9af6853dbabab2ef9cfa5dc3a0"},
    {file = "fastavro-1.4.11-cp37-cp37m-manylinux_2_17_aarch64.manylinux2014_aarch64.whl", hash = "sha256:0c17e3decfac260e1be4d02d1903d2483eec2f3ce7f92c9b808a0f6a81572c4b"},
    {file = "fastavro-1.4.11-cp37-cp37m-manylinux_2_17_x86_64.manylinux2014_x86_64.whl", hash = "sha256:19ba25c6529f50722a7618cc4ca24c7d265def57fd9f94e4e554e1df8cce38d2"},
    {file = "fastavro-1.4.11-cp37-cp37m-win_amd64.whl", hash = "sha256:ceaba04da9419f40899a670eb62eb373a127b511bb8e3ae4f6f1f23ec49bd0e4"},
    {file = "fastavro-1.4.11-cp38-cp38-macosx_10_14_x86_64.whl", hash = "sha256:732eab3a1ae5d2c3f4b52e747c55bcc41c4df0eb7e8a395038080741a3c0a934"},
    {file = "fastavro-1.4.11-cp38-cp38-manylinux_2_17_aarch64.manylinux2014_aarch64.whl", hash = "sha256:c03d3c802b71f44e7b3442abae961bba996258244bd222b242ad1e5cb7754e57"},
    {file = "fastavro-1.4.11-cp38-cp38-manylinux_2_17_x86_64.manylinux2014_x86_64.whl", hash = "sha256:e7cb7475a9b25b9f8aebe7eb756dafedd0369434571062f3883d894281befd7c"},
    {file = "fastavro-1.4.11-cp38-cp38-win_amd64.whl", hash = "sha256:ce0776f54591aef90bcd02bd919964abe4c2ad2a10a4336c3a1b66cef289b41c"},
    {file = "fastavro-1.4.11-cp39-cp39-macosx_10_15_x86_64.whl", hash = "sha256:621e72cc365c9539d7590e7b43e48a62e6bfb4c2de7c16837fed54d113d7312c"},
    {file = "fastavro-1.4.11-cp39-cp39-manylinux_2_17_aarch64.manylinux2014_aarch64.whl", hash = "sha256:842b25782f911ee8c626f9d9fedc2ef01aeac272536fe90ee6d45b2ae7cdb024"},
    {file = "fastavro-1.4.11-cp39-cp39-manylinux_2_17_x86_64.manylinux2014_x86_64.whl", hash = "sha256:f8491bfcba25c9d661289f884688e5a4f56f2ee389a240d0ad02692495a9a087"},
    {file = "fastavro-1.4.11-cp39-cp39-win_amd64.whl", hash = "sha256:c94130a8c8d80073eb0276844915aa5e928ae322024e76dc57943542ccda211c"},
    {file = "fastavro-1.4.11.tar.gz", hash = "sha256:7c64332ad52de0134be9a933ca986514c3ff85c63d54bc5398c31f0498ac1820"},
]
flake8 = [
    {file = "flake8-4.0.1-py2.py3-none-any.whl", hash = "sha256:479b1304f72536a55948cb40a32dce8bb0ffe3501e26eaf292c7e60eb5e0428d"},
    {file = "flake8-4.0.1.tar.gz", hash = "sha256:806e034dda44114815e23c16ef92f95c91e4c71100ff52813adf7132a6ad870d"},
]
iniconfig = [
    {file = "iniconfig-1.1.1-py2.py3-none-any.whl", hash = "sha256:011e24c64b7f47f6ebd835bb12a743f2fbe9a26d4cecaa7f53bc4f35ee9da8b3"},
    {file = "iniconfig-1.1.1.tar.gz", hash = "sha256:bc3af051d7d14b2ee5ef9969666def0cd1a000e121eaea580d4a313df4b37f32"},
]
isort = [
    {file = "isort-5.10.1-py3-none-any.whl", hash = "sha256:6f62d78e2f89b4500b080fe3a81690850cd254227f27f75c3a0c491a1f351ba7"},
    {file = "isort-5.10.1.tar.gz", hash = "sha256:e8443a5e7a020e9d7f97f1d7d9cd17c88bcb3bc7e218bf9cf5095fe550be2951"},
]
mccabe = [
    {file = "mccabe-0.6.1-py2.py3-none-any.whl", hash = "sha256:ab8a6258860da4b6677da4bd2fe5dc2c659cff31b3ee4f7f5d64e79735b80d42"},
    {file = "mccabe-0.6.1.tar.gz", hash = "sha256:dd8d182285a0fe56bace7f45b5e7d1a6ebcbf524e8f3bd87eb0f125271b8831f"},
]
minos-microservice-common = []
minos-microservice-networks = []
minos-microservice-transactions = []
mypy-extensions = [
    {file = "mypy_extensions-0.4.3-py2.py3-none-any.whl", hash = "sha256:090fedd75945a69ae91ce1303b5824f428daf5a028d2f6ab8a299250a846f15d"},
    {file = "mypy_extensions-0.4.3.tar.gz", hash = "sha256:2d82818f5bb3e369420cb3c4060a7970edba416647068eb4c5343488a6c604a8"},
]
orjson = [
    {file = "orjson-3.6.8-cp310-cp310-macosx_10_7_x86_64.whl", hash = "sha256:3a287a650458de2211db03681b71c3e5cb2212b62f17a39df8ad99fc54855d0f"},
    {file = "orjson-3.6.8-cp310-cp310-macosx_10_9_x86_64.macosx_11_0_arm64.macosx_10_9_universal2.whl", hash = "sha256:5204e25c12cea58e524fc82f7c27ed0586f592f777b33075a92ab7b3eb3687c2"},
    {file = "orjson-3.6.8-cp310-cp310-manylinux_2_17_armv7l.manylinux2014_armv7l.whl", hash = "sha256:77e8386393add64f959c044e0fb682364fd0e611a6f477aa13f0e6a733bd6a28"},
    {file = "orjson-3.6.8-cp310-cp310-manylinux_2_24_aarch64.whl", hash = "sha256:279f2d2af393fdf8601020744cb206b91b54ad60fb8401e0761819c7bda1f4e4"},
    {file = "orjson-3.6.8-cp310-cp310-manylinux_2_24_x86_64.whl", hash = "sha256:c31c9f389be7906f978ed4192eb58a4b74a37ad60556a0b88ddc47c576697770"},
    {file = "orjson-3.6.8-cp310-cp310-musllinux_1_1_x86_64.whl", hash = "sha256:0db5c5a0c5b89f092d52f6e5a3701660a9d6ffa9e2968b3ce17c2bc4f5eb0414"},
    {file = "orjson-3.6.8-cp310-none-win_amd64.whl", hash = "sha256:eb22485847b9a0c4bbedc668df860126ac931edbed1d456cf41a59f3cb961ed8"},
    {file = "orjson-3.6.8-cp37-cp37m-macosx_10_7_x86_64.whl", hash = "sha256:1a5fe569310bc819279bd4d5f2c349910b104ed3207936246dd5d5e0b085e74a"},
    {file = "orjson-3.6.8-cp37-cp37m-macosx_10_9_x86_64.macosx_11_0_arm64.macosx_10_9_universal2.whl", hash = "sha256:ccb356a47ab1067cd3549847e9db1d279a63fe0482d315b3ffd6e7abef35ef77"},
    {file = "orjson-3.6.8-cp37-cp37m-manylinux_2_17_armv7l.manylinux2014_armv7l.whl", hash = "sha256:ab29c069c222248ce302a25855b4e1664f9436e8ae5a131fb0859daf31676d2b"},
    {file = "orjson-3.6.8-cp37-cp37m-manylinux_2_17_x86_64.manylinux2014_x86_64.whl", hash = "sha256:9d2b5e4cba9e774ac011071d9d27760f97f4b8cd46003e971d122e712f971345"},
    {file = "orjson-3.6.8-cp37-cp37m-manylinux_2_24_aarch64.whl", hash = "sha256:c311ec504414d22834d5b972a209619925b48263856a11a14d90230f9682d49c"},
    {file = "orjson-3.6.8-cp37-cp37m-manylinux_2_24_x86_64.whl", hash = "sha256:a3dfec7950b90fb8d143743503ee53fa06b32e6068bdea792fc866284da3d71d"},
    {file = "orjson-3.6.8-cp37-cp37m-musllinux_1_1_x86_64.whl", hash = "sha256:b890dbbada2cbb26eb29bd43a848426f007f094bb0758df10dfe7a438e1cb4b4"},
    {file = "orjson-3.6.8-cp37-none-win_amd64.whl", hash = "sha256:9143ae2c52771525be9ad11a7a8cc8e7fd75391b107e7e644a9e0050496f6b4f"},
    {file = "orjson-3.6.8-cp38-cp38-macosx_10_7_x86_64.whl", hash = "sha256:33a82199fd42f6436f833e210ae5129c922a5c355629356ca7a8e82964da7285"},
    {file = "orjson-3.6.8-cp38-cp38-macosx_10_9_x86_64.macosx_11_0_arm64.macosx_10_9_universal2.whl", hash = "sha256:90159ea8b9a5a2a98fa33dc7b421cfac4d2ae91ba5e1058f5909e7f059f6b467"},
    {file = "orjson-3.6.8-cp38-cp38-manylinux_2_17_armv7l.manylinux2014_armv7l.whl", hash = "sha256:656fbe15d9ef0733e740d9def78f4fdb4153102f4836ee774a05123499005931"},
    {file = "orjson-3.6.8-cp38-cp38-manylinux_2_17_x86_64.manylinux2014_x86_64.whl", hash = "sha256:7be3be6153843e0f01351b1313a5ad4723595427680dac2dfff22a37e652ce02"},
    {file = "orjson-3.6.8-cp38-cp38-manylinux_2_24_aarch64.whl", hash = "sha256:dd24f66b6697ee7424f7da575ec6cbffc8ede441114d53470949cda4d97c6e56"},
    {file = "orjson-3.6.8-cp38-cp38-manylinux_2_24_x86_64.whl", hash = "sha256:b07c780f7345ecf5901356dc21dee0669defc489c38ce7b9ab0f5e008cc0385c"},
    {file = "orjson-3.6.8-cp38-cp38-musllinux_1_1_x86_64.whl", hash = "sha256:ea32015a5d8a4ce00d348a0de5dc7040e0ad58f970a8fcbb5713a1eac129e493"},
    {file = "orjson-3.6.8-cp38-none-win_amd64.whl", hash = "sha256:c5a3e382194c838988ec128a26b08aa92044e5e055491cc4056142af0c1c54d7"},
    {file = "orjson-3.6.8-cp39-cp39-macosx_10_7_x86_64.whl", hash = "sha256:83a8424e857ae1bf53530e88b4eb2f16ca2b489073b924e655f1575cacd7f52a"},
    {file = "orjson-3.6.8-cp39-cp39-macosx_10_9_x86_64.macosx_11_0_arm64.macosx_10_9_universal2.whl", hash = "sha256:81e1a6a2d67f15007dadacbf9ba5d3d79237e5e33786c028557fe5a2b72f1c9a"},
    {file = "orjson-3.6.8-cp39-cp39-manylinux_2_17_armv7l.manylinux2014_armv7l.whl", hash = "sha256:137b539881c77866eba86ff6a11df910daf2eb9ab8f1acae62f879e83d7c38af"},
    {file = "orjson-3.6.8-cp39-cp39-manylinux_2_17_x86_64.manylinux2014_x86_64.whl", hash = "sha256:2cbd358f3b3ad539a27e36900e8e7d172d0e1b72ad9dd7d69544dcbc0f067ee7"},
    {file = "orjson-3.6.8-cp39-cp39-manylinux_2_24_aarch64.whl", hash = "sha256:6ab94701542d40b90903ecfc339333f458884979a01cb9268bc662cc67a5f6d8"},
    {file = "orjson-3.6.8-cp39-cp39-manylinux_2_24_x86_64.whl", hash = "sha256:32b6f26593a9eb606b40775826beb0dac152e3d224ea393688fced036045a821"},
    {file = "orjson-3.6.8-cp39-cp39-musllinux_1_1_x86_64.whl", hash = "sha256:afd9e329ebd3418cac3cd747769b1d52daa25fa672bbf414ab59f0e0881b32b9"},
    {file = "orjson-3.6.8-cp39-none-win_amd64.whl", hash = "sha256:0c89b419914d3d1f65a1b0883f377abe42a6e44f6624ba1c63e8846cbfc2fa60"},
    {file = "orjson-3.6.8.tar.gz", hash = "sha256:e19d23741c5de13689bb316abfccea15a19c264e3ec8eb332a5319a583595ace"},
]
packaging = [
    {file = "packaging-21.3-py3-none-any.whl", hash = "sha256:ef103e05f519cdc783ae24ea4e2e0f508a9c99b2d4969652eed6a2e1ea5bd522"},
    {file = "packaging-21.3.tar.gz", hash = "sha256:dd47c42927d89ab911e606518907cc2d3a1f38bbd026385970643f9c5b8ecfeb"},
]
pathspec = [
    {file = "pathspec-0.9.0-py2.py3-none-any.whl", hash = "sha256:7d15c4ddb0b5c802d161efc417ec1a2558ea2653c2e8ad9c19098201dc1c993a"},
    {file = "pathspec-0.9.0.tar.gz", hash = "sha256:e564499435a2673d586f6b2130bb5b95f04a3ba06f81b8f895b651a3c76aabb1"},
]
platformdirs = [
    {file = "platformdirs-2.5.2-py3-none-any.whl", hash = "sha256:027d8e83a2d7de06bbac4e5ef7e023c02b863d7ea5d079477e722bb41ab25788"},
    {file = "platformdirs-2.5.2.tar.gz", hash = "sha256:58c8abb07dcb441e6ee4b11d8df0ac856038f944ab98b7be6b27b2a3c7feef19"},
]
pluggy = [
    {file = "pluggy-1.0.0-py2.py3-none-any.whl", hash = "sha256:74134bbf457f031a36d68416e1509f34bd5ccc019f0bcc952c7b909d06b37bd3"},
    {file = "pluggy-1.0.0.tar.gz", hash = "sha256:4224373bacce55f955a878bf9cfa763c1e360858e330072059e10bad68531159"},
]
py = [
    {file = "py-1.11.0-py2.py3-none-any.whl", hash = "sha256:607c53218732647dff4acdfcd50cb62615cedf612e72d1724fb1a0cc6405b378"},
    {file = "py-1.11.0.tar.gz", hash = "sha256:51c75c4126074b472f746a24399ad32f6053d1b34b68d2fa41e558e6f4a98719"},
]
pycodestyle = [
    {file = "pycodestyle-2.8.0-py2.py3-none-any.whl", hash = "sha256:720f8b39dde8b293825e7ff02c475f3077124006db4f440dcbc9a20b76548a20"},
    {file = "pycodestyle-2.8.0.tar.gz", hash = "sha256:eddd5847ef438ea1c7870ca7eb78a9d47ce0cdb4851a5523949f2601d0cbbe7f"},
]
pyflakes = [
    {file = "pyflakes-2.4.0-py2.py3-none-any.whl", hash = "sha256:3bb3a3f256f4b7968c9c788781e4ff07dce46bdf12339dcda61053375426ee2e"},
    {file = "pyflakes-2.4.0.tar.gz", hash = "sha256:05a85c2872edf37a4ed30b0cce2f6093e1d0581f8c19d7393122da7e25b2b24c"},
]
pyparsing = [
    {file = "pyparsing-3.0.9-py3-none-any.whl", hash = "sha256:5026bae9a10eeaefb61dab2f09052b9f4307d44aee4eda64b309723d8d206bbc"},
    {file = "pyparsing-3.0.9.tar.gz", hash = "sha256:2b020ecf7d21b687f219b71ecad3631f644a47f01403fa1d1036b0c6416d70fb"},
]
pytest = [
    {file = "pytest-7.1.2-py3-none-any.whl", hash = "sha256:13d0e3ccfc2b6e26be000cb6568c832ba67ba32e719443bfe725814d3c42433c"},
    {file = "pytest-7.1.2.tar.gz", hash = "sha256:a06a0425453864a270bc45e71f783330a7428defb4230fb5e6a731fde06ecd45"},
]
pyyaml = [
    {file = "PyYAML-6.0-cp310-cp310-macosx_10_9_x86_64.whl", hash = "sha256:d4db7c7aef085872ef65a8fd7d6d09a14ae91f691dec3e87ee5ee0539d516f53"},
    {file = "PyYAML-6.0-cp310-cp310-macosx_11_0_arm64.whl", hash = "sha256:9df7ed3b3d2e0ecfe09e14741b857df43adb5a3ddadc919a2d94fbdf78fea53c"},
    {file = "PyYAML-6.0-cp310-cp310-manylinux_2_17_aarch64.manylinux2014_aarch64.whl", hash = "sha256:77f396e6ef4c73fdc33a9157446466f1cff553d979bd00ecb64385760c6babdc"},
    {file = "PyYAML-6.0-cp310-cp310-manylinux_2_17_s390x.manylinux2014_s390x.whl", hash = "sha256:a80a78046a72361de73f8f395f1f1e49f956c6be882eed58505a15f3e430962b"},
    {file = "PyYAML-6.0-cp310-cp310-manylinux_2_5_x86_64.manylinux1_x86_64.manylinux_2_12_x86_64.manylinux2010_x86_64.whl", hash = "sha256:f84fbc98b019fef2ee9a1cb3ce93e3187a6df0b2538a651bfb890254ba9f90b5"},
    {file = "PyYAML-6.0-cp310-cp310-win32.whl", hash = "sha256:2cd5df3de48857ed0544b34e2d40e9fac445930039f3cfe4bcc592a1f836d513"},
    {file = "PyYAML-6.0-cp310-cp310-win_amd64.whl", hash = "sha256:daf496c58a8c52083df09b80c860005194014c3698698d1a57cbcfa182142a3a"},
    {file = "PyYAML-6.0-cp36-cp36m-macosx_10_9_x86_64.whl", hash = "sha256:897b80890765f037df3403d22bab41627ca8811ae55e9a722fd0392850ec4d86"},
    {file = "PyYAML-6.0-cp36-cp36m-manylinux_2_17_aarch64.manylinux2014_aarch64.whl", hash = "sha256:50602afada6d6cbfad699b0c7bb50d5ccffa7e46a3d738092afddc1f9758427f"},
    {file = "PyYAML-6.0-cp36-cp36m-manylinux_2_17_s390x.manylinux2014_s390x.whl", hash = "sha256:48c346915c114f5fdb3ead70312bd042a953a8ce5c7106d5bfb1a5254e47da92"},
    {file = "PyYAML-6.0-cp36-cp36m-manylinux_2_5_x86_64.manylinux1_x86_64.manylinux_2_12_x86_64.manylinux2010_x86_64.whl", hash = "sha256:98c4d36e99714e55cfbaaee6dd5badbc9a1ec339ebfc3b1f52e293aee6bb71a4"},
    {file = "PyYAML-6.0-cp36-cp36m-win32.whl", hash = "sha256:0283c35a6a9fbf047493e3a0ce8d79ef5030852c51e9d911a27badfde0605293"},
    {file = "PyYAML-6.0-cp36-cp36m-win_amd64.whl", hash = "sha256:07751360502caac1c067a8132d150cf3d61339af5691fe9e87803040dbc5db57"},
    {file = "PyYAML-6.0-cp37-cp37m-macosx_10_9_x86_64.whl", hash = "sha256:819b3830a1543db06c4d4b865e70ded25be52a2e0631ccd2f6a47a2822f2fd7c"},
    {file = "PyYAML-6.0-cp37-cp37m-manylinux_2_17_aarch64.manylinux2014_aarch64.whl", hash = "sha256:473f9edb243cb1935ab5a084eb238d842fb8f404ed2193a915d1784b5a6b5fc0"},
    {file = "PyYAML-6.0-cp37-cp37m-manylinux_2_17_s390x.manylinux2014_s390x.whl", hash = "sha256:0ce82d761c532fe4ec3f87fc45688bdd3a4c1dc5e0b4a19814b9009a29baefd4"},
    {file = "PyYAML-6.0-cp37-cp37m-manylinux_2_5_x86_64.manylinux1_x86_64.manylinux_2_12_x86_64.manylinux2010_x86_64.whl", hash = "sha256:231710d57adfd809ef5d34183b8ed1eeae3f76459c18fb4a0b373ad56bedcdd9"},
    {file = "PyYAML-6.0-cp37-cp37m-win32.whl", hash = "sha256:c5687b8d43cf58545ade1fe3e055f70eac7a5a1a0bf42824308d868289a95737"},
    {file = "PyYAML-6.0-cp37-cp37m-win_amd64.whl", hash = "sha256:d15a181d1ecd0d4270dc32edb46f7cb7733c7c508857278d3d378d14d606db2d"},
    {file = "PyYAML-6.0-cp38-cp38-macosx_10_9_x86_64.whl", hash = "sha256:0b4624f379dab24d3725ffde76559cff63d9ec94e1736b556dacdfebe5ab6d4b"},
    {file = "PyYAML-6.0-cp38-cp38-manylinux_2_17_aarch64.manylinux2014_aarch64.whl", hash = "sha256:213c60cd50106436cc818accf5baa1aba61c0189ff610f64f4a3e8c6726218ba"},
    {file = "PyYAML-6.0-cp38-cp38-manylinux_2_17_s390x.manylinux2014_s390x.whl", hash = "sha256:9fa600030013c4de8165339db93d182b9431076eb98eb40ee068700c9c813e34"},
    {file = "PyYAML-6.0-cp38-cp38-manylinux_2_5_x86_64.manylinux1_x86_64.manylinux_2_12_x86_64.manylinux2010_x86_64.whl", hash = "sha256:277a0ef2981ca40581a47093e9e2d13b3f1fbbeffae064c1d21bfceba2030287"},
    {file = "PyYAML-6.0-cp38-cp38-win32.whl", hash = "sha256:d4eccecf9adf6fbcc6861a38015c2a64f38b9d94838ac1810a9023a0609e1b78"},
    {file = "PyYAML-6.0-cp38-cp38-win_amd64.whl", hash = "sha256:1e4747bc279b4f613a09eb64bba2ba602d8a6664c6ce6396a4d0cd413a50ce07"},
    {file = "PyYAML-6.0-cp39-cp39-macosx_10_9_x86_64.whl", hash = "sha256:055d937d65826939cb044fc8c9b08889e8c743fdc6a32b33e2390f66013e449b"},
    {file = "PyYAML-6.0-cp39-cp39-macosx_11_0_arm64.whl", hash = "sha256:e61ceaab6f49fb8bdfaa0f92c4b57bcfbea54c09277b1b4f7ac376bfb7a7c174"},
    {file = "PyYAML-6.0-cp39-cp39-manylinux_2_17_aarch64.manylinux2014_aarch64.whl", hash = "sha256:d67d839ede4ed1b28a4e8909735fc992a923cdb84e618544973d7dfc71540803"},
    {file = "PyYAML-6.0-cp39-cp39-manylinux_2_17_s390x.manylinux2014_s390x.whl", hash = "sha256:cba8c411ef271aa037d7357a2bc8f9ee8b58b9965831d9e51baf703280dc73d3"},
    {file = "PyYAML-6.0-cp39-cp39-manylinux_2_5_x86_64.manylinux1_x86_64.manylinux_2_12_x86_64.manylinux2010_x86_64.whl", hash = "sha256:40527857252b61eacd1d9af500c3337ba8deb8fc298940291486c465c8b46ec0"},
    {file = "PyYAML-6.0-cp39-cp39-win32.whl", hash = "sha256:b5b9eccad747aabaaffbc6064800670f0c297e52c12754eb1d976c57e4f74dcb"},
    {file = "PyYAML-6.0-cp39-cp39-win_amd64.whl", hash = "sha256:b3d267842bf12586ba6c734f89d1f5b871df0273157918b0ccefa29deb05c21c"},
    {file = "PyYAML-6.0.tar.gz", hash = "sha256:68fb519c14306fec9720a2a5b45bc9f0c8d1b9c72adf45c37baedfcd949c35a2"},
]
six = [
    {file = "six-1.16.0-py2.py3-none-any.whl", hash = "sha256:8abb2f1d86890a2dfb989f9a77cfcfd3e47c2a354b01111771326f8aa26e0254"},
    {file = "six-1.16.0.tar.gz", hash = "sha256:1e61c37477a1626458e36f7b1d82aa5c9b094fa4802892072e49de9c60c4c926"},
]
tomli = [
    {file = "tomli-2.0.1-py3-none-any.whl", hash = "sha256:939de3e7a6161af0c887ef91b7d41a53e7c5a1ca976325f429cb46ea9bc30ecc"},
    {file = "tomli-2.0.1.tar.gz", hash = "sha256:de526c12914f0c550d15924c62d72abc48d6fe7364aa87328337a31007fe8a4f"},
]
typing-extensions = [
    {file = "typing_extensions-4.2.0-py3-none-any.whl", hash = "sha256:6657594ee297170d19f67d55c05852a874e7eb634f4f753dbd667855e07c1708"},
    {file = "typing_extensions-4.2.0.tar.gz", hash = "sha256:f1c24655a0da0d1b67f07e17a5e6b2a105894e6824b92096378bb3668ef02376"},
]
uvloop = [
    {file = "uvloop-0.16.0-cp310-cp310-macosx_10_9_universal2.whl", hash = "sha256:6224f1401025b748ffecb7a6e2652b17768f30b1a6a3f7b44660e5b5b690b12d"},
    {file = "uvloop-0.16.0-cp310-cp310-macosx_10_9_x86_64.whl", hash = "sha256:30ba9dcbd0965f5c812b7c2112a1ddf60cf904c1c160f398e7eed3a6b82dcd9c"},
    {file = "uvloop-0.16.0-cp310-cp310-manylinux_2_12_x86_64.manylinux2010_x86_64.whl", hash = "sha256:bd53f7f5db562f37cd64a3af5012df8cac2c464c97e732ed556800129505bd64"},
    {file = "uvloop-0.16.0-cp310-cp310-manylinux_2_17_aarch64.manylinux2014_aarch64.whl", hash = "sha256:772206116b9b57cd625c8a88f2413df2fcfd0b496eb188b82a43bed7af2c2ec9"},
    {file = "uvloop-0.16.0-cp37-cp37m-macosx_10_9_x86_64.whl", hash = "sha256:b572256409f194521a9895aef274cea88731d14732343da3ecdb175228881638"},
    {file = "uvloop-0.16.0-cp37-cp37m-manylinux_2_12_x86_64.manylinux2010_x86_64.whl", hash = "sha256:04ff57aa137230d8cc968f03481176041ae789308b4d5079118331ab01112450"},
    {file = "uvloop-0.16.0-cp37-cp37m-manylinux_2_17_aarch64.manylinux2014_aarch64.whl", hash = "sha256:3a19828c4f15687675ea912cc28bbcb48e9bb907c801873bd1519b96b04fb805"},
    {file = "uvloop-0.16.0-cp38-cp38-macosx_10_9_universal2.whl", hash = "sha256:e814ac2c6f9daf4c36eb8e85266859f42174a4ff0d71b99405ed559257750382"},
    {file = "uvloop-0.16.0-cp38-cp38-macosx_10_9_x86_64.whl", hash = "sha256:bd8f42ea1ea8f4e84d265769089964ddda95eb2bb38b5cbe26712b0616c3edee"},
    {file = "uvloop-0.16.0-cp38-cp38-manylinux_2_12_x86_64.manylinux2010_x86_64.whl", hash = "sha256:647e481940379eebd314c00440314c81ea547aa636056f554d491e40503c8464"},
    {file = "uvloop-0.16.0-cp38-cp38-manylinux_2_17_aarch64.manylinux2014_aarch64.whl", hash = "sha256:8e0d26fa5875d43ddbb0d9d79a447d2ace4180d9e3239788208527c4784f7cab"},
    {file = "uvloop-0.16.0-cp39-cp39-macosx_10_9_universal2.whl", hash = "sha256:6ccd57ae8db17d677e9e06192e9c9ec4bd2066b77790f9aa7dede2cc4008ee8f"},
    {file = "uvloop-0.16.0-cp39-cp39-macosx_10_9_x86_64.whl", hash = "sha256:089b4834fd299d82d83a25e3335372f12117a7d38525217c2258e9b9f4578897"},
    {file = "uvloop-0.16.0-cp39-cp39-manylinux_2_12_x86_64.manylinux2010_x86_64.whl", hash = "sha256:98d117332cc9e5ea8dfdc2b28b0a23f60370d02e1395f88f40d1effd2cb86c4f"},
    {file = "uvloop-0.16.0-cp39-cp39-manylinux_2_17_aarch64.manylinux2014_aarch64.whl", hash = "sha256:1e5f2e2ff51aefe6c19ee98af12b4ae61f5be456cd24396953244a30880ad861"},
    {file = "uvloop-0.16.0.tar.gz", hash = "sha256:f74bc20c7b67d1c27c72601c78cf95be99d5c2cdd4514502b4f3eb0933ff1228"},
]<|MERGE_RESOLUTION|>--- conflicted
+++ resolved
@@ -198,27 +198,6 @@
 python-versions = "*"
 
 [[package]]
-<<<<<<< HEAD
-=======
-name = "minos-microservice-aggregate"
-version = "0.7.0"
-description = "The Aggregate pattern of the Minos Framework"
-category = "main"
-optional = false
-python-versions = "^3.9"
-develop = true
-
-[package.dependencies]
-cached-property = "^1.5.2"
-minos-microservice-common = "^0.7.0*"
-minos-microservice-networks = "^0.7.0*"
-
-[package.source]
-type = "directory"
-url = "../minos-microservice-aggregate"
-
-[[package]]
->>>>>>> f9f6ae4e
 name = "minos-microservice-common"
 version = "0.7.0"
 description = "The common core of the Minos Framework"
@@ -251,7 +230,8 @@
 
 [package.dependencies]
 crontab = "^0.23.0"
-minos-microservice-common = "^0.7.0*"
+minos-microservice-common = "^0.7.0"
+minos-microservice-transactions = "^0.0.0"
 
 [package.source]
 type = "directory"
@@ -437,11 +417,7 @@
 [metadata]
 lock-version = "1.1"
 python-versions = "^3.9"
-<<<<<<< HEAD
-content-hash = "f08cdc1d1be4617e1eba11eab6eafb581c84f8cb3cda5eaebb9f6b67900565a2"
-=======
-content-hash = "9c4e0c0e329efda161e7508ce5f9c895804c0ac5586971be2c10cb2298b07a7a"
->>>>>>> f9f6ae4e
+content-hash = "8e5823a430704d126e8e03fdd6ae24fc681776028184dab4f46d26fc335b10dc"
 
 [metadata.files]
 aiomisc = [
