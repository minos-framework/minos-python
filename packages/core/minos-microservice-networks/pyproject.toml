--- conflicted
+++ resolved
@@ -31,12 +31,7 @@
 
 [tool.poetry.dependencies]
 python = "^3.9"
-<<<<<<< HEAD
-minos-microservice-common = "^0.6.0"
-=======
 minos-microservice-common = { version ="^0.7.0*", allow-prereleases = true }
-aiopg = "^1.2.1"
->>>>>>> 7c6bab9b
 crontab = "^0.23.0"
 
 [tool.poetry.dev-dependencies]
