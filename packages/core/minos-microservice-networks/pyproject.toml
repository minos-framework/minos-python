--- conflicted
+++ resolved
@@ -31,12 +31,8 @@
 
 [tool.poetry.dependencies]
 python = "^3.9"
-<<<<<<< HEAD
-minos-microservice-common = { version ="^0.7.0*", allow-prereleases = true }
-minos-microservice-transactions = { version ="^0.7.0*", allow-prereleases = true }
-=======
 minos-microservice-common = "^0.7.0"
->>>>>>> f9f6ae4e
+minos-microservice-transactions = "^0.0.0"
 crontab = "^0.23.0"
 
 [tool.poetry.dev-dependencies]
