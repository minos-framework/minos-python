--- conflicted
+++ resolved
@@ -89,13 +89,8 @@
     @staticmethod
     def _endpoints_from_config(config: Config) -> list[dict[str, Any]]:
         endpoints = list()
-<<<<<<< HEAD
         for name in config.get_services():
-            decorators = EnrouteAnalyzer(name, config).get_rest_command_query()
-=======
-        for name in config.services:
             decorators = EnrouteCollector(name, config).get_rest_command_query()
->>>>>>> 17c26ceb
             endpoints += [
                 {"url": decorator.url, "method": decorator.method} for decorator in set(chain(*decorators.values()))
             ]
