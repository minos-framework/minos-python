--- conflicted
+++ resolved
@@ -18,11 +18,7 @@
     BrokerCommandEnrouteDecorator,
     BrokerEventEnrouteDecorator,
     BrokerQueryEnrouteDecorator,
-<<<<<<< HEAD
-    GraphqlQueryEnrouteDecorator,
-=======
     EnrouteDecorator,
->>>>>>> 71d909d3
     PeriodicEventEnrouteDecorator,
     RestCommandEnrouteDecorator,
     RestQueryEnrouteDecorator,
@@ -77,7 +73,6 @@
     broker = BrokerEnroute
     rest = RestEnroute
     periodic = PeriodicEnroute
-    graphql = GraphqlQueryEnrouteDecorator
 
     @classmethod
     def _register_sub_enroute(cls, name: str, sub_enroute) -> None:
