from __future__ import (
    annotations,
)

import asyncio
import logging
from contextlib import (
    suppress,
)
from datetime import (
    datetime,
)
from inspect import (
    isawaitable,
)
from typing import (
    Awaitable,
    Callable,
    NoReturn,
    Optional,
    Union,
)

from crontab import (
    CronTab,
)

from minos.common import (
    Config,
    SetupMixin,
    current_datetime,
)

from ..decorators import (
    EnrouteFactory,
)
from ..requests import (
    ResponseException,
)
from .requests import (
    ScheduledRequest,
)

logger = logging.getLogger(__name__)


class PeriodicTaskScheduler(SetupMixin):
    """Periodic Task Scheduler class."""

    def __init__(self, tasks: set[PeriodicTask], *args, **kwargs):
        super().__init__(*args, **kwargs)
        self._tasks = tasks

    @classmethod
    def _from_config(cls, config: Config, **kwargs) -> PeriodicTaskScheduler:
        tasks = cls._tasks_from_config(config, **kwargs)
        return cls(tasks, **kwargs)

    @staticmethod
    def _tasks_from_config(config: Config, **kwargs) -> set[PeriodicTask]:
<<<<<<< HEAD
        builder = EnrouteBuilder(*config.get_services(), middleware=config.get_middleware())
=======
        builder = EnrouteFactory(*config.services, middleware=config.middleware)
>>>>>>> 17c26ceb
        decorators = builder.get_periodic_event(config=config, **kwargs)
        tasks = {PeriodicTask(decorator.crontab, fn) for decorator, fn in decorators.items()}
        return tasks

    @property
    def tasks(self) -> set[PeriodicTask]:
        """Get the set of periodic tasks.

        :return: A ``set`` of ``PeriodicTask`` instances.
        """
        return self._tasks

    async def start(self) -> None:
        """Start the execution of periodic tasks.

        :return: This method does not return anything.
        """

        await asyncio.gather(*(task.start() for task in self._tasks))

    async def stop(self, timeout: Optional[float] = None) -> None:
        """Stop the execution of periodic tasks.

        :param timeout: An optional timeout expressed in seconds.
        :return: This method does not return anything.
        """
        await asyncio.gather(*(task.stop(timeout=timeout) for task in self._tasks))


class PeriodicTask:
    """Periodic Task class."""

    _task: Optional[asyncio.Task]

    def __init__(self, crontab: Union[str, CronTab], fn: Callable[[ScheduledRequest], Awaitable[None]]):
        if isinstance(crontab, str):
            crontab = CronTab(crontab)

        self._crontab = crontab
        self._fn = fn
        self._task = None
        self._running = False

    @property
    def crontab(self) -> CronTab:
        """Get the crontab of the periodic task.

        :return: A ``CronTab`` instance.
        """
        return self._crontab

    @property
    def fn(self) -> Callable[[ScheduledRequest], Awaitable[None]]:
        """Get the function to be called periodically.

        :return: A function returning an awaitable.
        """
        return self._fn

    @property
    def started(self) -> bool:
        """Check if the periodic task has been started.

        :return: ``True`` if started or ``False`` otherwise.
        """

        return self._task is not None

    @property
    def task(self) -> asyncio.Task:
        """Get the asyncio task.

        :return: An ``asyncio.Task`` instance.
        """
        return self._task

    async def start(self) -> None:
        """Start the periodic task.

        :return: This method does not return anything.
        """
        logger.info("Starting periodic task...")
        self._task = asyncio.create_task(self.run_forever())

    async def stop(self, timeout: Optional[float] = None) -> None:
        """Stop the periodic task.

        :param timeout: An optional timeout expressed in seconds.
        :return: This method does not return anything.
        """
        if self._task is not None:
            logger.info("Stopping periodic task...")
            self._task.cancel()
            with suppress(asyncio.TimeoutError, asyncio.CancelledError):
                await asyncio.wait_for(self._task, timeout)
            self._task = None

    async def run_forever(self) -> NoReturn:
        """Run the periodic function forever. This method is equivalent to start, but it keeps waiting until infinite.

        :return: This method never returns.
        """
        now = current_datetime()
        await asyncio.sleep(self._crontab.next(now))

        while True:
            now = current_datetime()
            await asyncio.gather(asyncio.sleep(self._crontab.next(now)), self.run_once(now))

    @property
    def running(self) -> bool:
        """Check if the periodic function is running.

        :return: ``True`` if it's running or ``False`` otherwise.
        """
        return self._running

    async def run_once(self, now: Optional[datetime] = None) -> None:
        """Run the periodic function one time.

        :param now: An optional datetime expressing the current datetime.
        :return: This method does not return anything.
        """
        if now is None:
            now = current_datetime()

        request = ScheduledRequest(now)
        logger.debug("Running periodic task...")
        try:
            self._running = True
            with suppress(asyncio.CancelledError):
                response = self._fn(request)
                if isawaitable(response):
                    await response
        except ResponseException as exc:
            logger.error(f"Raised an application exception: {exc!s}")
        except Exception as exc:
            logger.exception(f"Raised a system exception: {exc!r}")
        finally:
            self._running = False<|MERGE_RESOLUTION|>--- conflicted
+++ resolved
@@ -58,11 +58,7 @@
 
     @staticmethod
     def _tasks_from_config(config: Config, **kwargs) -> set[PeriodicTask]:
-<<<<<<< HEAD
-        builder = EnrouteBuilder(*config.get_services(), middleware=config.get_middleware())
-=======
-        builder = EnrouteFactory(*config.services, middleware=config.middleware)
->>>>>>> 17c26ceb
+        builder = EnrouteFactory(*config.get_services(), middleware=config.get_middleware())
         decorators = builder.get_periodic_event(config=config, **kwargs)
         tasks = {PeriodicTask(decorator.crontab, fn) for decorator, fn in decorators.items()}
         return tasks
