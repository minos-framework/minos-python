--- conflicted
+++ resolved
@@ -38,11 +38,7 @@
         self.assertTrue(issubclass(Router, ABC))
 
     def test_constructor(self):
-<<<<<<< HEAD
-        builder = EnrouteBuilder(*self.config.get_services(), middleware=self.config.get_middleware())
-=======
-        builder = EnrouteFactory(*self.config.services, middleware=self.config.middleware)
->>>>>>> 17c26ceb
+        builder = EnrouteFactory(*self.config.get_services(), middleware=self.config.get_middleware())
         router = _Router.from_config(self.config)
         self.assertEqual(builder.get_all().keys(), router.routes.keys())
 
@@ -80,11 +76,7 @@
         self.assertTrue(issubclass(RestHttpRouter, Router))
 
     def test_routes(self):
-<<<<<<< HEAD
-        builder = EnrouteBuilder(*self.config.get_services(), middleware=self.config.get_middleware())
-=======
-        builder = EnrouteFactory(*self.config.services, middleware=self.config.middleware)
->>>>>>> 17c26ceb
+        builder = EnrouteFactory(*self.config.get_services(), middleware=self.config.get_middleware())
         router = RestHttpRouter.from_config(self.config)
         self.assertEqual(builder.get_rest_command_query().keys(), router.routes.keys())
 
@@ -97,11 +89,7 @@
         self.assertTrue(issubclass(BrokerRouter, Router))
 
     def test_routes(self):
-<<<<<<< HEAD
-        builder = EnrouteBuilder(*self.config.get_services(), middleware=self.config.get_middleware())
-=======
-        builder = EnrouteFactory(*self.config.services, middleware=self.config.middleware)
->>>>>>> 17c26ceb
+        builder = EnrouteFactory(*self.config.get_services(), middleware=self.config.get_middleware())
         router = BrokerRouter.from_config(self.config)
         self.assertEqual(builder.get_broker_command_query_event().keys(), router.routes.keys())
 
@@ -114,11 +102,7 @@
         self.assertTrue(issubclass(PeriodicRouter, Router))
 
     def test_routes(self):
-<<<<<<< HEAD
-        builder = EnrouteBuilder(*self.config.get_services(), middleware=self.config.get_middleware())
-=======
-        builder = EnrouteFactory(*self.config.services, middleware=self.config.middleware)
->>>>>>> 17c26ceb
+        builder = EnrouteFactory(*self.config.get_services(), middleware=self.config.get_middleware())
         router = PeriodicRouter.from_config(self.config)
         self.assertEqual(builder.get_periodic_event().keys(), router.routes.keys())
 
