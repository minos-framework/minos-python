--- conflicted
+++ resolved
@@ -51,17 +51,6 @@
         self.assertEqual(None, entry.created_at)
         self.assertEqual(None, entry.updated_at)
 
-<<<<<<< HEAD
-    def test_constructor_with_kwargs(self):
-        entry = SnapshotEntry(self.uuid, Car, 0, self.schema, foo="bar", foobar="foobar")
-        self.assertEqual({"foo": "bar", "foobar": "foobar"}, entry.data)
-
-    def test_constructor_with_data_and_kwargs(self):
-        entry = SnapshotEntry(self.uuid, Car, 0, self.schema, {"foo": "bar"}, foobar="foobar")
-        self.assertEqual({"foo": "bar", "foobar": "foobar"}, entry.data)
-
-=======
->>>>>>> ce70099e
     def test_constructor_with_data_str(self):
         entry = SnapshotEntry(self.uuid, Car, 0, self.schema, json.dumps({"foo": "bar", "foobar": "foobar"}))
         self.assertEqual({"foo": "bar", "foobar": "foobar"}, entry.data)
