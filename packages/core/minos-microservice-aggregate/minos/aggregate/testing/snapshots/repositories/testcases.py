from __future__ import (
    annotations,
)

from abc import (
    ABC,
    abstractmethod,
)
from datetime import (
    timedelta,
)
from typing import (
    Optional,
)
from unittest.mock import (
    MagicMock,
    call,
)
from uuid import (
    uuid4,
)

from minos.aggregate import (
    Action,
    AlreadyDeletedException,
    Condition,
    DeltaEntry,
    Entity,
    FieldDiff,
    FieldDiffContainer,
    NotFoundException,
    Ordering,
    Ref,
    SnapshotEntry,
    SnapshotRepository,
)
from minos.common import (
    classname,
    current_datetime,
)
from minos.common.testing import (
    MinosTestCase,
)
from minos.transactions import (
    TransactionEntry,
    TransactionStatus,
)


class SnapshotRepositoryTestCase(MinosTestCase, ABC):
    __test__ = False

    snapshot_repository: SnapshotRepository

    class Owner(Entity):
        """For testing purposes"""

        name: str
        surname: str
        age: Optional[int]

    class Car(Entity):
        """For testing purposes"""

        doors: int
        color: str
        owner: Optional[Ref[SnapshotRepositoryTestCase.Owner]]

    def setUp(self) -> None:
        super().setUp()
        self.snapshot_repository = self.build_snapshot_repository()

        self.uuid_1 = uuid4()
        self.uuid_2 = uuid4()
        self.uuid_3 = uuid4()

        self.transaction_1 = uuid4()
        self.transaction_2 = uuid4()
        self.transaction_3 = uuid4()
        self.transaction_4 = uuid4()

    @abstractmethod
    def build_snapshot_repository(self) -> SnapshotRepository:
        pass

    async def populate(self) -> None:
        diff = FieldDiffContainer([FieldDiff("doors", int, 3), FieldDiff("color", str, "blue")])
        name: str = classname(self.Car)

        await self.delta_repository.create(DeltaEntry(self.uuid_1, name, 1, diff.avro_bytes))
        await self.delta_repository.update(DeltaEntry(self.uuid_1, name, 2, diff.avro_bytes))
        await self.delta_repository.create(DeltaEntry(self.uuid_2, name, 1, diff.avro_bytes))
        await self.delta_repository.update(DeltaEntry(self.uuid_1, name, 3, diff.avro_bytes))
        await self.delta_repository.delete(DeltaEntry(self.uuid_1, name, 4))
        await self.delta_repository.update(DeltaEntry(self.uuid_2, name, 2, diff.avro_bytes))
        await self.delta_repository.update(
            DeltaEntry(self.uuid_2, name, 3, diff.avro_bytes, transaction_uuid=self.transaction_1)
        )
        await self.delta_repository.delete(
            DeltaEntry(self.uuid_2, name, 3, bytes(), transaction_uuid=self.transaction_2)
        )
        await self.delta_repository.update(
            DeltaEntry(self.uuid_2, name, 4, diff.avro_bytes, transaction_uuid=self.transaction_1)
        )
<<<<<<< HEAD
=======
        await self.delta_repository.create(DeltaEntry(self.uuid_3, name, 1, diff.avro_bytes))
        await self.delta_repository.delete(
            DeltaEntry(self.uuid_2, name, 3, bytes(), transaction_uuid=self.transaction_3)
        )
>>>>>>> 4a85647f
        await self.transaction_repository.submit(TransactionEntry(self.transaction_1, TransactionStatus.PENDING))
        await self.transaction_repository.submit(TransactionEntry(self.transaction_2, TransactionStatus.PENDING))
        await self.transaction_repository.submit(TransactionEntry(self.transaction_3, TransactionStatus.REJECTED))
        await self.transaction_repository.submit(
            TransactionEntry(self.transaction_4, TransactionStatus.REJECTED, self.transaction_3)
        )

    async def populate_and_synchronize(self):
        await self.populate()
        await self.synchronize()

    async def synchronize(self):
        await self.snapshot_repository.synchronize()

    async def asyncSetUp(self):
        await super().asyncSetUp()
        await self.snapshot_repository.setup()

    async def asyncTearDown(self):
        await self.snapshot_repository.destroy()
        await super().asyncTearDown()

    def assert_equal_snapshot_entries(self, expected: list[SnapshotEntry], observed: list[SnapshotEntry]):
        self.assertEqual(len(expected), len(observed))
        for exp, obs in zip(expected, observed):
            if exp.data is None:
                with self.assertRaises(AlreadyDeletedException):
                    # noinspection PyStatementEffect
                    obs.build()
            else:
                self.assertEqual(exp.build(), obs.build())
            self.assertAlmostEqual(exp.created_at or current_datetime(), obs.created_at, delta=timedelta(seconds=5))
            self.assertAlmostEqual(exp.updated_at or current_datetime(), obs.updated_at, delta=timedelta(seconds=5))

    def test_type(self):
        self.assertTrue(isinstance(self.snapshot_repository, SnapshotRepository))

    async def test_dispatch(self):
        await self.populate_and_synchronize()

        # noinspection PyTypeChecker
        iterable = self.snapshot_repository.find_entries(
            self.Car.classname, Condition.TRUE, Ordering.ASC("updated_at"), exclude_deleted=False
        )
        observed = [v async for v in iterable]

        # noinspection PyTypeChecker
        expected = [
            SnapshotEntry(self.uuid_1, self.Car.classname, 4),
            SnapshotEntry.from_entity(
                self.Car(
                    3,
                    "blue",
                    uuid=self.uuid_2,
                    version=2,
                    created_at=observed[1].created_at,
                    updated_at=observed[1].updated_at,
                )
            ),
            SnapshotEntry.from_entity(
                self.Car(
                    3,
                    "blue",
                    uuid=self.uuid_3,
                    version=1,
                    created_at=observed[2].created_at,
                    updated_at=observed[2].updated_at,
                )
            ),
        ]
        self.assert_equal_snapshot_entries(expected, observed)

    async def test_dispatch_first_transaction(self):
        await self.populate_and_synchronize()

        # noinspection PyTypeChecker
        iterable = self.snapshot_repository.find_entries(
            self.Car.classname,
            Condition.TRUE,
            Ordering.ASC("updated_at"),
            exclude_deleted=False,
            transaction=TransactionEntry(self.transaction_1),
        )
        observed = [v async for v in iterable]

        # noinspection PyTypeChecker
        expected = [
            SnapshotEntry(self.uuid_1, self.Car.classname, 4),
            SnapshotEntry.from_entity(
                self.Car(
                    3,
                    "blue",
                    uuid=self.uuid_2,
                    version=4,
                    created_at=observed[1].created_at,
                    updated_at=observed[1].updated_at,
                )
            ),
            SnapshotEntry.from_entity(
                self.Car(
                    3,
                    "blue",
                    uuid=self.uuid_3,
                    version=1,
                    created_at=observed[2].created_at,
                    updated_at=observed[2].updated_at,
                )
            ),
        ]
        self.assert_equal_snapshot_entries(expected, observed)

    async def test_dispatch_second_transaction(self):
        await self.populate_and_synchronize()

        # noinspection PyTypeChecker
        iterable = self.snapshot_repository.find_entries(
            self.Car.classname,
            Condition.TRUE,
            Ordering.ASC("updated_at"),
            exclude_deleted=False,
            transaction=TransactionEntry(self.transaction_2),
        )
        observed = [v async for v in iterable]

        # noinspection PyTypeChecker
        expected = [
            SnapshotEntry(self.uuid_1, self.Car.classname, 4),
            SnapshotEntry(self.uuid_2, self.Car.classname, 4),
            SnapshotEntry.from_entity(
                self.Car(
                    3,
                    "blue",
                    uuid=self.uuid_3,
                    version=1,
                    created_at=observed[2].created_at,
                    updated_at=observed[2].updated_at,
                )
            ),
        ]
        self.assert_equal_snapshot_entries(expected, observed)

    async def test_dispatch_third_transaction(self):
        await self.populate_and_synchronize()

        # noinspection PyTypeChecker
        iterable = self.snapshot_repository.find_entries(
            self.Car.classname,
            Condition.TRUE,
            Ordering.ASC("updated_at"),
            exclude_deleted=False,
            transaction_uuid=self.transaction_3,
        )
        observed = [v async for v in iterable]

        # noinspection PyTypeChecker
        expected = [
            SnapshotEntry(self.uuid_1, self.Car.classname, 4),
            SnapshotEntry.from_entity(
                self.Car(
                    3,
                    "blue",
                    uuid=self.uuid_2,
                    version=2,
                    created_at=observed[1].created_at,
                    updated_at=observed[1].updated_at,
                )
            ),
            SnapshotEntry.from_entity(
                self.Car(
                    3,
                    "blue",
                    uuid=self.uuid_3,
                    version=1,
                    created_at=observed[2].created_at,
                    updated_at=observed[2].updated_at,
                )
            ),
        ]
        self.assert_equal_snapshot_entries(expected, observed)

    async def test_dispatch_ignore_previous_version(self):
        await self.populate()
        diff = FieldDiffContainer([FieldDiff("doors", int, 3), FieldDiff("color", str, "blue")])
        # noinspection PyTypeChecker
        name: str = self.Car.classname
        condition = Condition.EQUAL("uuid", self.uuid_1)

        async def _fn(*args, id_gt: Optional[int] = None, **kwargs):
            if id_gt is not None and id_gt > 0:
                return
            yield DeltaEntry(self.uuid_1, name, 1, diff.avro_bytes, 1, Action.CREATE, current_datetime())
            yield DeltaEntry(self.uuid_1, name, 3, diff.avro_bytes, 2, Action.CREATE, current_datetime())
            yield DeltaEntry(self.uuid_1, name, 2, diff.avro_bytes, 3, Action.CREATE, current_datetime())

        self.delta_repository.select = MagicMock(side_effect=_fn)
        await self.snapshot_repository.synchronize()

        observed = [v async for v in self.snapshot_repository.find_entries(name, condition)]

        # noinspection PyTypeChecker
        expected = [
            SnapshotEntry(
                uuid=self.uuid_1,
                name=name,
                version=3,
                schema=self.Car.avro_schema,
                data=self.Car(3, "blue", uuid=self.uuid_1, version=1).avro_data,
                created_at=observed[0].created_at,
                updated_at=observed[0].updated_at,
            )
        ]
        self.assert_equal_snapshot_entries(expected, observed)

    async def test_dispatch_with_offset(self):
        await self.populate()

        mock = MagicMock(side_effect=self.delta_repository.select)
        self.delta_repository.select = mock

        await self.snapshot_repository.synchronize()
        self.assertEqual(1, mock.call_count)
        self.assertEqual(call(id_gt=0, synchronize=False), mock.call_args)
        mock.reset_mock()

        # noinspection PyTypeChecker
        entry = DeltaEntry(
            uuid=self.uuid_3,
            name=self.Car.classname,
            data=FieldDiffContainer([FieldDiff("doors", int, 3), FieldDiff("color", str, "blue")]).avro_bytes,
        )
        await self.delta_repository.create(entry)

        await self.snapshot_repository.synchronize()
        self.assertEqual(1, mock.call_count)
        self.assertEqual(call(id_gt=11, synchronize=False), mock.call_args)
        mock.reset_mock()

        await self.snapshot_repository.synchronize()
        self.assertEqual(1, mock.call_count)
        self.assertEqual(call(id_gt=12, synchronize=False), mock.call_args)
        mock.reset_mock()

        await self.snapshot_repository.synchronize()
        self.assertEqual(1, mock.call_count)
        self.assertEqual(call(id_gt=12, synchronize=False), mock.call_args)
        mock.reset_mock()

    async def test_find_by_uuid(self):
        await self.populate_and_synchronize()
        condition = Condition.IN("uuid", [self.uuid_2, self.uuid_3])

        iterable = self.snapshot_repository.find(self.Car, condition, ordering=Ordering.ASC("updated_at"))
        observed = [v async for v in iterable]

        expected = [
            self.Car(
                3,
                "blue",
                uuid=self.uuid_2,
                version=2,
                created_at=observed[0].created_at,
                updated_at=observed[0].updated_at,
            ),
            self.Car(
                3,
                "blue",
                uuid=self.uuid_3,
                version=1,
                created_at=observed[1].created_at,
                updated_at=observed[1].updated_at,
            ),
        ]
        self.assertEqual(expected, observed)

    async def test_find_with_transaction(self):
        await self.populate_and_synchronize()
        condition = Condition.IN("uuid", [self.uuid_2, self.uuid_3])

        iterable = self.snapshot_repository.find(
            self.Car,
            condition,
            ordering=Ordering.ASC("updated_at"),
            transaction=TransactionEntry(self.transaction_1),
        )
        observed = [v async for v in iterable]

        expected = [
            self.Car(
                3,
                "blue",
                uuid=self.uuid_2,
                version=4,
                created_at=observed[0].created_at,
                updated_at=observed[0].updated_at,
            ),
            self.Car(
                3,
                "blue",
                uuid=self.uuid_3,
                version=1,
                created_at=observed[1].created_at,
                updated_at=observed[1].updated_at,
            ),
        ]
        self.assertEqual(expected, observed)

    async def test_find_with_transaction_delete(self):
        await self.populate_and_synchronize()
        condition = Condition.IN("uuid", [self.uuid_2, self.uuid_3])

        iterable = self.snapshot_repository.find(
            self.Car,
            condition,
            ordering=Ordering.ASC("updated_at"),
            transaction=TransactionEntry(self.transaction_2),
        )
        observed = [v async for v in iterable]

        expected = [
            self.Car(
                3,
                "blue",
                uuid=self.uuid_3,
                version=1,
                created_at=observed[0].created_at,
                updated_at=observed[0].updated_at,
            ),
        ]
        self.assertEqual(expected, observed)

    async def test_find_with_transaction_reverted(self):
        await self.populate_and_synchronize()
        condition = Condition.IN("uuid", [self.uuid_2, self.uuid_3])

        iterable = self.snapshot_repository.find(
            self.Car,
            condition,
            ordering=Ordering.ASC("updated_at"),
            transaction=TransactionEntry(self.transaction_4),
        )
        observed = [v async for v in iterable]

        expected = [
            self.Car(
                3,
                "blue",
                uuid=self.uuid_2,
                version=2,
                created_at=observed[0].created_at,
                updated_at=observed[0].updated_at,
            ),
            self.Car(
                3,
                "blue",
                uuid=self.uuid_3,
                version=1,
                created_at=observed[1].created_at,
                updated_at=observed[1].updated_at,
            ),
        ]
        self.assertEqual(expected, observed)

    async def test_find_streaming_true(self):
        await self.populate_and_synchronize()
        condition = Condition.IN("uuid", [self.uuid_2, self.uuid_3])

        iterable = self.snapshot_repository.find(
            self.Car, condition, streaming_mode=True, ordering=Ordering.ASC("updated_at")
        )
        observed = [v async for v in iterable]

        expected = [
            self.Car(
                3,
                "blue",
                uuid=self.uuid_2,
                version=2,
                created_at=observed[0].created_at,
                updated_at=observed[0].updated_at,
            ),
            self.Car(
                3,
                "blue",
                uuid=self.uuid_3,
                version=1,
                created_at=observed[1].created_at,
                updated_at=observed[1].updated_at,
            ),
        ]
        self.assertEqual(expected, observed)

    async def test_find_with_duplicates(self):
        await self.populate_and_synchronize()
        uuids = [self.uuid_2, self.uuid_2, self.uuid_3]
        condition = Condition.IN("uuid", uuids)

        iterable = self.snapshot_repository.find(self.Car, condition, ordering=Ordering.ASC("updated_at"))
        observed = [v async for v in iterable]

        expected = [
            self.Car(
                3,
                "blue",
                uuid=self.uuid_2,
                version=2,
                created_at=observed[0].created_at,
                updated_at=observed[0].updated_at,
            ),
            self.Car(
                3,
                "blue",
                uuid=self.uuid_3,
                version=1,
                created_at=observed[1].created_at,
                updated_at=observed[1].updated_at,
            ),
        ]
        self.assertEqual(expected, observed)

    async def test_find_empty(self):
        await self.populate_and_synchronize()
        observed = {v async for v in self.snapshot_repository.find(self.Car, Condition.FALSE)}

        expected = set()
        self.assertEqual(expected, observed)

    async def test_find_one(self):
        await self.populate_and_synchronize()
        condition = Condition.IN("uuid", {self.uuid_2})

        observed = await self.snapshot_repository.find_one(self.Car, condition)

        expected = self.Car(
            3,
            "blue",
            uuid=self.uuid_2,
            version=2,
            created_at=observed.created_at,
            updated_at=observed.updated_at,
        )
        self.assertEqual(expected, observed)

    async def test_find_one_raises(self):
        await self.populate_and_synchronize()
        condition = Condition.FALSE

        with self.assertRaises(NotFoundException):
            await self.snapshot_repository.find_one(self.Car, condition)

    async def test_get_all(self):
        await self.populate_and_synchronize()
        iterable = self.snapshot_repository.find(self.Car, Condition.TRUE, ordering=Ordering.ASC("updated_at"))
        expected = [v async for v in iterable]

        iterable = self.snapshot_repository.get_all(self.Car, ordering=Ordering.ASC("updated_at"))
        observed = [v async for v in iterable]

        self.assertEqual(expected, observed)

    async def test_get(self):
        await self.populate_and_synchronize()
        observed = await self.snapshot_repository.get(self.Car, self.uuid_2)

        expected = self.Car(
            3, "blue", uuid=self.uuid_2, version=2, created_at=observed.created_at, updated_at=observed.updated_at
        )
        self.assertEqual(expected, observed)

    async def test_get_with_transaction(self):
        await self.populate_and_synchronize()

        observed = await self.snapshot_repository.get(
            self.Car, self.uuid_2, transaction=TransactionEntry(self.transaction_1)
        )

        expected = self.Car(
            3, "blue", uuid=self.uuid_2, version=4, created_at=observed.created_at, updated_at=observed.updated_at
        )
        self.assertEqual(expected, observed)

    async def test_get_raises(self):
        await self.populate_and_synchronize()
        with self.assertRaises(AlreadyDeletedException):
            await self.snapshot_repository.get(self.Car, self.uuid_1)
        with self.assertRaises(NotFoundException):
            await self.snapshot_repository.get(self.Car, uuid4())

    async def test_get_with_transaction_raises(self):
        await self.populate_and_synchronize()
        with self.assertRaises(AlreadyDeletedException):
            await self.snapshot_repository.get(self.Car, self.uuid_2, transaction=TransactionEntry(self.transaction_2))

    async def test_find(self):
        await self.populate_and_synchronize()
        condition = Condition.EQUAL("color", "blue")
        iterable = self.snapshot_repository.find(self.Car, condition, ordering=Ordering.ASC("updated_at"))
        observed = [v async for v in iterable]

        expected = [
            self.Car(
                3,
                "blue",
                uuid=self.uuid_2,
                version=2,
                created_at=observed[0].created_at,
                updated_at=observed[0].updated_at,
            ),
            self.Car(
                3,
                "blue",
                uuid=self.uuid_3,
                version=1,
                created_at=observed[1].created_at,
                updated_at=observed[1].updated_at,
            ),
        ]
        self.assertEqual(expected, observed)

    async def test_find_all(self):
        await self.populate_and_synchronize()
        iterable = self.snapshot_repository.find(self.Car, Condition.TRUE, Ordering.ASC("updated_at"))
        observed = [v async for v in iterable]

        expected = [
            self.Car(
                3,
                "blue",
                uuid=self.uuid_2,
                version=2,
                created_at=observed[0].created_at,
                updated_at=observed[0].updated_at,
            ),
            self.Car(
                3,
                "blue",
                uuid=self.uuid_3,
                version=1,
                created_at=observed[1].created_at,
                updated_at=observed[1].updated_at,
            ),
        ]
        self.assertEqual(expected, observed)<|MERGE_RESOLUTION|>--- conflicted
+++ resolved
@@ -102,13 +102,10 @@
         await self.delta_repository.update(
             DeltaEntry(self.uuid_2, name, 4, diff.avro_bytes, transaction_uuid=self.transaction_1)
         )
-<<<<<<< HEAD
-=======
         await self.delta_repository.create(DeltaEntry(self.uuid_3, name, 1, diff.avro_bytes))
         await self.delta_repository.delete(
             DeltaEntry(self.uuid_2, name, 3, bytes(), transaction_uuid=self.transaction_3)
         )
->>>>>>> 4a85647f
         await self.transaction_repository.submit(TransactionEntry(self.transaction_1, TransactionStatus.PENDING))
         await self.transaction_repository.submit(TransactionEntry(self.transaction_2, TransactionStatus.PENDING))
         await self.transaction_repository.submit(TransactionEntry(self.transaction_3, TransactionStatus.REJECTED))
