--- conflicted
+++ resolved
@@ -137,15 +137,6 @@
 
         transaction_uuids = set()
         offset = initial_offset
-<<<<<<< HEAD
-        async for event_entry in self._event_repository.select(id_gt=offset, **kwargs):
-            with suppress(SnapshotRepositoryConflictException):
-                await self._dispatch_one(event_entry, **kwargs)
-
-            offset = max(event_entry.id, offset)
-            transaction_uuids.add(event_entry.transaction_uuid)
-
-=======
         async for delta_entry in self._delta_repository.select(id_gt=offset, **kwargs):
             with suppress(SnapshotRepositoryConflictException):
                 await self._dispatch_one(delta_entry, **kwargs)
@@ -153,7 +144,6 @@
             offset = max(delta_entry.id, offset)
             transaction_uuids.add(delta_entry.transaction_uuid)
 
->>>>>>> 4a85647f
         await self._clean_transactions(transaction_uuids)
 
         await self._store_offset(offset)
